--- conflicted
+++ resolved
@@ -1,361 +1,356 @@
-import os
-import threading
-import time
-import traceback
-import unittest
-import uuid
-from collections import defaultdict
-from concurrent import futures
-from decimal import Decimal
-
-from sdc11073 import observableproperties
-from sdc11073.definitions_sdc import SDC_v1_Definitions
-from sdc11073.location import SdcLocation
-from sdc11073.mdib import ProviderMdibContainer, ClientMdibContainer
-from sdc11073.sdcclient import SdcClient
-<<<<<<< HEAD
-from sdc11073.provider.sdcdeviceimpl import SdcDevice
-from sdc11073.wsdiscovery import WSDiscoveryWhitelist, Scopes
-=======
-from sdc11073.sdcdevice.sdcdeviceimpl import SdcDevice
-from sdc11073.wsdiscovery import WSDiscovery, ScopesType
-from sdc11073.xml_types import pm_types, msg_types, pm_qnames as pm
-from sdc11073.xml_types.dpws_types import ThisDeviceType, ThisModelType
->>>>>>> e20ed913
-
-here = os.path.dirname(__file__)
-default_mdib_path = os.path.join(here, 'reference_mdib.xml')
-mdib_path = os.getenv('ref_mdib') or default_mdib_path
-
-My_Dev_UUID_str = '12345678-6f55-11ea-9697-123456789abc'
-
-# these variables define how the device is published on the network and how the client tries to detect the device:
-adapter_ip = os.getenv('ref_ip') or '127.0.0.1'
-ref_fac = os.getenv('ref_fac') or 'r_fac'
-ref_poc = os.getenv('ref_poc') or 'r_poc'
-ref_bed = os.getenv('ref_bed') or 'r_bed'
-
-
-class DeviceActivity(threading.Thread):
-    """ This thread feeds the device with periodic updates of metrics and alert states"""
-    daemon = True
-
-    def __init__(self, device):
-        super().__init__()
-        self.device = device
-        self.running = None
-
-    def run(self):
-        self.running = True
-        descs = list(self.device.mdib.descriptions.objects)
-        descs.sort(key=lambda x: x.Handle)
-        metric = None
-        alertCondition = None
-        stringOperation = None
-        valueOperation = None
-        for oneContainer in descs:
-            if oneContainer.Handle == "numeric.ch1.vmd0":
-                metric = oneContainer
-            if oneContainer.Handle == "ac0.mds0":
-                alertCondition = oneContainer
-            if oneContainer.Handle == "numeric.ch0.vmd1_sco_0":
-                valueOperation = oneContainer
-            if oneContainer.Handle == "enumstring.ch0.vmd1_sco_0":
-                stringOperation = oneContainer
-        with self.device.mdib.transaction_manager() as mgr:
-            state = mgr.get_state(valueOperation.OperationTarget)
-            if not state.MetricValue:
-                state.mk_metric_value()
-            state = mgr.get_state(stringOperation.OperationTarget)
-            if not state.MetricValue:
-                state.mk_metric_value()
-        print("DeviceActivity running...")
-        try:
-            currentValue = Decimal(0)
-            while True:
-                if metric:
-                    with self.device.mdib.transaction_manager() as mgr:
-                        state = mgr.get_state(metric.Handle)
-                        if not state.MetricValue:
-                            state.mk_metric_value()
-                        state.MetricValue.Value = currentValue
-                        print('set metric to {}'.format(currentValue))
-                        currentValue += 1
-                else:
-                    print("Metric not found in MDIB!")
-                if alertCondition:
-                    with self.device.mdib.transaction_manager() as mgr:
-                        state = mgr.get_state(alertCondition.Handle)
-                        state.Presence = not state.Presence
-                        print('set alertstate presence to {}'.format(state.Presence))
-                else:
-                    print("Alert not found in MDIB")
-                for _ in range(2):
-                    if not self.running:
-                        print("DeviceActivity stopped.")
-                        return
-                    else:
-                        time.sleep(1)
-        except:
-            print(traceback.format_exc())
-        print("DeviceActivity stopped.")
-
-
-def createReferenceDevice(wsdiscovery_instance, location, mdibPath):
-    my_mdib = ProviderMdibContainer.from_mdib_file(mdibPath)
-    my_uuid = uuid.UUID(My_Dev_UUID_str)
-    dpwsModel = ThisModelType(manufacturer='sdc11073',
-                              manufacturer_url='www.sdc11073.com',
-                              model_name='TestDevice',
-                              model_number='1.0',
-                              model_url='www.draeger.com/model',
-                              presentation_url='www.draeger.com/model/presentation')
-
-    dpwsDevice = ThisDeviceType(friendly_name='TestDevice',
-                                firmware_version='Version1',
-                                serial_number='12345')
-    sdcDevice = SdcDevice(wsdiscovery_instance,
-                          dpwsModel,
-                          dpwsDevice,
-                          my_mdib,
-                          my_uuid)
-    for desc in sdcDevice.mdib.descriptions.objects:
-        desc.SafetyClassification = pm_types.SafetyClassification.MED_A
-    sdcDevice.start_all(start_rtsample_loop=False)
-    validators = [pm_types.InstanceIdentifier('Validator', extension_string='System')]
-    sdcDevice.set_location(location, validators)
-
-    patientDescriptorHandle = my_mdib.descriptions.NODETYPE.get_one(pm.PatientContextDescriptor).Handle
-    with my_mdib.transaction_manager() as mgr:
-        patientContainer = mgr.mk_context_state(patientDescriptorHandle)
-        patientContainer.CoreData.Givenname = "Given"
-        patientContainer.CoreData.Middlename = ["Middle"]
-        patientContainer.CoreData.Familyname = "Familiy"
-        patientContainer.CoreData.Birthname = "Birthname"
-        patientContainer.CoreData.Title = "Title"
-        patientContainer.ContextAssociation = pm_types.ContextAssociation.ASSOCIATED
-        identifiers = []
-        patientContainer.Identification = identifiers
-
-    return sdcDevice
-
-
-class Test_Reference(unittest.TestCase):
-    """Plugfest Reference tests"""
-
-    def setUp(self) -> None:
-        self.my_location = SdcLocation(fac=ref_fac,
-                                       poc=ref_poc,
-                                       bed=ref_bed)
-        # tests fill these lists with what they create, teardown cleans up after them.
-        self.my_devices = []
-        self.my_clients = []
-        self.my_wsdiscoveries = []
-        self.device_activity = None
-
-    def tearDown(self) -> None:
-        for cl in self.my_clients:
-            print('stopping {}'.format(cl))
-            cl.stop_all()
-        for d in self.my_devices:
-            print('stopping {}'.format(d))
-            d.stop_all()
-        for w in self.my_wsdiscoveries:
-            print('stopping {}'.format(w))
-            w.stop()
-        if self.device_activity:
-            self.device_activity.running = False
-            self.device_activity.join()
-
-    def test_with_created_device(self):
-        # This test creates its own device and runs the tests against it
-        # A WsDiscovery instance is needed to publish devices on the network.
-        # In this case we want to publish them only on localhost 127.0.0.1.
-        my_device_wsDiscovery = WSDiscovery(adapter_ip)
-        self.my_wsdiscoveries.append(my_device_wsDiscovery)
-        my_device_wsDiscovery.start()
-
-        # generic way to create a device, this what you usually do:
-        my_genericDevice = createReferenceDevice(my_device_wsDiscovery, self.my_location, mdib_path)
-        self.my_devices.append(my_genericDevice)
-        self.device_activity = DeviceActivity(my_genericDevice)
-        self.device_activity.start()
-        time.sleep(1)
-        self._runtest_client_connects()
-
-    @unittest.skip
-    def test_client_connects(self):
-        # This test need an externally started device to run the tests against it.
-        #
-        self._runtest_client_connects()
-
-    def _runtest_client_connects(self):
-        """sequence of client actions"""
-        errors = []
-        passed = []
-        my_client_wsDiscovery = WSDiscovery(adapter_ip)
-        self.my_wsdiscoveries.append(my_client_wsDiscovery)
-        my_client_wsDiscovery.start()
-
-        print('looking for device with scope {}'.format(self.my_location.scope_string))
-        services = my_client_wsDiscovery.search_services(types=SDC_v1_Definitions.MedicalDeviceTypesFilter,
-                                                         scopes=ScopesType(self.my_location.scope_string))
-        print('found {} services {}'.format(len(services), ', '.join([s.epr for s in services])))
-        for s in services:
-            print(s.epr)
-        self.assertEqual(len(services), 1)
-        my_service = services[0]
-        print('Test step 1 successful: device discovered')
-
-        print('Test step 2: connect to device...')
-        client = SdcClient.from_wsd_service(my_service, ssl_context=None)
-        self.my_clients.append(client)
-        client.start_all()
-        self.assertTrue(client.is_connected)
-        print('Test step 2 successful: connected to device')
-
-        print('Test step 3&4: get mdib and subscribe...')
-        mdib = ClientMdibContainer(client)
-        mdib.init_mdib()
-        self.assertGreater(len(mdib.descriptions.objects), 0)  # at least one descriptor
-        self.assertTrue(client._subscription_mgr.all_subscriptions_okay)  # at least one descriptor
-
-        # we want to exec. ALL following steps, therefore collect data and do test at the end.
-        print('Test step 5: check that at least one patient context exists')
-        patients = mdib.context_states.NODETYPE.get(pm.PatientContextState, [])
-        if not patients:
-            errors.append('### Test 5 ### failed')
-
-        print('Test step 6: check that at least one location context exists')
-        locations = mdib.context_states.NODETYPE.get(pm.LocationContextState, [])
-        if not locations:
-            errors.append('### Test 6 ### failed')
-        _passed, _errors = self._test_state_updates(mdib)
-        errors.extend(_errors)
-        passed.extend(_passed)
-        _passed, _errors = self._test_setstring_operation(mdib, client)
-        errors.extend(_errors)
-        passed.extend(_passed)
-        _passed, _errors = self._test_setvalue_operation(mdib, client)
-        errors.extend(_errors)
-        passed.extend(_passed)
-        print(errors)
-        print(passed)
-        self.assertEqual(len(errors), 0, msg='expected no Errors, got:{}'.format(', '.join(errors)))
-        self.assertEqual(len(passed), 4, msg='expected 4 Passed, got :{}'.format(', '.join(passed)))
-
-    def _test_state_updates(self, mdib):
-        passed = []
-        errors = []
-        print('Test step 7&8: count metric state updates and alert state updates')
-        metric_updates = defaultdict(list)
-        alert_updates = defaultdict(list)
-
-        def onMetricUpdates(metricsbyhandle):
-            print('onMetricUpdates', metricsbyhandle)
-            for k, v in metricsbyhandle.items():
-                metric_updates[k].append(v)
-
-        def onAlertUpdates(alertsbyhandle):
-            print('onAlertUpdates', alertsbyhandle)
-            for k, v in alertsbyhandle.items():
-                alert_updates[k].append(v)
-
-        observableproperties.bind(mdib, metrics_by_handle=onMetricUpdates)
-        observableproperties.bind(mdib, alert_by_handle=onAlertUpdates)
-
-        sleep_timer = 11
-        min_updates = sleep_timer // 5 - 1
-        print('will wait for {} seconds now, expecting at least {} updates per handle'.format(sleep_timer,
-                                                                                              metric_updates))
-        time.sleep(sleep_timer)
-        print(metric_updates)
-        print(alert_updates)
-        found_error = False
-        if not metric_updates:
-            print('found no metric state updates at all, test step 8 failed')
-            found_error = True
-        for k, v in metric_updates.items():
-            if len(v) < min_updates:
-                print('found only {} updates for {}, test step 7 failed'.format(len(v), k))
-                found_error = True
-            else:
-                print('found {} updates for {}, test step 7 ok'.format(len(v), k))
-        if found_error:
-            errors.append('### Test 7 ### failed')
-        else:
-            passed.append('### Test 7 ### passed')
-
-        found_error = False
-        if not alert_updates:
-            print('found no alert state updates at all, test step 8 failed')
-            found_error = True
-        for k, v in alert_updates.items():
-            if len(v) < min_updates:
-                print('found only {} updates for {}, test step 8 failed'.format(len(v), k))
-            else:
-                print('found {} updates for {}, test step 8 ok'.format(len(v), k))
-        if found_error:
-            errors.append('### Test 8 ### failed')
-        else:
-            passed.append('### Test 8 ### passed')
-        return passed, errors
-
-    def _test_setstring_operation(self, mdib, client):
-        passed = []
-        errors = []
-        print('Test step 9: call SetString operation')
-        setstring_operations = mdib.descriptions.NODETYPE.get(pm.SetStringOperationDescriptor,
-                                                              [])
-        setst_handle = 'string.ch0.vmd1_sco_0'
-        if len(setstring_operations) == 0:
-            print('Test step 9 failed, no SetString operation found')
-            errors.append('### Test 9 ### failed')
-        else:
-            for s in setstring_operations:
-                if s.Handle != setst_handle:
-                    continue
-                print('setString Op ={}'.format(s))
-                fut = client.set_service_client.set_string(s.Handle, 'hoppeldipop')
-                try:
-                    res = fut.result(timeout=10)
-                    print(res)
-                    if res.InvocationInfo.InvocationState != msg_types.InvocationState.FINISHED:
-                        print('set string operation {} did not finish with "Fin":{}'.format(s.Handle, res))
-                        errors.append('### Test 9 ### failed')
-                    else:
-                        print('set value operation {} ok:{}'.format(s.Handle, res))
-                        passed.append('### Test 9 ### passed')
-                except futures.TimeoutError:
-                    print('timeout error')
-                    errors.append('### Test 9 ### failed')
-        return passed, errors
-
-    def _test_setvalue_operation(self, mdib, client):
-        passed = []
-        errors = []
-        print('Test step 10: call SetValue operation')
-        setvalue_operations = mdib.descriptions.NODETYPE.get(pm.SetValueOperationDescriptor,
-                                                             [])
-        setval_handle = 'numeric.ch0.vmd1_sco_0'
-        if len(setvalue_operations) == 0:
-            print('Test step 10 failed, no SetValue operation found')
-            errors.append('### Test 10 ### failed')
-        else:
-            for s in setvalue_operations:
-                if s.Handle != setval_handle:
-                    continue
-                print('setNumericValue Op ={}'.format(s))
-                fut = client.set_service_client.set_numeric_value(s.Handle, Decimal(42))
-                try:
-                    res = fut.result(timeout=10)
-                    print(res)
-                    if res.InvocationInfo.InvocationState != msg_types.InvocationState.FINISHED:
-                        print('set value operation {} did not finish with "Fin":{}'.format(s.Handle, res))
-                    else:
-                        print('set value operation {} ok:{}'.format(s.Handle, res))
-                    passed.append('### Test 10 ### passed')
-                except futures.TimeoutError:
-                    print('timeout error')
-                    errors.append('### Test 10 ### failed')
-        return passed, errors
+import os
+import threading
+import time
+import traceback
+import unittest
+import uuid
+from collections import defaultdict
+from concurrent import futures
+from decimal import Decimal
+
+from sdc11073 import observableproperties
+from sdc11073.xml_types import pm_types, msg_types, pm_qnames as pm
+from sdc11073.definitions_sdc import SDC_v1_Definitions
+from sdc11073.xml_types.dpws_types import ThisDeviceType, ThisModelType
+from sdc11073.location import SdcLocation
+from sdc11073.mdib import ProviderMdibContainer, ClientMdibContainer
+from sdc11073.sdcclient import SdcClient
+from sdc11073.provider.sdcdeviceimpl import SdcDevice
+from sdc11073.wsdiscovery import WSDiscovery, Scopes
+
+here = os.path.dirname(__file__)
+default_mdib_path = os.path.join(here, 'reference_mdib.xml')
+mdib_path = os.getenv('ref_mdib') or default_mdib_path
+
+My_Dev_UUID_str = '12345678-6f55-11ea-9697-123456789abc'
+
+# these variables define how the device is published on the network and how the client tries to detect the device:
+adapter_ip = os.getenv('ref_ip') or '127.0.0.1'
+ref_fac = os.getenv('ref_fac') or 'r_fac'
+ref_poc = os.getenv('ref_poc') or 'r_poc'
+ref_bed = os.getenv('ref_bed') or 'r_bed'
+
+
+class DeviceActivity(threading.Thread):
+    """ This thread feeds the device with periodic updates of metrics and alert states"""
+    daemon = True
+
+    def __init__(self, device):
+        super().__init__()
+        self.device = device
+        self.running = None
+
+    def run(self):
+        self.running = True
+        descs = list(self.device.mdib.descriptions.objects)
+        descs.sort(key=lambda x: x.Handle)
+        metric = None
+        alertCondition = None
+        stringOperation = None
+        valueOperation = None
+        for oneContainer in descs:
+            if oneContainer.Handle == "numeric.ch1.vmd0":
+                metric = oneContainer
+            if oneContainer.Handle == "ac0.mds0":
+                alertCondition = oneContainer
+            if oneContainer.Handle == "numeric.ch0.vmd1_sco_0":
+                valueOperation = oneContainer
+            if oneContainer.Handle == "enumstring.ch0.vmd1_sco_0":
+                stringOperation = oneContainer
+        with self.device.mdib.transaction_manager() as mgr:
+            state = mgr.get_state(valueOperation.OperationTarget)
+            if not state.MetricValue:
+                state.mk_metric_value()
+            state = mgr.get_state(stringOperation.OperationTarget)
+            if not state.MetricValue:
+                state.mk_metric_value()
+        print("DeviceActivity running...")
+        try:
+            currentValue = Decimal(0)
+            while True:
+                if metric:
+                    with self.device.mdib.transaction_manager() as mgr:
+                        state = mgr.get_state(metric.Handle)
+                        if not state.MetricValue:
+                            state.mk_metric_value()
+                        state.MetricValue.Value = currentValue
+                        print('set metric to {}'.format(currentValue))
+                        currentValue += 1
+                else:
+                    print("Metric not found in MDIB!")
+                if alertCondition:
+                    with self.device.mdib.transaction_manager() as mgr:
+                        state = mgr.get_state(alertCondition.Handle)
+                        state.Presence = not state.Presence
+                        print('set alertstate presence to {}'.format(state.Presence))
+                else:
+                    print("Alert not found in MDIB")
+                for _ in range(2):
+                    if not self.running:
+                        print("DeviceActivity stopped.")
+                        return
+                    else:
+                        time.sleep(1)
+        except:
+            print(traceback.format_exc())
+        print("DeviceActivity stopped.")
+
+
+def createReferenceDevice(wsdiscovery_instance, location, mdibPath):
+    my_mdib = ProviderMdibContainer.from_mdib_file(mdibPath)
+    my_uuid = uuid.UUID(My_Dev_UUID_str)
+    dpwsModel = ThisModelType(manufacturer='sdc11073',
+                              manufacturer_url='www.sdc11073.com',
+                              model_name='TestDevice',
+                              model_number='1.0',
+                              model_url='www.draeger.com/model',
+                              presentation_url='www.draeger.com/model/presentation')
+
+    dpwsDevice = ThisDeviceType(friendly_name='TestDevice',
+                                firmware_version='Version1',
+                                serial_number='12345')
+    sdcDevice = SdcDevice(wsdiscovery_instance,
+                          dpwsModel,
+                          dpwsDevice,
+                          my_mdib,
+                          my_uuid)
+    for desc in sdcDevice.mdib.descriptions.objects:
+        desc.SafetyClassification = pm_types.SafetyClassification.MED_A
+    sdcDevice.start_all(start_rtsample_loop=False)
+    validators = [pm_types.InstanceIdentifier('Validator', extension_string='System')]
+    sdcDevice.set_location(location, validators)
+
+    patientDescriptorHandle = my_mdib.descriptions.NODETYPE.get_one(pm.PatientContextDescriptor).Handle
+    with my_mdib.transaction_manager() as mgr:
+        patientContainer = mgr.mk_context_state(patientDescriptorHandle)
+        patientContainer.CoreData.Givenname = "Given"
+        patientContainer.CoreData.Middlename = ["Middle"]
+        patientContainer.CoreData.Familyname = "Familiy"
+        patientContainer.CoreData.Birthname = "Birthname"
+        patientContainer.CoreData.Title = "Title"
+        patientContainer.ContextAssociation = pm_types.ContextAssociation.ASSOCIATED
+        identifiers = []
+        patientContainer.Identification = identifiers
+
+    return sdcDevice
+
+
+class Test_Reference(unittest.TestCase):
+    """Plugfest Reference tests"""
+
+    def setUp(self) -> None:
+        self.my_location = SdcLocation(fac=ref_fac,
+                                       poc=ref_poc,
+                                       bed=ref_bed)
+        # tests fill these lists with what they create, teardown cleans up after them.
+        self.my_devices = []
+        self.my_clients = []
+        self.my_wsdiscoveries = []
+        self.device_activity = None
+
+    def tearDown(self) -> None:
+        for cl in self.my_clients:
+            print('stopping {}'.format(cl))
+            cl.stop_all()
+        for d in self.my_devices:
+            print('stopping {}'.format(d))
+            d.stop_all()
+        for w in self.my_wsdiscoveries:
+            print('stopping {}'.format(w))
+            w.stop()
+        if self.device_activity:
+            self.device_activity.running = False
+            self.device_activity.join()
+
+    def test_with_created_device(self):
+        # This test creates its own device and runs the tests against it
+        # A WsDiscovery instance is needed to publish devices on the network.
+        # In this case we want to publish them only on localhost 127.0.0.1.
+        my_device_wsDiscovery = WSDiscovery(adapter_ip)
+        self.my_wsdiscoveries.append(my_device_wsDiscovery)
+        my_device_wsDiscovery.start()
+
+        # generic way to create a device, this what you usually do:
+        my_genericDevice = createReferenceDevice(my_device_wsDiscovery, self.my_location, mdib_path)
+        self.my_devices.append(my_genericDevice)
+        self.device_activity = DeviceActivity(my_genericDevice)
+        self.device_activity.start()
+        time.sleep(1)
+        self._runtest_client_connects()
+
+    @unittest.skip
+    def test_client_connects(self):
+        # This test need an externally started device to run the tests against it.
+        #
+        self._runtest_client_connects()
+
+    def _runtest_client_connects(self):
+        """sequence of client actions"""
+        errors = []
+        passed = []
+        my_client_wsDiscovery = WSDiscovery(adapter_ip)
+        self.my_wsdiscoveries.append(my_client_wsDiscovery)
+        my_client_wsDiscovery.start()
+
+        print('looking for device with scope {}'.format(self.my_location.scope_string))
+        services = my_client_wsDiscovery.search_services(types=SDC_v1_Definitions.MedicalDeviceTypesFilter,
+                                                         scopes=ScopesType(self.my_location.scope_string))
+        print('found {} services {}'.format(len(services), ', '.join([s.epr for s in services])))
+        for s in services:
+            print(s.epr)
+        self.assertEqual(len(services), 1)
+        my_service = services[0]
+        print('Test step 1 successful: device discovered')
+
+        print('Test step 2: connect to device...')
+        client = SdcClient.from_wsd_service(my_service, ssl_context=None)
+        self.my_clients.append(client)
+        client.start_all()
+        self.assertTrue(client.is_connected)
+        print('Test step 2 successful: connected to device')
+
+        print('Test step 3&4: get mdib and subscribe...')
+        mdib = ClientMdibContainer(client)
+        mdib.init_mdib()
+        self.assertGreater(len(mdib.descriptions.objects), 0)  # at least one descriptor
+        self.assertTrue(client._subscription_mgr.all_subscriptions_okay)  # at least one descriptor
+
+        # we want to exec. ALL following steps, therefore collect data and do test at the end.
+        print('Test step 5: check that at least one patient context exists')
+        patients = mdib.context_states.NODETYPE.get(pm.PatientContextState, [])
+        if not patients:
+            errors.append('### Test 5 ### failed')
+
+        print('Test step 6: check that at least one location context exists')
+        locations = mdib.context_states.NODETYPE.get(pm.LocationContextState, [])
+        if not locations:
+            errors.append('### Test 6 ### failed')
+        _passed, _errors = self._test_state_updates(mdib)
+        errors.extend(_errors)
+        passed.extend(_passed)
+        _passed, _errors = self._test_setstring_operation(mdib, client)
+        errors.extend(_errors)
+        passed.extend(_passed)
+        _passed, _errors = self._test_setvalue_operation(mdib, client)
+        errors.extend(_errors)
+        passed.extend(_passed)
+        print(errors)
+        print(passed)
+        self.assertEqual(len(errors), 0, msg='expected no Errors, got:{}'.format(', '.join(errors)))
+        self.assertEqual(len(passed), 4, msg='expected 4 Passed, got :{}'.format(', '.join(passed)))
+
+    def _test_state_updates(self, mdib):
+        passed = []
+        errors = []
+        print('Test step 7&8: count metric state updates and alert state updates')
+        metric_updates = defaultdict(list)
+        alert_updates = defaultdict(list)
+
+        def onMetricUpdates(metricsbyhandle):
+            print('onMetricUpdates', metricsbyhandle)
+            for k, v in metricsbyhandle.items():
+                metric_updates[k].append(v)
+
+        def onAlertUpdates(alertsbyhandle):
+            print('onAlertUpdates', alertsbyhandle)
+            for k, v in alertsbyhandle.items():
+                alert_updates[k].append(v)
+
+        observableproperties.bind(mdib, metrics_by_handle=onMetricUpdates)
+        observableproperties.bind(mdib, alert_by_handle=onAlertUpdates)
+
+        sleep_timer = 11
+        min_updates = sleep_timer // 5 - 1
+        print('will wait for {} seconds now, expecting at least {} updates per handle'.format(sleep_timer,
+                                                                                              metric_updates))
+        time.sleep(sleep_timer)
+        print(metric_updates)
+        print(alert_updates)
+        found_error = False
+        if not metric_updates:
+            print('found no metric state updates at all, test step 8 failed')
+            found_error = True
+        for k, v in metric_updates.items():
+            if len(v) < min_updates:
+                print('found only {} updates for {}, test step 7 failed'.format(len(v), k))
+                found_error = True
+            else:
+                print('found {} updates for {}, test step 7 ok'.format(len(v), k))
+        if found_error:
+            errors.append('### Test 7 ### failed')
+        else:
+            passed.append('### Test 7 ### passed')
+
+        found_error = False
+        if not alert_updates:
+            print('found no alert state updates at all, test step 8 failed')
+            found_error = True
+        for k, v in alert_updates.items():
+            if len(v) < min_updates:
+                print('found only {} updates for {}, test step 8 failed'.format(len(v), k))
+            else:
+                print('found {} updates for {}, test step 8 ok'.format(len(v), k))
+        if found_error:
+            errors.append('### Test 8 ### failed')
+        else:
+            passed.append('### Test 8 ### passed')
+        return passed, errors
+
+    def _test_setstring_operation(self, mdib, client):
+        passed = []
+        errors = []
+        print('Test step 9: call SetString operation')
+        setstring_operations = mdib.descriptions.NODETYPE.get(pm.SetStringOperationDescriptor,
+                                                              [])
+        setst_handle = 'string.ch0.vmd1_sco_0'
+        if len(setstring_operations) == 0:
+            print('Test step 9 failed, no SetString operation found')
+            errors.append('### Test 9 ### failed')
+        else:
+            for s in setstring_operations:
+                if s.Handle != setst_handle:
+                    continue
+                print('setString Op ={}'.format(s))
+                fut = client.set_service_client.set_string(s.Handle, 'hoppeldipop')
+                try:
+                    res = fut.result(timeout=10)
+                    print(res)
+                    if res.InvocationInfo.InvocationState != msg_types.InvocationState.FINISHED:
+                        print('set string operation {} did not finish with "Fin":{}'.format(s.Handle, res))
+                        errors.append('### Test 9 ### failed')
+                    else:
+                        print('set value operation {} ok:{}'.format(s.Handle, res))
+                        passed.append('### Test 9 ### passed')
+                except futures.TimeoutError:
+                    print('timeout error')
+                    errors.append('### Test 9 ### failed')
+        return passed, errors
+
+    def _test_setvalue_operation(self, mdib, client):
+        passed = []
+        errors = []
+        print('Test step 10: call SetValue operation')
+        setvalue_operations = mdib.descriptions.NODETYPE.get(pm.SetValueOperationDescriptor,
+                                                             [])
+        setval_handle = 'numeric.ch0.vmd1_sco_0'
+        if len(setvalue_operations) == 0:
+            print('Test step 10 failed, no SetValue operation found')
+            errors.append('### Test 10 ### failed')
+        else:
+            for s in setvalue_operations:
+                if s.Handle != setval_handle:
+                    continue
+                print('setNumericValue Op ={}'.format(s))
+                fut = client.set_service_client.set_numeric_value(s.Handle, Decimal(42))
+                try:
+                    res = fut.result(timeout=10)
+                    print(res)
+                    if res.InvocationInfo.InvocationState != msg_types.InvocationState.FINISHED:
+                        print('set value operation {} did not finish with "Fin":{}'.format(s.Handle, res))
+                    else:
+                        print('set value operation {} ok:{}'.format(s.Handle, res))
+                    passed.append('### Test 10 ### passed')
+                except futures.TimeoutError:
+                    print('timeout error')
+                    errors.append('### Test 10 ### failed')
+        return passed, errors
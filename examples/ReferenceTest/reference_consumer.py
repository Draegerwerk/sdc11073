--- conflicted
+++ resolved
@@ -5,10 +5,7 @@
 import time
 import traceback
 import typing
-<<<<<<< HEAD
-=======
 import uuid
->>>>>>> a55b40be
 from collections import defaultdict
 from concurrent import futures
 from decimal import Decimal
@@ -26,13 +23,6 @@
 
 ConsumerMdibMethods.DETERMINATIONTIME_WARN_LIMIT = 2.0
 
-<<<<<<< HEAD
-adapter_ip = os.getenv('ref_ip') or '127.0.0.1'  # noqa: SIM112
-ca_folder = os.getenv('ref_ca')  # noqa: SIM112
-ssl_passwd = os.getenv('ref_ssl_passwd') or None  # noqa: SIM112
-search_epr = os.getenv('ref_search_epr') or 'abc'  # noqa: SIM112
-=======
->>>>>>> a55b40be
 # ref_discovery_runs indicates the maximum executions of wsdiscovery search services, "0" -> run until service is found
 discovery_runs = int(os.getenv('ref_discovery_runs', 0))  # noqa: SIM112
 
@@ -45,8 +35,6 @@
     # get next available loopback adapter
     return next(adapter for adapter in network.get_adapters() if adapter.is_loopback)
 
-<<<<<<< HEAD
-=======
 
 def get_ssl_context() -> sdc11073.certloader.SSLContextContainer | None:
     """Get ssl context from environment or None."""
@@ -66,7 +54,6 @@
         return uuid.UUID(epr)
     return uuid.UUID('12345678-6f55-11ea-9697-123456789abc')
 
->>>>>>> a55b40be
 class TestResult(enum.Enum):
     """
     Represents the overall test result.
@@ -86,13 +73,29 @@
             self.overall_test_result = test_step_result
         self.test_messages.append(test_step_message)
 
+class TestResult(enum.Enum):
+    """
+    Represents the overall test result.
+    """
+    PASSED = 'PASSED'
+    FAILED = 'FAILED'
+
+@dataclasses.dataclass
+class TestCollector:
+    overall_test_result: TestResult = TestResult.PASSED
+    test_messages: typing.List = dataclasses.field(default_factory=list)
+
+    def add_result(self, test_step_message: str, test_step_result: TestResult):
+        if not isinstance(test_step_result, TestResult):
+            raise ValueError("Unexpected parameter")
+        if self.overall_test_result is not TestResult.FAILED:
+            self.overall_test_result = test_step_result
+        self.test_messages.append(test_step_message)
+
 
 def run_ref_test() -> TestCollector:
     test_collector = TestCollector()
-<<<<<<< HEAD
-=======
     adapter_ip = get_network_adapter().ip
->>>>>>> a55b40be
     print(f'using adapter address {adapter_ip}')
     search_epr = get_epr()
     print('Test step 1: discover device which endpoint ends with "{}"'.format(search_epr))
@@ -327,11 +330,6 @@
         for name in commlog.LOGGER_NAMES:
             logging.getLogger(name).setLevel(logging.DEBUG)
         comm_logger.start()
-<<<<<<< HEAD
-    run_results = run_ref_test()
-    for r in run_results.test_messages:
-        print(r)
-=======
     results = run_ref_test()
     for r in results.test_messages:
         print(r)
@@ -340,5 +338,4 @@
 
 if __name__ == '__main__':
     run_results = main()
->>>>>>> a55b40be
     sys.exit(0 if run_results.overall_test_result is TestResult.PASSED else 1)
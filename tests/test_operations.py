import datetime
import logging
import time
import unittest
from decimal import Decimal

from sdc11073 import commlog
from sdc11073 import loghelper
from sdc11073 import observableproperties
from sdc11073.xml_types import pm_types, msg_types, pm_qnames as pm
from sdc11073.loghelper import basic_logging_setup
from sdc11073.mdib import ConsumerMdib
from sdc11073.roles.nomenclature import NomenclatureCodes
from sdc11073.consumer import SdcConsumer
<<<<<<< HEAD
from sdc11073.roles.waveformprovider import waveforms
=======
>>>>>>> 26bd75bc
from sdc11073.wsdiscovery import WSDiscovery
from sdc11073.consumer.components import SdcConsumerComponents
from sdc11073.dispatch import RequestDispatcher
from tests import utils
from tests.mockstuff import SomeDevice

ENABLE_COMMLOG = False
if ENABLE_COMMLOG:
    comm_logger = commlog.DirectoryLogger(log_folder=r'c:\temp\sdc_commlog',
                                          log_out=True,
                                          log_in=True,
                                          broadcast_ip_filter=None)
    comm_logger.start()

CLIENT_VALIDATE = True
SET_TIMEOUT = 10  # longer timeout than usually needed, but jenkins jobs frequently failed with 3 seconds timeout
NOTIFICATION_TIMEOUT = 5  # also jenkins related value


<<<<<<< HEAD
def provide_realtime_data(sdc_device):
    waveform_provider = sdc_device.waveform_provider
    if waveform_provider is None:
        return
    paw = waveforms.SawtoothGenerator(min_value=0, max_value=10, waveform_period=1.1, sample_period=0.01)
    waveform_provider.register_waveform_generator('0x34F05500', paw)  # '0x34F05500 MBUSX_RESP_THERAPY2.00H_Paw'

    flow = waveforms.SinusGenerator(min_value=-8.0, max_value=10.0, waveform_period=1.2, sample_period=0.01)
    waveform_provider.register_waveform_generator('0x34F05501', flow)  # '0x34F05501 MBUSX_RESP_THERAPY2.01H_Flow'

    co2 = waveforms.TriangleGenerator(min_value=0, max_value=20, waveform_period=1.0, sample_period=0.01)
    waveform_provider.register_waveform_generator('0x34F05506',
                                                  co2)  # '0x34F05506 MBUSX_RESP_THERAPY2.06H_CO2_Signal'

    # make SinusGenerator (0x34F05501) the annotator source
    waveform_provider.add_annotation_generator(pm_types.CodedValue('a', 'b'),
                                               trigger_handle='0x34F05501',
                                               annotated_handles=['0x34F05500', '0x34F05501', '0x34F05506']
                                               )

=======
>>>>>>> 26bd75bc
class Test_BuiltinOperations(unittest.TestCase):
    """Test role providers (located in sdc11073.roles)."""

    def setUp(self):
        basic_logging_setup()
        self._logger = logging.getLogger('sdc.test')
        self._logger.info('############### start setUp %s ##############', self._testMethodName)
        self.wsd = WSDiscovery('127.0.0.1')
        self.wsd.start()
        self.sdc_device = SomeDevice.from_mdib_file(self.wsd, None, '70041_MDIB_Final.xml')
        # in order to test correct handling of default namespaces, we make participant model the default namespace
        self.sdc_device.start_all(periodic_reports_interval=1.0)
        self._loc_validators = [pm_types.InstanceIdentifier('Validator', extension_string='System')]
        self.sdc_device.set_location(utils.random_location(), self._loc_validators)
<<<<<<< HEAD
        # provide_realtime_data(self.sdc_device)
=======
>>>>>>> 26bd75bc

        time.sleep(0.5)  # allow init of devices to complete

        x_addr = self.sdc_device.get_xaddrs()
        # no deferred action handling for easier debugging
        specific_components = SdcConsumerComponents(
            action_dispatcher_class=RequestDispatcher
        )
        self.sdc_client = SdcConsumer(x_addr[0],
                                      sdc_definitions=self.sdc_device.mdib.sdc_definitions,
                                      ssl_context_container=None,
                                      validate=CLIENT_VALIDATE,
                                      specific_components=specific_components)
        self.sdc_client.start_all(subscribe_periodic_reports=True)
        time.sleep(1)
        self._logger.info('############### setUp done %s ##############', self._testMethodName)
        time.sleep(0.5)
        self.log_watcher = loghelper.LogWatcher(logging.getLogger('sdc'), level=logging.ERROR)

    def tearDown(self):
        self._logger.info('############### tearDown %s... ##############\n', self._testMethodName)
        self.log_watcher.setPaused(True)
        if self.sdc_client:
            self.sdc_client.stop_all()
        if self.sdc_device:
            self.sdc_device.stop_all()
        self.wsd.stop()
        try:
            self.log_watcher.check()
        except loghelper.LogWatchError as ex:
            self._logger.warning(repr(ex))
            raise
        self._logger.info('############### tearDown %s done ##############\n', self._testMethodName)

    def test_set_patient_context_operation(self):
        """client calls corresponding operation of GenericContextProvider.
        - verify that operation is successful.
         verify that a notification device->client also updates the client mdib."""
        client_mdib = ConsumerMdib(self.sdc_client)
        client_mdib.init_mdib()
        patient_descriptor_container = client_mdib.descriptions.NODETYPE.get_one(pm.PatientContextDescriptor)
        # initially the device shall not have any patient
        patient_context_state_container = client_mdib.context_states.NODETYPE.get_one(
            pm.PatientContext, allow_none=True)
        self.assertIsNone(patient_context_state_container)

        my_operations = client_mdib.get_operation_descriptors_for_descriptor_handle(
            patient_descriptor_container.Handle,
            NODETYPE=pm.SetContextStateOperationDescriptor)
        self.assertEqual(len(my_operations), 1)
        operation_handle = my_operations[0].Handle
        self._logger.info('Handle for SetContextState Operation = %s', operation_handle)
        context = self.sdc_client.client('Context')

        # insert a new patient with wrong handle, this shall fail
        proposed_context = context.mk_proposed_context_object(patient_descriptor_container.Handle)
        proposed_context.Handle = 'some_nonexisting_handle'
        proposed_context.CoreData.Givenname = 'Karl'
        proposed_context.CoreData.Middlename = ['M.']
        proposed_context.CoreData.Familyname = 'Klammer'
        proposed_context.CoreData.Birthname = 'Bourne'
        proposed_context.CoreData.Title = 'Dr.'
        proposed_context.CoreData.Sex = pm_types.Sex.MALE
        proposed_context.CoreData.PatientType = pm_types.PatientType.ADULT
        proposed_context.CoreData.set_birthdate('2000-12-12')
        proposed_context.CoreData.Height = pm_types.Measurement(Decimal('88.2'), pm_types.CodedValue('abc', 'def'))
        proposed_context.CoreData.Weight = pm_types.Measurement(Decimal('68.2'), pm_types.CodedValue('abc'))
        proposed_context.CoreData.Race = pm_types.CodedValue('somerace')
        self.log_watcher.setPaused(True)
        future = context.set_context_state(operation_handle, [proposed_context])
        result = future.result(timeout=SET_TIMEOUT)
        state = result.InvocationInfo.InvocationState
        self.assertEqual(state, msg_types.InvocationState.FAILED)
        self.assertIsNone(result.OperationTarget)
        self.log_watcher.setPaused(False)

        # insert a new patient with correct handle, this shall succeed
        proposed_context.Handle = patient_descriptor_container.Handle
        future = context.set_context_state(operation_handle, [proposed_context])
        result = future.result(timeout=SET_TIMEOUT)
        state = result.InvocationInfo.InvocationState
        self.assertEqual(state, msg_types.InvocationState.FINISHED)
        self.assertIsNone(result.InvocationInfo.InvocationError)
        self.assertEqual(0, len(result.InvocationInfo.InvocationErrorMessage))
        self.assertIsNotNone(result.OperationTarget)

        # check client side patient context, this shall have been set via notification
        patient_context_state_container = client_mdib.context_states.NODETYPE.get_one(pm.PatientContextState)
        self.assertEqual(patient_context_state_container.CoreData.Givenname, 'Karl')
        self.assertEqual(patient_context_state_container.CoreData.Middlename, ['M.'])
        self.assertEqual(patient_context_state_container.CoreData.Familyname, 'Klammer')
        self.assertEqual(patient_context_state_container.CoreData.Birthname, 'Bourne')
        self.assertEqual(patient_context_state_container.CoreData.Title, 'Dr.')
        self.assertEqual(patient_context_state_container.CoreData.Sex, 'M')
        self.assertEqual(patient_context_state_container.CoreData.PatientType, pm_types.PatientType.ADULT)
        self.assertEqual(patient_context_state_container.CoreData.Height.MeasuredValue, Decimal('88.2'))
        self.assertEqual(patient_context_state_container.CoreData.Weight.MeasuredValue, Decimal('68.2'))
        self.assertEqual(patient_context_state_container.CoreData.Race, pm_types.CodedValue('somerace'))
        self.assertNotEqual(patient_context_state_container.Handle,
                            patient_descriptor_container.Handle)  # device replaced it with its own handle
        self.assertEqual(patient_context_state_container.ContextAssociation, pm_types.ContextAssociation.ASSOCIATED)

        # test update of the patient
        proposed_context = context.mk_proposed_context_object(patient_descriptor_container.Handle,
                                                              handle=patient_context_state_container.Handle)
        proposed_context.CoreData.Givenname = 'Karla'
        future = context.set_context_state(operation_handle, [proposed_context])
        result = future.result(timeout=SET_TIMEOUT)
        state = result.InvocationInfo.InvocationState
        self.assertEqual(state, msg_types.InvocationState.FINISHED)
        self.assertEqual(result.OperationTarget, proposed_context.Handle)
        patient_context_state_container = client_mdib.context_states.handle.get_one(
            patient_context_state_container.Handle)
        self.assertEqual(patient_context_state_container.CoreData.Givenname, 'Karla')
        self.assertEqual(patient_context_state_container.CoreData.Familyname, 'Klammer')

        # set new patient, check binding mdib versions and context association
        proposed_context = context.mk_proposed_context_object(patient_descriptor_container.Handle)
        proposed_context.CoreData.Givenname = 'Heidi'
        proposed_context.CoreData.Middlename = ['M.']
        proposed_context.CoreData.Familyname = 'Klammer'
        proposed_context.CoreData.Birthname = 'Bourne'
        proposed_context.CoreData.Title = 'Dr.'
        proposed_context.CoreData.Sex = pm_types.Sex.FEMALE
        proposed_context.CoreData.PatientType = pm_types.PatientType.ADULT
        proposed_context.CoreData.set_birthdate('2000-12-12')
        proposed_context.CoreData.Height = pm_types.Measurement(Decimal('88.2'), pm_types.CodedValue('abc', 'def'))
        proposed_context.CoreData.Weight = pm_types.Measurement(Decimal('68.2'), pm_types.CodedValue('abc'))
        proposed_context.CoreData.Race = pm_types.CodedValue('somerace')
        future = context.set_context_state(operation_handle, [proposed_context])
        result = future.result(timeout=SET_TIMEOUT)
        invocation_state = result.InvocationInfo.InvocationState
        self.assertEqual(invocation_state, msg_types.InvocationState.FINISHED)
        self.assertIsNone(result.InvocationInfo.InvocationError)
        self.assertIsNotNone(result.OperationTarget)
        self.assertEqual(0, len(result.InvocationInfo.InvocationErrorMessage))
        patient_context_state_containers = client_mdib.context_states.NODETYPE.get(pm.PatientContextState, [])
        # sort by BindingMdibVersion
        patient_context_state_containers.sort(key=lambda obj: obj.BindingMdibVersion)
        self.assertEqual(len(patient_context_state_containers), 2)
        old_patient = patient_context_state_containers[0]
        new_patient = patient_context_state_containers[1]
        self.assertEqual(old_patient.ContextAssociation, pm_types.ContextAssociation.DISASSOCIATED)
        self.assertEqual(new_patient.ContextAssociation, pm_types.ContextAssociation.ASSOCIATED)

        # create a patient locally on device, then test update from client
        coll = observableproperties.SingleValueCollector(self.sdc_client, 'episodic_context_report')
        with self.sdc_device.mdib.transaction_manager() as mgr:
            st = mgr.mk_context_state(patient_descriptor_container.Handle)
            st.CoreData.Givenname = 'Max123'
            st.CoreData.Middlename = ['Willy']
            st.CoreData.Birthname = 'Mustermann'
            st.CoreData.Familyname = 'Musterfrau'
            st.CoreData.Title = 'Rex'
            st.CoreData.Sex = pm_types.Sex.MALE
            st.CoreData.PatientType = pm_types.PatientType.ADULT
            st.CoreData.Height = pm_types.Measurement(Decimal('88.2'), pm_types.CodedValue('abc', 'def'))
            st.CoreData.Weight = pm_types.Measurement(Decimal('68.2'), pm_types.CodedValue('abc'))
            st.CoreData.Race = pm_types.CodedValue('123', 'def')
            st.CoreData.DateOfBirth = datetime.datetime(2012, 3, 15, 13, 12, 11)
        coll.result(timeout=NOTIFICATION_TIMEOUT)
        patient_context_state_containers = client_mdib.context_states.NODETYPE.get(pm.PatientContextState)
        my_patients = [p for p in patient_context_state_containers if p.CoreData.Givenname == 'Max123']
        self.assertEqual(len(my_patients), 1)
        my_patient = my_patients[0]
        proposed_context = context.mk_proposed_context_object(patient_descriptor_container.Handle, my_patient.Handle)
        proposed_context.CoreData.Givenname = 'Karl123'
        future = context.set_context_state(operation_handle, [proposed_context])
        result = future.result(timeout=SET_TIMEOUT)
        state = result.InvocationInfo.InvocationState
        self.assertEqual(state, msg_types.InvocationState.FINISHED)
        my_patient2 = self.sdc_device.mdib.context_states.handle.get_one(my_patient.Handle)
        self.assertEqual(my_patient2.CoreData.Givenname, 'Karl123')

    def test_location_context(self):
        # initially the device shall have one location, and the client must have it in its mdib
        device_mdib = self.sdc_device.mdib
        client_mdib = ConsumerMdib(self.sdc_client)
        client_mdib.init_mdib()

        dev_locations = device_mdib.context_states.NODETYPE.get(pm.LocationContextState)
        cl_locations = client_mdib.context_states.NODETYPE.get(pm.LocationContextState)
        self.assertEqual(len(dev_locations), 1)
        self.assertEqual(len(cl_locations), 1)
        self.assertEqual(dev_locations[0].Handle, cl_locations[0].Handle)
        self.assertEqual(cl_locations[0].ContextAssociation, pm_types.ContextAssociation.ASSOCIATED)
        self.assertIsNotNone(cl_locations[0].BindingMdibVersion)
        self.assertEqual(cl_locations[0].UnbindingMdibVersion, None)

        for i in range(10):
            new_location = utils.random_location()
            coll = observableproperties.SingleValueCollector(client_mdib, 'context_by_handle')
            self.sdc_device.set_location(new_location)
            coll.result(timeout=NOTIFICATION_TIMEOUT)
            dev_locations = device_mdib.context_states.NODETYPE.get(pm.LocationContextState)
            cl_locations = client_mdib.context_states.NODETYPE.get(pm.LocationContextState)
            self.assertEqual(len(dev_locations), i + 2)
            self.assertEqual(len(cl_locations), i + 2)

            # sort by mdib_version
            dev_locations.sort(key=lambda a: a.BindingMdibVersion)
            cl_locations.sort(key=lambda a: a.BindingMdibVersion)
            # Plausibility check that the new location has expected data
            self.assertEqual(dev_locations[-1].LocationDetail.PoC, new_location.poc)
            self.assertEqual(cl_locations[-1].LocationDetail.PoC, new_location.poc)
            self.assertEqual(dev_locations[-1].LocationDetail.Bed, new_location.bed)
            self.assertEqual(cl_locations[-1].LocationDetail.Bed, new_location.bed)
            self.assertEqual(dev_locations[-1].ContextAssociation, pm_types.ContextAssociation.ASSOCIATED)
            self.assertEqual(cl_locations[-1].ContextAssociation, pm_types.ContextAssociation.ASSOCIATED)
            self.assertEqual(dev_locations[-1].UnbindingMdibVersion, None)
            self.assertEqual(cl_locations[-1].UnbindingMdibVersion, None)

            for j, loc in enumerate(dev_locations[:-1]):
                self.assertEqual(loc.ContextAssociation, pm_types.ContextAssociation.DISASSOCIATED)
                self.assertEqual(loc.UnbindingMdibVersion, dev_locations[j + 1].BindingMdibVersion - 1)

            for j, loc in enumerate(cl_locations[:-1]):
                self.assertEqual(loc.ContextAssociation, pm_types.ContextAssociation.DISASSOCIATED)
                self.assertEqual(loc.UnbindingMdibVersion, cl_locations[j + 1].BindingMdibVersion - 1)

    def test_audio_pause(self):
        """Tests AudioPauseProvider

        """
        # switch one alert system off
        alert_system_off = 'Asy.3208'
        with self.sdc_device.mdib.transaction_manager() as mgr:
            state = mgr.get_state(alert_system_off)
            state.ActivationState = pm_types.AlertActivation.OFF
        alert_system_descriptors = self.sdc_device.mdib.descriptions.NODETYPE.get(pm.AlertSystemDescriptor)
        self.assertTrue(alert_system_descriptors is not None)
        self.assertGreater(len(alert_system_descriptors), 0)

        set_service = self.sdc_client.client('Set')
        client_mdib = ConsumerMdib(self.sdc_client)
        client_mdib.init_mdib()
        coding = pm_types.Coding(NomenclatureCodes.MDC_OP_SET_ALL_ALARMS_AUDIO_PAUSE)
        operation = self.sdc_device.mdib.descriptions.coding.get_one(coding)
        future = set_service.activate(operation_handle=operation.Handle, arguments=None)
        result = future.result(timeout=SET_TIMEOUT)
        state = result.InvocationInfo.InvocationState
        self.assertEqual(state, msg_types.InvocationState.FINISHED)
        time.sleep(0.5)  # allow notifications to arrive
        # the whole tests only makes sense if there is an alert system
        alert_system_descriptors = self.sdc_device.mdib.descriptions.NODETYPE.get(pm.AlertSystemDescriptor)
        self.assertTrue(alert_system_descriptors is not None)
        self.assertGreater(len(alert_system_descriptors), 0)
        for alert_system_descriptor in alert_system_descriptors:
            state = self.sdc_client.mdib.states.descriptor_handle.get_one(alert_system_descriptor.Handle)
            # we know that the state has only one SystemSignalActivation entity, which is audible and should be paused now
            if alert_system_descriptor.Handle != alert_system_off:
                self.assertEqual(state.SystemSignalActivation[0].State, pm_types.AlertActivation.PAUSED)

        coding = pm_types.Coding(NomenclatureCodes.MDC_OP_SET_CANCEL_ALARMS_AUDIO_PAUSE)
        operation = self.sdc_device.mdib.descriptions.coding.get_one(coding)
        future = set_service.activate(operation_handle=operation.Handle, arguments=None)
        result = future.result(timeout=SET_TIMEOUT)
        state = result.InvocationInfo.InvocationState
        self.assertEqual(state, msg_types.InvocationState.FINISHED)
        time.sleep(0.5)  # allow notifications to arrive
        # the whole tests only makes sense if there is an alert system
        alert_system_descriptors = self.sdc_device.mdib.descriptions.NODETYPE.get(pm.AlertSystemDescriptor)
        self.assertTrue(alert_system_descriptors is not None)
        self.assertGreater(len(alert_system_descriptors), 0)
        for alert_system_descriptor in alert_system_descriptors:
            state = self.sdc_client.mdib.states.descriptor_handle.get_one(alert_system_descriptor.Handle)
            self.assertEqual(state.SystemSignalActivation[0].State, pm_types.AlertActivation.ON)

    def test_audio_pause_two_clients(self):
        alert_system_descriptors = self.sdc_device.mdib.descriptions.NODETYPE.get(pm.AlertSystemDescriptor)
        self.assertTrue(alert_system_descriptors is not None)
        self.assertGreater(len(alert_system_descriptors), 0)

        set_service = self.sdc_client.client('Set')
        client_mdib1 = ConsumerMdib(self.sdc_client)
        client_mdib1.init_mdib()

        # connect a 2nd client
        x_addr = self.sdc_device.get_xaddrs()
        # no deferred action handling for easier debugging
        specific_components = SdcConsumerComponents(
            action_dispatcher_class=RequestDispatcher
        )
        sdc_client2 = SdcConsumer(x_addr[0],
                                  sdc_definitions=self.sdc_device.mdib.sdc_definitions,
                                  ssl_context_container=None,
                                  validate=CLIENT_VALIDATE,
                                  specific_components=specific_components,
                                  log_prefix='client2')
        sdc_client2.start_all(subscribe_periodic_reports=True)
        try:
            client_mdib2 = ConsumerMdib(sdc_client2)
            client_mdib2.init_mdib()
            clients = (self.sdc_client, sdc_client2)
            coding = pm_types.Coding(NomenclatureCodes.MDC_OP_SET_ALL_ALARMS_AUDIO_PAUSE)
            operation = self.sdc_device.mdib.descriptions.coding.get_one(coding)
            future = set_service.activate(operation_handle=operation.Handle, arguments=None)
            result = future.result(timeout=SET_TIMEOUT)
            state = result.InvocationInfo.InvocationState
            self.assertEqual(state, msg_types.InvocationState.FINISHED)
            time.sleep(0.5)  # allow notifications to arrive
            # the whole tests only makes sense if there is an alert system
            alert_system_descriptors = self.sdc_device.mdib.descriptions.NODETYPE.get(pm.AlertSystemDescriptor)
            self.assertTrue(alert_system_descriptors is not None)
            self.assertGreater(len(alert_system_descriptors), 0)
            for alert_system_descriptor in alert_system_descriptors:
                for client in clients:
                    state = client.mdib.states.descriptor_handle.get_one(alert_system_descriptor.Handle)
                    # we know that the state has only one SystemSignalActivation entity, which is audible and should be paused now
                    self.assertEqual(state.SystemSignalActivation[0].State, pm_types.AlertActivation.PAUSED)

            coding = pm_types.Coding(NomenclatureCodes.MDC_OP_SET_CANCEL_ALARMS_AUDIO_PAUSE)
            operation = self.sdc_device.mdib.descriptions.coding.get_one(coding)
            future = set_service.activate(operation_handle=operation.Handle, arguments=None)
            result = future.result(timeout=SET_TIMEOUT)
            state = result.InvocationInfo.InvocationState
            self.assertEqual(state, msg_types.InvocationState.FINISHED)
            time.sleep(0.5)  # allow notifications to arrive
            # the whole tests only makes sense if there is an alert system
            alert_system_descriptors = self.sdc_device.mdib.descriptions.NODETYPE.get(pm.AlertSystemDescriptor)
            self.assertTrue(alert_system_descriptors is not None)
            self.assertGreater(len(alert_system_descriptors), 0)
            for alert_system_descriptor in alert_system_descriptors:
                for client in clients:
                    state = client.mdib.states.descriptor_handle.get_one(alert_system_descriptor.Handle)
                    self.assertEqual(state.SystemSignalActivation[0].State, pm_types.AlertActivation.ON)
        finally:
            sdc_client2.stop_all()

    def test_set_ntp_server(self):
        set_service = self.sdc_client.client('Set')
        client_mdib = ConsumerMdib(self.sdc_client)
        client_mdib.init_mdib()
        coding = pm_types.Coding(NomenclatureCodes.MDC_OP_SET_TIME_SYNC_REF_SRC)
        my_operation_descriptor = self.sdc_device.mdib.descriptions.coding.get_one(coding, allow_none=True)

        operation_handle = my_operation_descriptor.Handle
        for value in ('169.254.0.199', '169.254.0.199:1234'):
            self._logger.info('ntp server = %s', value)
            future = set_service.set_string(operation_handle=operation_handle, requested_string=value)
            result = future.result(timeout=SET_TIMEOUT)
            state = result.InvocationInfo.InvocationState
            self.assertEqual(state, msg_types.InvocationState.FINISHED)
            self.assertIsNone(result.InvocationInfo.InvocationError)
            self.assertEqual(0, len(result.InvocationInfo.InvocationErrorMessage))

            # verify that the corresponding state has been updated
            state = client_mdib.states.descriptor_handle.get_one(my_operation_descriptor.OperationTarget)
            if state.NODETYPE == pm.MdsState:
                # look for the ClockState child
                clock_descriptors = client_mdib.descriptions.NODETYPE.get(pm.ClockDescriptor, [])
                clock_descriptors = [c for c in clock_descriptors if c.descriptor_handle == state.descriptor_handle]
                if len(clock_descriptors) == 1:
                    state = client_mdib.states.descriptor_handle.get_one(clock_descriptors[0].Handle)
            self.assertEqual(state.ReferenceSource[0], value)

    def test_set_time_zone(self):
        set_service = self.sdc_client.client('Set')
        client_mdib = ConsumerMdib(self.sdc_client)
        client_mdib.init_mdib()

        coding = pm_types.Coding(NomenclatureCodes.MDC_ACT_SET_TIME_ZONE)
        my_operation_descriptor = self.sdc_device.mdib.descriptions.coding.get_one(coding, allow_none=True)

        operation_handle = my_operation_descriptor.Handle
        for value in ('+03:00', '-03:00'):  # are these correct values?
            self._logger.info('time zone = %s', value)
            future = set_service.set_string(operation_handle=operation_handle, requested_string=value)
            result = future.result(timeout=SET_TIMEOUT)
            state = result.InvocationInfo.InvocationState
            self.assertEqual(state, msg_types.InvocationState.FINISHED)
            self.assertIsNone(result.InvocationInfo.InvocationError)
            self.assertEqual(0, len(result.InvocationInfo.InvocationErrorMessage))

            # verify that the corresponding state has been updated
            state = client_mdib.states.descriptor_handle.get_one(my_operation_descriptor.OperationTarget)
            if state.NODETYPE == pm.MdsState:
                # look for the ClockState child
                clock_descriptors = client_mdib.descriptions.NODETYPE.get(pm.ClockDescriptor, [])
                clock_descriptors = [c for c in clock_descriptors if c.parent_handle == state.DescriptorHandle]
                if len(clock_descriptors) == 1:
                    state = client_mdib.states.descriptor_handle.get_one(clock_descriptors[0].Handle)
            self.assertEqual(state.TimeZone, value)

    def test_set_metric_state(self):
        # first we need to add a set_metric_state Operation
        sco_descriptors = self.sdc_device.mdib.descriptions.NODETYPE.get(pm.ScoDescriptor)
        cls = self.sdc_device.mdib.data_model.get_descriptor_container_class(pm.SetMetricStateOperationDescriptor)
        operation_target_handle = '0x34F001D5'
        my_code = pm_types.CodedValue('99999')
        my_operation_descriptor = cls('HANDLE_FOR_MY_TEST', sco_descriptors[0].Handle)
        my_operation_descriptor.Type = my_code
        my_operation_descriptor.SafetyClassification = pm_types.SafetyClassification.INF
        my_operation_descriptor.OperationTarget = operation_target_handle
        self.sdc_device.mdib.descriptions.add_object(my_operation_descriptor)
        sco_handle = 'Sco.mds0'
        sco = self.sdc_device._sco_operations_registries[sco_handle]
        role_provider = self.sdc_device.product_roles_lookup[sco_handle]

        op = role_provider.metric_provider.make_operation_instance(
            my_operation_descriptor, sco.operation_cls_getter)
        sco.register_operation(op)
        self.sdc_device.mdib.xtra.mk_state_containers_for_all_descriptors()
        setService = self.sdc_client.client('Set')
        clientMdib = ConsumerMdib(self.sdc_client)
        clientMdib.init_mdib()

        operation_handle = my_operation_descriptor.Handle
        proposed_metric_state = clientMdib.xtra.mk_proposed_state(operation_target_handle)
        self.assertIsNone(
            proposed_metric_state.LifeTimePeriod)  # just to be sure that we know the correct intitial value
        before_state_version = proposed_metric_state.StateVersion
        newLifeTimePeriod = 42.5
        proposed_metric_state.LifeTimePeriod = newLifeTimePeriod
        future = setService.set_metric_state(operation_handle=operation_handle,
                                             proposed_metric_states=[proposed_metric_state])
        result = future.result(timeout=SET_TIMEOUT)
        state = result.InvocationInfo.InvocationState
        self.assertEqual(state, msg_types.InvocationState.FINISHED)
        self.assertIsNone(result.InvocationInfo.InvocationError)
        self.assertEqual(0, len(result.InvocationInfo.InvocationErrorMessage))
        updated_metric_state = clientMdib.states.descriptor_handle.get_one(operation_target_handle)
        self.assertEqual(updated_metric_state.StateVersion, before_state_version + 1)
        self.assertAlmostEqual(updated_metric_state.LifeTimePeriod, newLifeTimePeriod)

    def test_set_component_state(self):
        """ tests GenericSetComponentStateOperationProvider"""
        operation_target_handle = '2.1.2.1'  # a channel
        # first we need to add a set_component_state Operation
        sco_descriptors = self.sdc_device.mdib.descriptions.NODETYPE.get(pm.ScoDescriptor)
        cls = self.sdc_device.mdib.data_model.get_descriptor_container_class(pm.SetComponentStateOperationDescriptor)
        my_operation_descriptor = cls('HANDLE_FOR_MY_TEST', sco_descriptors[0].Handle)
        my_operation_descriptor.SafetyClassification = pm_types.SafetyClassification.INF

        my_operation_descriptor.OperationTarget = operation_target_handle
        my_operation_descriptor.Type = pm_types.CodedValue('999998')
        self.sdc_device.mdib.descriptions.add_object(my_operation_descriptor)
        sco_handle = 'Sco.mds0'
        sco = self.sdc_device._sco_operations_registries[sco_handle]
        role_provider = self.sdc_device.product_roles_lookup[sco_handle]
        op = role_provider.make_operation_instance(my_operation_descriptor, sco.operation_cls_getter)
        sco.register_operation(op)
        self.sdc_device.mdib.xtra.mk_state_containers_for_all_descriptors()
        set_service = self.sdc_client.client('Set')
        client_mdib = ConsumerMdib(self.sdc_client)
        client_mdib.init_mdib()

        operation_handle = my_operation_descriptor.Handle
        proposed_component_state = client_mdib.xtra.mk_proposed_state(operation_target_handle)
        self.assertIsNone(
            proposed_component_state.OperatingHours)  # just to be sure that we know the correct intitial value
        before_state_version = proposed_component_state.StateVersion
        new_operating_hours = 42
        proposed_component_state.OperatingHours = new_operating_hours
        future = set_service.set_component_state(operation_handle=operation_handle,
                                                 proposed_component_states=[proposed_component_state])
        result = future.result(timeout=SET_TIMEOUT)
        state = result.InvocationInfo.InvocationState
        self.assertEqual(state, msg_types.InvocationState.FINISHED)
        self.assertIsNone(result.InvocationInfo.InvocationError)
        self.assertEqual(0, len(result.InvocationInfo.InvocationErrorMessage))
        updated_component_state = client_mdib.states.descriptor_handle.get_one(operation_target_handle)
        self.assertEqual(updated_component_state.StateVersion, before_state_version + 1)
        self.assertEqual(updated_component_state.OperatingHours, new_operating_hours)

    def test_operation_without_handler(self):
        """Verify that a correct response is sent."""
        set_service = self.sdc_client.client('Set')
        client_mdib = ConsumerMdib(self.sdc_client)
        client_mdib.init_mdib()

        operation_handle = 'SVO.42.2.1.1.2.0-6'
        value = 'foobar'
        future = set_service.set_string(operation_handle=operation_handle, requested_string=value)
        result = future.result(timeout=SET_TIMEOUT)
        state = result.InvocationInfo.InvocationState
        self.assertEqual(state, msg_types.InvocationState.FAILED)
        self.assertIsNotNone(result.InvocationInfo.InvocationError)
        # Verify that transaction id increases even with "invalid" calls.
        future2 = set_service.set_string(operation_handle=operation_handle, requested_string=value)
        result2 = future2.result(timeout=SET_TIMEOUT)
        self.assertGreater(result2.InvocationInfo.TransactionId, result.InvocationInfo.TransactionId)

    def test_delayed_processing(self):
        """Verify that flag 'delayed_processing' changes responses as expected."""
        logging.getLogger('sdc.client.op_mgr').setLevel(logging.DEBUG)
        logging.getLogger('sdc.device.op_reg').setLevel(logging.DEBUG)
        logging.getLogger('sdc.device.SetService').setLevel(logging.DEBUG)
        logging.getLogger('sdc.device.subscrMgr').setLevel(logging.DEBUG)
        set_service = self.sdc_client.client('Set')
        client_mdib = ConsumerMdib(self.sdc_client)
        client_mdib.init_mdib()
        coding = pm_types.Coding(NomenclatureCodes.MDC_OP_SET_TIME_SYNC_REF_SRC)
        my_operation_descriptor = self.sdc_device.mdib.descriptions.coding.get_one(coding, allow_none=True)

        operation_handle = my_operation_descriptor.Handle
        operation = self.sdc_device.get_operation_by_handle(operation_handle)
        for value in ('169.254.0.199', '169.254.0.199:1234'):
            self._logger.info('ntp server = %s', value)
            operation.delayed_processing = True  # first OperationInvokedReport shall have InvocationState.WAIT
            coll = observableproperties.SingleValueCollector(self.sdc_client, 'operation_invoked_report')
            future = set_service.set_string(operation_handle=operation_handle, requested_string=value)
            result = future.result(timeout=SET_TIMEOUT)
            received_message = coll.result(timeout=5)
            msg_types = received_message.msg_reader.msg_types
            operation_invoked_report = msg_types.OperationInvokedReport.from_node(received_message.p_msg.msg_node)
            self.assertEqual(operation_invoked_report.ReportPart[0].InvocationInfo.InvocationState,
                             msg_types.InvocationState.WAIT)
            state = result.InvocationInfo.InvocationState
            self.assertEqual(state, msg_types.InvocationState.FINISHED)
            self.assertIsNone(result.InvocationInfo.InvocationError)
            self.assertEqual(0, len(result.InvocationInfo.InvocationErrorMessage))
            time.sleep(0.5)
            # disable delayed processing
            self._logger.info("disable delayed processing")
            operation.delayed_processing = False  # first OperationInvokedReport shall have InvocationState.FINISHED
            coll = observableproperties.SingleValueCollector(self.sdc_client, 'operation_invoked_report')
            future = set_service.set_string(operation_handle=operation_handle, requested_string=value)
            result = future.result(timeout=SET_TIMEOUT)
            received_message = coll.result(timeout=5)
            msg_types = received_message.msg_reader.msg_types
            operation_invoked_report = msg_types.OperationInvokedReport.from_node(received_message.p_msg.msg_node)
            self.assertEqual(operation_invoked_report.ReportPart[0].InvocationInfo.InvocationState,
                             msg_types.InvocationState.FINISHED)
            state = result.InvocationInfo.InvocationState
            self.assertEqual(state, msg_types.InvocationState.FINISHED)
            self.assertIsNone(result.InvocationInfo.InvocationError)
            self.assertEqual(0, len(result.InvocationInfo.InvocationErrorMessage))

    def test_set_operating_mode(self):
        logging.getLogger('sdc.device.subscrMgr').setLevel(logging.DEBUG)
        logging.getLogger('ssdc.client.subscr').setLevel(logging.DEBUG)
        client_mdib = ConsumerMdib(self.sdc_client)
        client_mdib.init_mdib()

        operation_handle = 'SVO.37.3569'
        operation = self.sdc_device.get_operation_by_handle(operation_handle)
        for op_mode in (pm_types.OperatingMode.NA, pm_types.OperatingMode.ENABLED):
            operation.set_operating_mode(op_mode)
            time.sleep(1)
            operation_state = client_mdib.states.descriptor_handle.get_one(operation_handle)
            self.assertEqual(operation_state.OperatingMode, op_mode)

<<<<<<< HEAD
            def test_set_string_value(self):
                """Verify that metricprovider instantiated an operation for SetString call.

                 OperationTarget of operation 0815 is an EnumStringMetricState.
                 """
                set_service = self.sdc_client.client('Set')
                client_mdib = ConsumerMdib(self.sdc_client)
                client_mdib.init_mdib()
                coding = pm_types.Coding('0815')
                my_operation_descriptor = self.sdc_device.mdib.descriptions.coding.get_one(coding, allow_none=True)

                operation_handle = my_operation_descriptor.Handle
                for value in ('ADULT', 'PEDIATRIC'):
                    self._logger.info('string value = %s', value)
                    future = set_service.set_string(operation_handle=operation_handle, requested_string=value)
                    result = future.result(timeout=SET_TIMEOUT)
                    state = result.InvocationInfo.InvocationState
                    self.assertEqual(state, msg_types.InvocationState.FINISHED)
                    self.assertIsNone(result.InvocationInfo.InvocationError)
                    self.assertEqual(0, len(result.InvocationInfo.InvocationErrorMessage))

                    # verify that the corresponding state has been updated
                    state = client_mdib.states.descriptor_handle.get_one(my_operation_descriptor.OperationTarget)
                    self.assertEqual(state.MetricValue.Value, value)

            def test_set_metric_value(self):
                """Verify that metricprovider instantiated an operation for SetNumericValue call.

                 OperationTarget of operation 0815-1 is a NumericMetricState.
                 """
                set_service = self.sdc_client.client('Set')
                client_mdib = ConsumerMdib(self.sdc_client)
                client_mdib.init_mdib()
                coding = pm_types.Coding('0815-1')
                my_operation_descriptor = self.sdc_device.mdib.descriptions.coding.get_one(coding, allow_none=True)

                operation_handle = my_operation_descriptor.Handle
                for value in (Decimal(1), Decimal(42)):
                    self._logger.info('metric value = %s', value)
                    future = set_service.set_numeric_value(operation_handle=operation_handle,
                                                           requested_numeric_value=value)
                    result = future.result(timeout=SET_TIMEOUT)
                    state = result.InvocationInfo.InvocationState
                    self.assertEqual(state, msg_types.InvocationState.FINISHED)
                    self.assertIsNone(result.InvocationInfo.InvocationError)
                    self.assertEqual(0, len(result.InvocationInfo.InvocationErrorMessage))

                    # verify that the corresponding state has been updated
                    state = client_mdib.states.descriptor_handle.get_one(my_operation_descriptor.OperationTarget)
                    self.assertEqual(state.MetricValue.Value, value)

=======
    def test_set_string_value(self):
        """Verify that metricprovider instantiated an operation for SetString call.

         OperationTarget of operation 0815 is an EnumStringMetricState.
         """
        set_service = self.sdc_client.client('Set')
        client_mdib = ConsumerMdib(self.sdc_client)
        client_mdib.init_mdib()
        coding = pm_types.Coding('0815')
        my_operation_descriptor = self.sdc_device.mdib.descriptions.coding.get_one(coding, allow_none=True)

        operation_handle = my_operation_descriptor.Handle
        for value in ('ADULT', 'PEDIATRIC'):
            self._logger.info('string value = %s', value)
            future = set_service.set_string(operation_handle=operation_handle, requested_string=value)
            result = future.result(timeout=SET_TIMEOUT)
            state = result.InvocationInfo.InvocationState
            self.assertEqual(state, msg_types.InvocationState.FINISHED)
            self.assertIsNone(result.InvocationInfo.InvocationError)
            self.assertEqual(0, len(result.InvocationInfo.InvocationErrorMessage))

            # verify that the corresponding state has been updated
            state = client_mdib.states.descriptor_handle.get_one(my_operation_descriptor.OperationTarget)
            self.assertEqual(state.MetricValue.Value, value)

    def test_set_metric_value(self):
        """Verify that metricprovider instantiated an operation for SetNumericValue call.

         OperationTarget of operation 0815-1 is a NumericMetricState.
         """
        set_service = self.sdc_client.client('Set')
        client_mdib = ConsumerMdib(self.sdc_client)
        client_mdib.init_mdib()
        coding = pm_types.Coding('0815-1')
        my_operation_descriptor = self.sdc_device.mdib.descriptions.coding.get_one(coding, allow_none=True)

        operation_handle = my_operation_descriptor.Handle
        for value in (Decimal(1), Decimal(42)):
            self._logger.info('metric value = %s', value)
            future = set_service.set_numeric_value(operation_handle=operation_handle,
                                                   requested_numeric_value=value)
            result = future.result(timeout=SET_TIMEOUT)
            state = result.InvocationInfo.InvocationState
            self.assertEqual(state, msg_types.InvocationState.FINISHED)
            self.assertIsNone(result.InvocationInfo.InvocationError)
            self.assertEqual(0, len(result.InvocationInfo.InvocationErrorMessage))

            # verify that the corresponding state has been updated
            state = client_mdib.states.descriptor_handle.get_one(my_operation_descriptor.OperationTarget)
            self.assertEqual(state.MetricValue.Value, value)

>>>>>>> 26bd75bc
<|MERGE_RESOLUTION|>--- conflicted
+++ resolved
@@ -1,726 +1,641 @@
-import datetime
-import logging
-import time
-import unittest
-from decimal import Decimal
-
-from sdc11073 import commlog
-from sdc11073 import loghelper
-from sdc11073 import observableproperties
-from sdc11073.xml_types import pm_types, msg_types, pm_qnames as pm
-from sdc11073.loghelper import basic_logging_setup
-from sdc11073.mdib import ConsumerMdib
-from sdc11073.roles.nomenclature import NomenclatureCodes
-from sdc11073.consumer import SdcConsumer
-<<<<<<< HEAD
-from sdc11073.roles.waveformprovider import waveforms
-=======
->>>>>>> 26bd75bc
-from sdc11073.wsdiscovery import WSDiscovery
-from sdc11073.consumer.components import SdcConsumerComponents
-from sdc11073.dispatch import RequestDispatcher
-from tests import utils
-from tests.mockstuff import SomeDevice
-
-ENABLE_COMMLOG = False
-if ENABLE_COMMLOG:
-    comm_logger = commlog.DirectoryLogger(log_folder=r'c:\temp\sdc_commlog',
-                                          log_out=True,
-                                          log_in=True,
-                                          broadcast_ip_filter=None)
-    comm_logger.start()
-
-CLIENT_VALIDATE = True
-SET_TIMEOUT = 10  # longer timeout than usually needed, but jenkins jobs frequently failed with 3 seconds timeout
-NOTIFICATION_TIMEOUT = 5  # also jenkins related value
-
-
-<<<<<<< HEAD
-def provide_realtime_data(sdc_device):
-    waveform_provider = sdc_device.waveform_provider
-    if waveform_provider is None:
-        return
-    paw = waveforms.SawtoothGenerator(min_value=0, max_value=10, waveform_period=1.1, sample_period=0.01)
-    waveform_provider.register_waveform_generator('0x34F05500', paw)  # '0x34F05500 MBUSX_RESP_THERAPY2.00H_Paw'
-
-    flow = waveforms.SinusGenerator(min_value=-8.0, max_value=10.0, waveform_period=1.2, sample_period=0.01)
-    waveform_provider.register_waveform_generator('0x34F05501', flow)  # '0x34F05501 MBUSX_RESP_THERAPY2.01H_Flow'
-
-    co2 = waveforms.TriangleGenerator(min_value=0, max_value=20, waveform_period=1.0, sample_period=0.01)
-    waveform_provider.register_waveform_generator('0x34F05506',
-                                                  co2)  # '0x34F05506 MBUSX_RESP_THERAPY2.06H_CO2_Signal'
-
-    # make SinusGenerator (0x34F05501) the annotator source
-    waveform_provider.add_annotation_generator(pm_types.CodedValue('a', 'b'),
-                                               trigger_handle='0x34F05501',
-                                               annotated_handles=['0x34F05500', '0x34F05501', '0x34F05506']
-                                               )
-
-=======
->>>>>>> 26bd75bc
-class Test_BuiltinOperations(unittest.TestCase):
-    """Test role providers (located in sdc11073.roles)."""
-
-    def setUp(self):
-        basic_logging_setup()
-        self._logger = logging.getLogger('sdc.test')
-        self._logger.info('############### start setUp %s ##############', self._testMethodName)
-        self.wsd = WSDiscovery('127.0.0.1')
-        self.wsd.start()
-        self.sdc_device = SomeDevice.from_mdib_file(self.wsd, None, '70041_MDIB_Final.xml')
-        # in order to test correct handling of default namespaces, we make participant model the default namespace
-        self.sdc_device.start_all(periodic_reports_interval=1.0)
-        self._loc_validators = [pm_types.InstanceIdentifier('Validator', extension_string='System')]
-        self.sdc_device.set_location(utils.random_location(), self._loc_validators)
-<<<<<<< HEAD
-        # provide_realtime_data(self.sdc_device)
-=======
->>>>>>> 26bd75bc
-
-        time.sleep(0.5)  # allow init of devices to complete
-
-        x_addr = self.sdc_device.get_xaddrs()
-        # no deferred action handling for easier debugging
-        specific_components = SdcConsumerComponents(
-            action_dispatcher_class=RequestDispatcher
-        )
-        self.sdc_client = SdcConsumer(x_addr[0],
-                                      sdc_definitions=self.sdc_device.mdib.sdc_definitions,
-                                      ssl_context_container=None,
-                                      validate=CLIENT_VALIDATE,
-                                      specific_components=specific_components)
-        self.sdc_client.start_all(subscribe_periodic_reports=True)
-        time.sleep(1)
-        self._logger.info('############### setUp done %s ##############', self._testMethodName)
-        time.sleep(0.5)
-        self.log_watcher = loghelper.LogWatcher(logging.getLogger('sdc'), level=logging.ERROR)
-
-    def tearDown(self):
-        self._logger.info('############### tearDown %s... ##############\n', self._testMethodName)
-        self.log_watcher.setPaused(True)
-        if self.sdc_client:
-            self.sdc_client.stop_all()
-        if self.sdc_device:
-            self.sdc_device.stop_all()
-        self.wsd.stop()
-        try:
-            self.log_watcher.check()
-        except loghelper.LogWatchError as ex:
-            self._logger.warning(repr(ex))
-            raise
-        self._logger.info('############### tearDown %s done ##############\n', self._testMethodName)
-
-    def test_set_patient_context_operation(self):
-        """client calls corresponding operation of GenericContextProvider.
-        - verify that operation is successful.
-         verify that a notification device->client also updates the client mdib."""
-        client_mdib = ConsumerMdib(self.sdc_client)
-        client_mdib.init_mdib()
-        patient_descriptor_container = client_mdib.descriptions.NODETYPE.get_one(pm.PatientContextDescriptor)
-        # initially the device shall not have any patient
-        patient_context_state_container = client_mdib.context_states.NODETYPE.get_one(
-            pm.PatientContext, allow_none=True)
-        self.assertIsNone(patient_context_state_container)
-
-        my_operations = client_mdib.get_operation_descriptors_for_descriptor_handle(
-            patient_descriptor_container.Handle,
-            NODETYPE=pm.SetContextStateOperationDescriptor)
-        self.assertEqual(len(my_operations), 1)
-        operation_handle = my_operations[0].Handle
-        self._logger.info('Handle for SetContextState Operation = %s', operation_handle)
-        context = self.sdc_client.client('Context')
-
-        # insert a new patient with wrong handle, this shall fail
-        proposed_context = context.mk_proposed_context_object(patient_descriptor_container.Handle)
-        proposed_context.Handle = 'some_nonexisting_handle'
-        proposed_context.CoreData.Givenname = 'Karl'
-        proposed_context.CoreData.Middlename = ['M.']
-        proposed_context.CoreData.Familyname = 'Klammer'
-        proposed_context.CoreData.Birthname = 'Bourne'
-        proposed_context.CoreData.Title = 'Dr.'
-        proposed_context.CoreData.Sex = pm_types.Sex.MALE
-        proposed_context.CoreData.PatientType = pm_types.PatientType.ADULT
-        proposed_context.CoreData.set_birthdate('2000-12-12')
-        proposed_context.CoreData.Height = pm_types.Measurement(Decimal('88.2'), pm_types.CodedValue('abc', 'def'))
-        proposed_context.CoreData.Weight = pm_types.Measurement(Decimal('68.2'), pm_types.CodedValue('abc'))
-        proposed_context.CoreData.Race = pm_types.CodedValue('somerace')
-        self.log_watcher.setPaused(True)
-        future = context.set_context_state(operation_handle, [proposed_context])
-        result = future.result(timeout=SET_TIMEOUT)
-        state = result.InvocationInfo.InvocationState
-        self.assertEqual(state, msg_types.InvocationState.FAILED)
-        self.assertIsNone(result.OperationTarget)
-        self.log_watcher.setPaused(False)
-
-        # insert a new patient with correct handle, this shall succeed
-        proposed_context.Handle = patient_descriptor_container.Handle
-        future = context.set_context_state(operation_handle, [proposed_context])
-        result = future.result(timeout=SET_TIMEOUT)
-        state = result.InvocationInfo.InvocationState
-        self.assertEqual(state, msg_types.InvocationState.FINISHED)
-        self.assertIsNone(result.InvocationInfo.InvocationError)
-        self.assertEqual(0, len(result.InvocationInfo.InvocationErrorMessage))
-        self.assertIsNotNone(result.OperationTarget)
-
-        # check client side patient context, this shall have been set via notification
-        patient_context_state_container = client_mdib.context_states.NODETYPE.get_one(pm.PatientContextState)
-        self.assertEqual(patient_context_state_container.CoreData.Givenname, 'Karl')
-        self.assertEqual(patient_context_state_container.CoreData.Middlename, ['M.'])
-        self.assertEqual(patient_context_state_container.CoreData.Familyname, 'Klammer')
-        self.assertEqual(patient_context_state_container.CoreData.Birthname, 'Bourne')
-        self.assertEqual(patient_context_state_container.CoreData.Title, 'Dr.')
-        self.assertEqual(patient_context_state_container.CoreData.Sex, 'M')
-        self.assertEqual(patient_context_state_container.CoreData.PatientType, pm_types.PatientType.ADULT)
-        self.assertEqual(patient_context_state_container.CoreData.Height.MeasuredValue, Decimal('88.2'))
-        self.assertEqual(patient_context_state_container.CoreData.Weight.MeasuredValue, Decimal('68.2'))
-        self.assertEqual(patient_context_state_container.CoreData.Race, pm_types.CodedValue('somerace'))
-        self.assertNotEqual(patient_context_state_container.Handle,
-                            patient_descriptor_container.Handle)  # device replaced it with its own handle
-        self.assertEqual(patient_context_state_container.ContextAssociation, pm_types.ContextAssociation.ASSOCIATED)
-
-        # test update of the patient
-        proposed_context = context.mk_proposed_context_object(patient_descriptor_container.Handle,
-                                                              handle=patient_context_state_container.Handle)
-        proposed_context.CoreData.Givenname = 'Karla'
-        future = context.set_context_state(operation_handle, [proposed_context])
-        result = future.result(timeout=SET_TIMEOUT)
-        state = result.InvocationInfo.InvocationState
-        self.assertEqual(state, msg_types.InvocationState.FINISHED)
-        self.assertEqual(result.OperationTarget, proposed_context.Handle)
-        patient_context_state_container = client_mdib.context_states.handle.get_one(
-            patient_context_state_container.Handle)
-        self.assertEqual(patient_context_state_container.CoreData.Givenname, 'Karla')
-        self.assertEqual(patient_context_state_container.CoreData.Familyname, 'Klammer')
-
-        # set new patient, check binding mdib versions and context association
-        proposed_context = context.mk_proposed_context_object(patient_descriptor_container.Handle)
-        proposed_context.CoreData.Givenname = 'Heidi'
-        proposed_context.CoreData.Middlename = ['M.']
-        proposed_context.CoreData.Familyname = 'Klammer'
-        proposed_context.CoreData.Birthname = 'Bourne'
-        proposed_context.CoreData.Title = 'Dr.'
-        proposed_context.CoreData.Sex = pm_types.Sex.FEMALE
-        proposed_context.CoreData.PatientType = pm_types.PatientType.ADULT
-        proposed_context.CoreData.set_birthdate('2000-12-12')
-        proposed_context.CoreData.Height = pm_types.Measurement(Decimal('88.2'), pm_types.CodedValue('abc', 'def'))
-        proposed_context.CoreData.Weight = pm_types.Measurement(Decimal('68.2'), pm_types.CodedValue('abc'))
-        proposed_context.CoreData.Race = pm_types.CodedValue('somerace')
-        future = context.set_context_state(operation_handle, [proposed_context])
-        result = future.result(timeout=SET_TIMEOUT)
-        invocation_state = result.InvocationInfo.InvocationState
-        self.assertEqual(invocation_state, msg_types.InvocationState.FINISHED)
-        self.assertIsNone(result.InvocationInfo.InvocationError)
-        self.assertIsNotNone(result.OperationTarget)
-        self.assertEqual(0, len(result.InvocationInfo.InvocationErrorMessage))
-        patient_context_state_containers = client_mdib.context_states.NODETYPE.get(pm.PatientContextState, [])
-        # sort by BindingMdibVersion
-        patient_context_state_containers.sort(key=lambda obj: obj.BindingMdibVersion)
-        self.assertEqual(len(patient_context_state_containers), 2)
-        old_patient = patient_context_state_containers[0]
-        new_patient = patient_context_state_containers[1]
-        self.assertEqual(old_patient.ContextAssociation, pm_types.ContextAssociation.DISASSOCIATED)
-        self.assertEqual(new_patient.ContextAssociation, pm_types.ContextAssociation.ASSOCIATED)
-
-        # create a patient locally on device, then test update from client
-        coll = observableproperties.SingleValueCollector(self.sdc_client, 'episodic_context_report')
-        with self.sdc_device.mdib.transaction_manager() as mgr:
-            st = mgr.mk_context_state(patient_descriptor_container.Handle)
-            st.CoreData.Givenname = 'Max123'
-            st.CoreData.Middlename = ['Willy']
-            st.CoreData.Birthname = 'Mustermann'
-            st.CoreData.Familyname = 'Musterfrau'
-            st.CoreData.Title = 'Rex'
-            st.CoreData.Sex = pm_types.Sex.MALE
-            st.CoreData.PatientType = pm_types.PatientType.ADULT
-            st.CoreData.Height = pm_types.Measurement(Decimal('88.2'), pm_types.CodedValue('abc', 'def'))
-            st.CoreData.Weight = pm_types.Measurement(Decimal('68.2'), pm_types.CodedValue('abc'))
-            st.CoreData.Race = pm_types.CodedValue('123', 'def')
-            st.CoreData.DateOfBirth = datetime.datetime(2012, 3, 15, 13, 12, 11)
-        coll.result(timeout=NOTIFICATION_TIMEOUT)
-        patient_context_state_containers = client_mdib.context_states.NODETYPE.get(pm.PatientContextState)
-        my_patients = [p for p in patient_context_state_containers if p.CoreData.Givenname == 'Max123']
-        self.assertEqual(len(my_patients), 1)
-        my_patient = my_patients[0]
-        proposed_context = context.mk_proposed_context_object(patient_descriptor_container.Handle, my_patient.Handle)
-        proposed_context.CoreData.Givenname = 'Karl123'
-        future = context.set_context_state(operation_handle, [proposed_context])
-        result = future.result(timeout=SET_TIMEOUT)
-        state = result.InvocationInfo.InvocationState
-        self.assertEqual(state, msg_types.InvocationState.FINISHED)
-        my_patient2 = self.sdc_device.mdib.context_states.handle.get_one(my_patient.Handle)
-        self.assertEqual(my_patient2.CoreData.Givenname, 'Karl123')
-
-    def test_location_context(self):
-        # initially the device shall have one location, and the client must have it in its mdib
-        device_mdib = self.sdc_device.mdib
-        client_mdib = ConsumerMdib(self.sdc_client)
-        client_mdib.init_mdib()
-
-        dev_locations = device_mdib.context_states.NODETYPE.get(pm.LocationContextState)
-        cl_locations = client_mdib.context_states.NODETYPE.get(pm.LocationContextState)
-        self.assertEqual(len(dev_locations), 1)
-        self.assertEqual(len(cl_locations), 1)
-        self.assertEqual(dev_locations[0].Handle, cl_locations[0].Handle)
-        self.assertEqual(cl_locations[0].ContextAssociation, pm_types.ContextAssociation.ASSOCIATED)
-        self.assertIsNotNone(cl_locations[0].BindingMdibVersion)
-        self.assertEqual(cl_locations[0].UnbindingMdibVersion, None)
-
-        for i in range(10):
-            new_location = utils.random_location()
-            coll = observableproperties.SingleValueCollector(client_mdib, 'context_by_handle')
-            self.sdc_device.set_location(new_location)
-            coll.result(timeout=NOTIFICATION_TIMEOUT)
-            dev_locations = device_mdib.context_states.NODETYPE.get(pm.LocationContextState)
-            cl_locations = client_mdib.context_states.NODETYPE.get(pm.LocationContextState)
-            self.assertEqual(len(dev_locations), i + 2)
-            self.assertEqual(len(cl_locations), i + 2)
-
-            # sort by mdib_version
-            dev_locations.sort(key=lambda a: a.BindingMdibVersion)
-            cl_locations.sort(key=lambda a: a.BindingMdibVersion)
-            # Plausibility check that the new location has expected data
-            self.assertEqual(dev_locations[-1].LocationDetail.PoC, new_location.poc)
-            self.assertEqual(cl_locations[-1].LocationDetail.PoC, new_location.poc)
-            self.assertEqual(dev_locations[-1].LocationDetail.Bed, new_location.bed)
-            self.assertEqual(cl_locations[-1].LocationDetail.Bed, new_location.bed)
-            self.assertEqual(dev_locations[-1].ContextAssociation, pm_types.ContextAssociation.ASSOCIATED)
-            self.assertEqual(cl_locations[-1].ContextAssociation, pm_types.ContextAssociation.ASSOCIATED)
-            self.assertEqual(dev_locations[-1].UnbindingMdibVersion, None)
-            self.assertEqual(cl_locations[-1].UnbindingMdibVersion, None)
-
-            for j, loc in enumerate(dev_locations[:-1]):
-                self.assertEqual(loc.ContextAssociation, pm_types.ContextAssociation.DISASSOCIATED)
-                self.assertEqual(loc.UnbindingMdibVersion, dev_locations[j + 1].BindingMdibVersion - 1)
-
-            for j, loc in enumerate(cl_locations[:-1]):
-                self.assertEqual(loc.ContextAssociation, pm_types.ContextAssociation.DISASSOCIATED)
-                self.assertEqual(loc.UnbindingMdibVersion, cl_locations[j + 1].BindingMdibVersion - 1)
-
-    def test_audio_pause(self):
-        """Tests AudioPauseProvider
-
-        """
-        # switch one alert system off
-        alert_system_off = 'Asy.3208'
-        with self.sdc_device.mdib.transaction_manager() as mgr:
-            state = mgr.get_state(alert_system_off)
-            state.ActivationState = pm_types.AlertActivation.OFF
-        alert_system_descriptors = self.sdc_device.mdib.descriptions.NODETYPE.get(pm.AlertSystemDescriptor)
-        self.assertTrue(alert_system_descriptors is not None)
-        self.assertGreater(len(alert_system_descriptors), 0)
-
-        set_service = self.sdc_client.client('Set')
-        client_mdib = ConsumerMdib(self.sdc_client)
-        client_mdib.init_mdib()
-        coding = pm_types.Coding(NomenclatureCodes.MDC_OP_SET_ALL_ALARMS_AUDIO_PAUSE)
-        operation = self.sdc_device.mdib.descriptions.coding.get_one(coding)
-        future = set_service.activate(operation_handle=operation.Handle, arguments=None)
-        result = future.result(timeout=SET_TIMEOUT)
-        state = result.InvocationInfo.InvocationState
-        self.assertEqual(state, msg_types.InvocationState.FINISHED)
-        time.sleep(0.5)  # allow notifications to arrive
-        # the whole tests only makes sense if there is an alert system
-        alert_system_descriptors = self.sdc_device.mdib.descriptions.NODETYPE.get(pm.AlertSystemDescriptor)
-        self.assertTrue(alert_system_descriptors is not None)
-        self.assertGreater(len(alert_system_descriptors), 0)
-        for alert_system_descriptor in alert_system_descriptors:
-            state = self.sdc_client.mdib.states.descriptor_handle.get_one(alert_system_descriptor.Handle)
-            # we know that the state has only one SystemSignalActivation entity, which is audible and should be paused now
-            if alert_system_descriptor.Handle != alert_system_off:
-                self.assertEqual(state.SystemSignalActivation[0].State, pm_types.AlertActivation.PAUSED)
-
-        coding = pm_types.Coding(NomenclatureCodes.MDC_OP_SET_CANCEL_ALARMS_AUDIO_PAUSE)
-        operation = self.sdc_device.mdib.descriptions.coding.get_one(coding)
-        future = set_service.activate(operation_handle=operation.Handle, arguments=None)
-        result = future.result(timeout=SET_TIMEOUT)
-        state = result.InvocationInfo.InvocationState
-        self.assertEqual(state, msg_types.InvocationState.FINISHED)
-        time.sleep(0.5)  # allow notifications to arrive
-        # the whole tests only makes sense if there is an alert system
-        alert_system_descriptors = self.sdc_device.mdib.descriptions.NODETYPE.get(pm.AlertSystemDescriptor)
-        self.assertTrue(alert_system_descriptors is not None)
-        self.assertGreater(len(alert_system_descriptors), 0)
-        for alert_system_descriptor in alert_system_descriptors:
-            state = self.sdc_client.mdib.states.descriptor_handle.get_one(alert_system_descriptor.Handle)
-            self.assertEqual(state.SystemSignalActivation[0].State, pm_types.AlertActivation.ON)
-
-    def test_audio_pause_two_clients(self):
-        alert_system_descriptors = self.sdc_device.mdib.descriptions.NODETYPE.get(pm.AlertSystemDescriptor)
-        self.assertTrue(alert_system_descriptors is not None)
-        self.assertGreater(len(alert_system_descriptors), 0)
-
-        set_service = self.sdc_client.client('Set')
-        client_mdib1 = ConsumerMdib(self.sdc_client)
-        client_mdib1.init_mdib()
-
-        # connect a 2nd client
-        x_addr = self.sdc_device.get_xaddrs()
-        # no deferred action handling for easier debugging
-        specific_components = SdcConsumerComponents(
-            action_dispatcher_class=RequestDispatcher
-        )
-        sdc_client2 = SdcConsumer(x_addr[0],
-                                  sdc_definitions=self.sdc_device.mdib.sdc_definitions,
-                                  ssl_context_container=None,
-                                  validate=CLIENT_VALIDATE,
-                                  specific_components=specific_components,
-                                  log_prefix='client2')
-        sdc_client2.start_all(subscribe_periodic_reports=True)
-        try:
-            client_mdib2 = ConsumerMdib(sdc_client2)
-            client_mdib2.init_mdib()
-            clients = (self.sdc_client, sdc_client2)
-            coding = pm_types.Coding(NomenclatureCodes.MDC_OP_SET_ALL_ALARMS_AUDIO_PAUSE)
-            operation = self.sdc_device.mdib.descriptions.coding.get_one(coding)
-            future = set_service.activate(operation_handle=operation.Handle, arguments=None)
-            result = future.result(timeout=SET_TIMEOUT)
-            state = result.InvocationInfo.InvocationState
-            self.assertEqual(state, msg_types.InvocationState.FINISHED)
-            time.sleep(0.5)  # allow notifications to arrive
-            # the whole tests only makes sense if there is an alert system
-            alert_system_descriptors = self.sdc_device.mdib.descriptions.NODETYPE.get(pm.AlertSystemDescriptor)
-            self.assertTrue(alert_system_descriptors is not None)
-            self.assertGreater(len(alert_system_descriptors), 0)
-            for alert_system_descriptor in alert_system_descriptors:
-                for client in clients:
-                    state = client.mdib.states.descriptor_handle.get_one(alert_system_descriptor.Handle)
-                    # we know that the state has only one SystemSignalActivation entity, which is audible and should be paused now
-                    self.assertEqual(state.SystemSignalActivation[0].State, pm_types.AlertActivation.PAUSED)
-
-            coding = pm_types.Coding(NomenclatureCodes.MDC_OP_SET_CANCEL_ALARMS_AUDIO_PAUSE)
-            operation = self.sdc_device.mdib.descriptions.coding.get_one(coding)
-            future = set_service.activate(operation_handle=operation.Handle, arguments=None)
-            result = future.result(timeout=SET_TIMEOUT)
-            state = result.InvocationInfo.InvocationState
-            self.assertEqual(state, msg_types.InvocationState.FINISHED)
-            time.sleep(0.5)  # allow notifications to arrive
-            # the whole tests only makes sense if there is an alert system
-            alert_system_descriptors = self.sdc_device.mdib.descriptions.NODETYPE.get(pm.AlertSystemDescriptor)
-            self.assertTrue(alert_system_descriptors is not None)
-            self.assertGreater(len(alert_system_descriptors), 0)
-            for alert_system_descriptor in alert_system_descriptors:
-                for client in clients:
-                    state = client.mdib.states.descriptor_handle.get_one(alert_system_descriptor.Handle)
-                    self.assertEqual(state.SystemSignalActivation[0].State, pm_types.AlertActivation.ON)
-        finally:
-            sdc_client2.stop_all()
-
-    def test_set_ntp_server(self):
-        set_service = self.sdc_client.client('Set')
-        client_mdib = ConsumerMdib(self.sdc_client)
-        client_mdib.init_mdib()
-        coding = pm_types.Coding(NomenclatureCodes.MDC_OP_SET_TIME_SYNC_REF_SRC)
-        my_operation_descriptor = self.sdc_device.mdib.descriptions.coding.get_one(coding, allow_none=True)
-
-        operation_handle = my_operation_descriptor.Handle
-        for value in ('169.254.0.199', '169.254.0.199:1234'):
-            self._logger.info('ntp server = %s', value)
-            future = set_service.set_string(operation_handle=operation_handle, requested_string=value)
-            result = future.result(timeout=SET_TIMEOUT)
-            state = result.InvocationInfo.InvocationState
-            self.assertEqual(state, msg_types.InvocationState.FINISHED)
-            self.assertIsNone(result.InvocationInfo.InvocationError)
-            self.assertEqual(0, len(result.InvocationInfo.InvocationErrorMessage))
-
-            # verify that the corresponding state has been updated
-            state = client_mdib.states.descriptor_handle.get_one(my_operation_descriptor.OperationTarget)
-            if state.NODETYPE == pm.MdsState:
-                # look for the ClockState child
-                clock_descriptors = client_mdib.descriptions.NODETYPE.get(pm.ClockDescriptor, [])
-                clock_descriptors = [c for c in clock_descriptors if c.descriptor_handle == state.descriptor_handle]
-                if len(clock_descriptors) == 1:
-                    state = client_mdib.states.descriptor_handle.get_one(clock_descriptors[0].Handle)
-            self.assertEqual(state.ReferenceSource[0], value)
-
-    def test_set_time_zone(self):
-        set_service = self.sdc_client.client('Set')
-        client_mdib = ConsumerMdib(self.sdc_client)
-        client_mdib.init_mdib()
-
-        coding = pm_types.Coding(NomenclatureCodes.MDC_ACT_SET_TIME_ZONE)
-        my_operation_descriptor = self.sdc_device.mdib.descriptions.coding.get_one(coding, allow_none=True)
-
-        operation_handle = my_operation_descriptor.Handle
-        for value in ('+03:00', '-03:00'):  # are these correct values?
-            self._logger.info('time zone = %s', value)
-            future = set_service.set_string(operation_handle=operation_handle, requested_string=value)
-            result = future.result(timeout=SET_TIMEOUT)
-            state = result.InvocationInfo.InvocationState
-            self.assertEqual(state, msg_types.InvocationState.FINISHED)
-            self.assertIsNone(result.InvocationInfo.InvocationError)
-            self.assertEqual(0, len(result.InvocationInfo.InvocationErrorMessage))
-
-            # verify that the corresponding state has been updated
-            state = client_mdib.states.descriptor_handle.get_one(my_operation_descriptor.OperationTarget)
-            if state.NODETYPE == pm.MdsState:
-                # look for the ClockState child
-                clock_descriptors = client_mdib.descriptions.NODETYPE.get(pm.ClockDescriptor, [])
-                clock_descriptors = [c for c in clock_descriptors if c.parent_handle == state.DescriptorHandle]
-                if len(clock_descriptors) == 1:
-                    state = client_mdib.states.descriptor_handle.get_one(clock_descriptors[0].Handle)
-            self.assertEqual(state.TimeZone, value)
-
-    def test_set_metric_state(self):
-        # first we need to add a set_metric_state Operation
-        sco_descriptors = self.sdc_device.mdib.descriptions.NODETYPE.get(pm.ScoDescriptor)
-        cls = self.sdc_device.mdib.data_model.get_descriptor_container_class(pm.SetMetricStateOperationDescriptor)
-        operation_target_handle = '0x34F001D5'
-        my_code = pm_types.CodedValue('99999')
-        my_operation_descriptor = cls('HANDLE_FOR_MY_TEST', sco_descriptors[0].Handle)
-        my_operation_descriptor.Type = my_code
-        my_operation_descriptor.SafetyClassification = pm_types.SafetyClassification.INF
-        my_operation_descriptor.OperationTarget = operation_target_handle
-        self.sdc_device.mdib.descriptions.add_object(my_operation_descriptor)
-        sco_handle = 'Sco.mds0'
-        sco = self.sdc_device._sco_operations_registries[sco_handle]
-        role_provider = self.sdc_device.product_roles_lookup[sco_handle]
-
-        op = role_provider.metric_provider.make_operation_instance(
-            my_operation_descriptor, sco.operation_cls_getter)
-        sco.register_operation(op)
-        self.sdc_device.mdib.xtra.mk_state_containers_for_all_descriptors()
-        setService = self.sdc_client.client('Set')
-        clientMdib = ConsumerMdib(self.sdc_client)
-        clientMdib.init_mdib()
-
-        operation_handle = my_operation_descriptor.Handle
-        proposed_metric_state = clientMdib.xtra.mk_proposed_state(operation_target_handle)
-        self.assertIsNone(
-            proposed_metric_state.LifeTimePeriod)  # just to be sure that we know the correct intitial value
-        before_state_version = proposed_metric_state.StateVersion
-        newLifeTimePeriod = 42.5
-        proposed_metric_state.LifeTimePeriod = newLifeTimePeriod
-        future = setService.set_metric_state(operation_handle=operation_handle,
-                                             proposed_metric_states=[proposed_metric_state])
-        result = future.result(timeout=SET_TIMEOUT)
-        state = result.InvocationInfo.InvocationState
-        self.assertEqual(state, msg_types.InvocationState.FINISHED)
-        self.assertIsNone(result.InvocationInfo.InvocationError)
-        self.assertEqual(0, len(result.InvocationInfo.InvocationErrorMessage))
-        updated_metric_state = clientMdib.states.descriptor_handle.get_one(operation_target_handle)
-        self.assertEqual(updated_metric_state.StateVersion, before_state_version + 1)
-        self.assertAlmostEqual(updated_metric_state.LifeTimePeriod, newLifeTimePeriod)
-
-    def test_set_component_state(self):
-        """ tests GenericSetComponentStateOperationProvider"""
-        operation_target_handle = '2.1.2.1'  # a channel
-        # first we need to add a set_component_state Operation
-        sco_descriptors = self.sdc_device.mdib.descriptions.NODETYPE.get(pm.ScoDescriptor)
-        cls = self.sdc_device.mdib.data_model.get_descriptor_container_class(pm.SetComponentStateOperationDescriptor)
-        my_operation_descriptor = cls('HANDLE_FOR_MY_TEST', sco_descriptors[0].Handle)
-        my_operation_descriptor.SafetyClassification = pm_types.SafetyClassification.INF
-
-        my_operation_descriptor.OperationTarget = operation_target_handle
-        my_operation_descriptor.Type = pm_types.CodedValue('999998')
-        self.sdc_device.mdib.descriptions.add_object(my_operation_descriptor)
-        sco_handle = 'Sco.mds0'
-        sco = self.sdc_device._sco_operations_registries[sco_handle]
-        role_provider = self.sdc_device.product_roles_lookup[sco_handle]
-        op = role_provider.make_operation_instance(my_operation_descriptor, sco.operation_cls_getter)
-        sco.register_operation(op)
-        self.sdc_device.mdib.xtra.mk_state_containers_for_all_descriptors()
-        set_service = self.sdc_client.client('Set')
-        client_mdib = ConsumerMdib(self.sdc_client)
-        client_mdib.init_mdib()
-
-        operation_handle = my_operation_descriptor.Handle
-        proposed_component_state = client_mdib.xtra.mk_proposed_state(operation_target_handle)
-        self.assertIsNone(
-            proposed_component_state.OperatingHours)  # just to be sure that we know the correct intitial value
-        before_state_version = proposed_component_state.StateVersion
-        new_operating_hours = 42
-        proposed_component_state.OperatingHours = new_operating_hours
-        future = set_service.set_component_state(operation_handle=operation_handle,
-                                                 proposed_component_states=[proposed_component_state])
-        result = future.result(timeout=SET_TIMEOUT)
-        state = result.InvocationInfo.InvocationState
-        self.assertEqual(state, msg_types.InvocationState.FINISHED)
-        self.assertIsNone(result.InvocationInfo.InvocationError)
-        self.assertEqual(0, len(result.InvocationInfo.InvocationErrorMessage))
-        updated_component_state = client_mdib.states.descriptor_handle.get_one(operation_target_handle)
-        self.assertEqual(updated_component_state.StateVersion, before_state_version + 1)
-        self.assertEqual(updated_component_state.OperatingHours, new_operating_hours)
-
-    def test_operation_without_handler(self):
-        """Verify that a correct response is sent."""
-        set_service = self.sdc_client.client('Set')
-        client_mdib = ConsumerMdib(self.sdc_client)
-        client_mdib.init_mdib()
-
-        operation_handle = 'SVO.42.2.1.1.2.0-6'
-        value = 'foobar'
-        future = set_service.set_string(operation_handle=operation_handle, requested_string=value)
-        result = future.result(timeout=SET_TIMEOUT)
-        state = result.InvocationInfo.InvocationState
-        self.assertEqual(state, msg_types.InvocationState.FAILED)
-        self.assertIsNotNone(result.InvocationInfo.InvocationError)
-        # Verify that transaction id increases even with "invalid" calls.
-        future2 = set_service.set_string(operation_handle=operation_handle, requested_string=value)
-        result2 = future2.result(timeout=SET_TIMEOUT)
-        self.assertGreater(result2.InvocationInfo.TransactionId, result.InvocationInfo.TransactionId)
-
-    def test_delayed_processing(self):
-        """Verify that flag 'delayed_processing' changes responses as expected."""
-        logging.getLogger('sdc.client.op_mgr').setLevel(logging.DEBUG)
-        logging.getLogger('sdc.device.op_reg').setLevel(logging.DEBUG)
-        logging.getLogger('sdc.device.SetService').setLevel(logging.DEBUG)
-        logging.getLogger('sdc.device.subscrMgr').setLevel(logging.DEBUG)
-        set_service = self.sdc_client.client('Set')
-        client_mdib = ConsumerMdib(self.sdc_client)
-        client_mdib.init_mdib()
-        coding = pm_types.Coding(NomenclatureCodes.MDC_OP_SET_TIME_SYNC_REF_SRC)
-        my_operation_descriptor = self.sdc_device.mdib.descriptions.coding.get_one(coding, allow_none=True)
-
-        operation_handle = my_operation_descriptor.Handle
-        operation = self.sdc_device.get_operation_by_handle(operation_handle)
-        for value in ('169.254.0.199', '169.254.0.199:1234'):
-            self._logger.info('ntp server = %s', value)
-            operation.delayed_processing = True  # first OperationInvokedReport shall have InvocationState.WAIT
-            coll = observableproperties.SingleValueCollector(self.sdc_client, 'operation_invoked_report')
-            future = set_service.set_string(operation_handle=operation_handle, requested_string=value)
-            result = future.result(timeout=SET_TIMEOUT)
-            received_message = coll.result(timeout=5)
-            msg_types = received_message.msg_reader.msg_types
-            operation_invoked_report = msg_types.OperationInvokedReport.from_node(received_message.p_msg.msg_node)
-            self.assertEqual(operation_invoked_report.ReportPart[0].InvocationInfo.InvocationState,
-                             msg_types.InvocationState.WAIT)
-            state = result.InvocationInfo.InvocationState
-            self.assertEqual(state, msg_types.InvocationState.FINISHED)
-            self.assertIsNone(result.InvocationInfo.InvocationError)
-            self.assertEqual(0, len(result.InvocationInfo.InvocationErrorMessage))
-            time.sleep(0.5)
-            # disable delayed processing
-            self._logger.info("disable delayed processing")
-            operation.delayed_processing = False  # first OperationInvokedReport shall have InvocationState.FINISHED
-            coll = observableproperties.SingleValueCollector(self.sdc_client, 'operation_invoked_report')
-            future = set_service.set_string(operation_handle=operation_handle, requested_string=value)
-            result = future.result(timeout=SET_TIMEOUT)
-            received_message = coll.result(timeout=5)
-            msg_types = received_message.msg_reader.msg_types
-            operation_invoked_report = msg_types.OperationInvokedReport.from_node(received_message.p_msg.msg_node)
-            self.assertEqual(operation_invoked_report.ReportPart[0].InvocationInfo.InvocationState,
-                             msg_types.InvocationState.FINISHED)
-            state = result.InvocationInfo.InvocationState
-            self.assertEqual(state, msg_types.InvocationState.FINISHED)
-            self.assertIsNone(result.InvocationInfo.InvocationError)
-            self.assertEqual(0, len(result.InvocationInfo.InvocationErrorMessage))
-
-    def test_set_operating_mode(self):
-        logging.getLogger('sdc.device.subscrMgr').setLevel(logging.DEBUG)
-        logging.getLogger('ssdc.client.subscr').setLevel(logging.DEBUG)
-        client_mdib = ConsumerMdib(self.sdc_client)
-        client_mdib.init_mdib()
-
-        operation_handle = 'SVO.37.3569'
-        operation = self.sdc_device.get_operation_by_handle(operation_handle)
-        for op_mode in (pm_types.OperatingMode.NA, pm_types.OperatingMode.ENABLED):
-            operation.set_operating_mode(op_mode)
-            time.sleep(1)
-            operation_state = client_mdib.states.descriptor_handle.get_one(operation_handle)
-            self.assertEqual(operation_state.OperatingMode, op_mode)
-
-<<<<<<< HEAD
-            def test_set_string_value(self):
-                """Verify that metricprovider instantiated an operation for SetString call.
-
-                 OperationTarget of operation 0815 is an EnumStringMetricState.
-                 """
-                set_service = self.sdc_client.client('Set')
-                client_mdib = ConsumerMdib(self.sdc_client)
-                client_mdib.init_mdib()
-                coding = pm_types.Coding('0815')
-                my_operation_descriptor = self.sdc_device.mdib.descriptions.coding.get_one(coding, allow_none=True)
-
-                operation_handle = my_operation_descriptor.Handle
-                for value in ('ADULT', 'PEDIATRIC'):
-                    self._logger.info('string value = %s', value)
-                    future = set_service.set_string(operation_handle=operation_handle, requested_string=value)
-                    result = future.result(timeout=SET_TIMEOUT)
-                    state = result.InvocationInfo.InvocationState
-                    self.assertEqual(state, msg_types.InvocationState.FINISHED)
-                    self.assertIsNone(result.InvocationInfo.InvocationError)
-                    self.assertEqual(0, len(result.InvocationInfo.InvocationErrorMessage))
-
-                    # verify that the corresponding state has been updated
-                    state = client_mdib.states.descriptor_handle.get_one(my_operation_descriptor.OperationTarget)
-                    self.assertEqual(state.MetricValue.Value, value)
-
-            def test_set_metric_value(self):
-                """Verify that metricprovider instantiated an operation for SetNumericValue call.
-
-                 OperationTarget of operation 0815-1 is a NumericMetricState.
-                 """
-                set_service = self.sdc_client.client('Set')
-                client_mdib = ConsumerMdib(self.sdc_client)
-                client_mdib.init_mdib()
-                coding = pm_types.Coding('0815-1')
-                my_operation_descriptor = self.sdc_device.mdib.descriptions.coding.get_one(coding, allow_none=True)
-
-                operation_handle = my_operation_descriptor.Handle
-                for value in (Decimal(1), Decimal(42)):
-                    self._logger.info('metric value = %s', value)
-                    future = set_service.set_numeric_value(operation_handle=operation_handle,
-                                                           requested_numeric_value=value)
-                    result = future.result(timeout=SET_TIMEOUT)
-                    state = result.InvocationInfo.InvocationState
-                    self.assertEqual(state, msg_types.InvocationState.FINISHED)
-                    self.assertIsNone(result.InvocationInfo.InvocationError)
-                    self.assertEqual(0, len(result.InvocationInfo.InvocationErrorMessage))
-
-                    # verify that the corresponding state has been updated
-                    state = client_mdib.states.descriptor_handle.get_one(my_operation_descriptor.OperationTarget)
-                    self.assertEqual(state.MetricValue.Value, value)
-
-=======
-    def test_set_string_value(self):
-        """Verify that metricprovider instantiated an operation for SetString call.
-
-         OperationTarget of operation 0815 is an EnumStringMetricState.
-         """
-        set_service = self.sdc_client.client('Set')
-        client_mdib = ConsumerMdib(self.sdc_client)
-        client_mdib.init_mdib()
-        coding = pm_types.Coding('0815')
-        my_operation_descriptor = self.sdc_device.mdib.descriptions.coding.get_one(coding, allow_none=True)
-
-        operation_handle = my_operation_descriptor.Handle
-        for value in ('ADULT', 'PEDIATRIC'):
-            self._logger.info('string value = %s', value)
-            future = set_service.set_string(operation_handle=operation_handle, requested_string=value)
-            result = future.result(timeout=SET_TIMEOUT)
-            state = result.InvocationInfo.InvocationState
-            self.assertEqual(state, msg_types.InvocationState.FINISHED)
-            self.assertIsNone(result.InvocationInfo.InvocationError)
-            self.assertEqual(0, len(result.InvocationInfo.InvocationErrorMessage))
-
-            # verify that the corresponding state has been updated
-            state = client_mdib.states.descriptor_handle.get_one(my_operation_descriptor.OperationTarget)
-            self.assertEqual(state.MetricValue.Value, value)
-
-    def test_set_metric_value(self):
-        """Verify that metricprovider instantiated an operation for SetNumericValue call.
-
-         OperationTarget of operation 0815-1 is a NumericMetricState.
-         """
-        set_service = self.sdc_client.client('Set')
-        client_mdib = ConsumerMdib(self.sdc_client)
-        client_mdib.init_mdib()
-        coding = pm_types.Coding('0815-1')
-        my_operation_descriptor = self.sdc_device.mdib.descriptions.coding.get_one(coding, allow_none=True)
-
-        operation_handle = my_operation_descriptor.Handle
-        for value in (Decimal(1), Decimal(42)):
-            self._logger.info('metric value = %s', value)
-            future = set_service.set_numeric_value(operation_handle=operation_handle,
-                                                   requested_numeric_value=value)
-            result = future.result(timeout=SET_TIMEOUT)
-            state = result.InvocationInfo.InvocationState
-            self.assertEqual(state, msg_types.InvocationState.FINISHED)
-            self.assertIsNone(result.InvocationInfo.InvocationError)
-            self.assertEqual(0, len(result.InvocationInfo.InvocationErrorMessage))
-
-            # verify that the corresponding state has been updated
-            state = client_mdib.states.descriptor_handle.get_one(my_operation_descriptor.OperationTarget)
-            self.assertEqual(state.MetricValue.Value, value)
-
->>>>>>> 26bd75bc
+import datetime
+import logging
+import time
+import unittest
+from decimal import Decimal
+
+from sdc11073 import commlog
+from sdc11073 import loghelper
+from sdc11073 import observableproperties
+from sdc11073.xml_types import pm_types, msg_types, pm_qnames as pm
+from sdc11073.loghelper import basic_logging_setup
+from sdc11073.mdib import ConsumerMdib
+from sdc11073.roles.nomenclature import NomenclatureCodes
+from sdc11073.consumer import SdcConsumer
+from sdc11073.roles.waveformprovider import waveforms
+from sdc11073.wsdiscovery import WSDiscovery
+from sdc11073.consumer.components import SdcConsumerComponents
+from sdc11073.dispatch import RequestDispatcher
+from tests import utils
+from tests.mockstuff import SomeDevice
+
+ENABLE_COMMLOG = False
+if ENABLE_COMMLOG:
+    comm_logger = commlog.DirectoryLogger(log_folder=r'c:\temp\sdc_commlog',
+                                          log_out=True,
+                                          log_in=True,
+                                          broadcast_ip_filter=None)
+    comm_logger.start()
+
+CLIENT_VALIDATE = True
+SET_TIMEOUT = 10  # longer timeout than usually needed, but jenkins jobs frequently failed with 3 seconds timeout
+NOTIFICATION_TIMEOUT = 5  # also jenkins related value
+
+
+class Test_BuiltinOperations(unittest.TestCase):
+    """Test role providers (located in sdc11073.roles)."""
+
+    def setUp(self):
+        basic_logging_setup()
+        self._logger = logging.getLogger('sdc.test')
+        self._logger.info('############### start setUp %s ##############', self._testMethodName)
+        self.wsd = WSDiscovery('127.0.0.1')
+        self.wsd.start()
+        self.sdc_device = SomeDevice.from_mdib_file(self.wsd, None, '70041_MDIB_Final.xml')
+        # in order to test correct handling of default namespaces, we make participant model the default namespace
+        self.sdc_device.start_all(periodic_reports_interval=1.0)
+        self._loc_validators = [pm_types.InstanceIdentifier('Validator', extension_string='System')]
+        self.sdc_device.set_location(utils.random_location(), self._loc_validators)
+
+        time.sleep(0.5)  # allow init of devices to complete
+
+        x_addr = self.sdc_device.get_xaddrs()
+        # no deferred action handling for easier debugging
+        specific_components = SdcConsumerComponents(
+            action_dispatcher_class=RequestDispatcher
+        )
+        self.sdc_client = SdcConsumer(x_addr[0],
+                                      sdc_definitions=self.sdc_device.mdib.sdc_definitions,
+                                      ssl_context_container=None,
+                                      validate=CLIENT_VALIDATE,
+                                      specific_components=specific_components)
+        self.sdc_client.start_all(subscribe_periodic_reports=True)
+        time.sleep(1)
+        self._logger.info('############### setUp done %s ##############', self._testMethodName)
+        time.sleep(0.5)
+        self.log_watcher = loghelper.LogWatcher(logging.getLogger('sdc'), level=logging.ERROR)
+
+    def tearDown(self):
+        self._logger.info('############### tearDown %s... ##############\n', self._testMethodName)
+        self.log_watcher.setPaused(True)
+        if self.sdc_client:
+            self.sdc_client.stop_all()
+        if self.sdc_device:
+            self.sdc_device.stop_all()
+        self.wsd.stop()
+        try:
+            self.log_watcher.check()
+        except loghelper.LogWatchError as ex:
+            self._logger.warning(repr(ex))
+            raise
+        self._logger.info('############### tearDown %s done ##############\n', self._testMethodName)
+
+    def test_set_patient_context_operation(self):
+        """client calls corresponding operation of GenericContextProvider.
+        - verify that operation is successful.
+         verify that a notification device->client also updates the client mdib."""
+        client_mdib = ConsumerMdib(self.sdc_client)
+        client_mdib.init_mdib()
+        patient_descriptor_container = client_mdib.descriptions.NODETYPE.get_one(pm.PatientContextDescriptor)
+        # initially the device shall not have any patient
+        patient_context_state_container = client_mdib.context_states.NODETYPE.get_one(
+            pm.PatientContext, allow_none=True)
+        self.assertIsNone(patient_context_state_container)
+
+        my_operations = client_mdib.get_operation_descriptors_for_descriptor_handle(
+            patient_descriptor_container.Handle,
+            NODETYPE=pm.SetContextStateOperationDescriptor)
+        self.assertEqual(len(my_operations), 1)
+        operation_handle = my_operations[0].Handle
+        self._logger.info('Handle for SetContextState Operation = %s', operation_handle)
+        context = self.sdc_client.client('Context')
+
+        # insert a new patient with wrong handle, this shall fail
+        proposed_context = context.mk_proposed_context_object(patient_descriptor_container.Handle)
+        proposed_context.Handle = 'some_nonexisting_handle'
+        proposed_context.CoreData.Givenname = 'Karl'
+        proposed_context.CoreData.Middlename = ['M.']
+        proposed_context.CoreData.Familyname = 'Klammer'
+        proposed_context.CoreData.Birthname = 'Bourne'
+        proposed_context.CoreData.Title = 'Dr.'
+        proposed_context.CoreData.Sex = pm_types.Sex.MALE
+        proposed_context.CoreData.PatientType = pm_types.PatientType.ADULT
+        proposed_context.CoreData.set_birthdate('2000-12-12')
+        proposed_context.CoreData.Height = pm_types.Measurement(Decimal('88.2'), pm_types.CodedValue('abc', 'def'))
+        proposed_context.CoreData.Weight = pm_types.Measurement(Decimal('68.2'), pm_types.CodedValue('abc'))
+        proposed_context.CoreData.Race = pm_types.CodedValue('somerace')
+        self.log_watcher.setPaused(True)
+        future = context.set_context_state(operation_handle, [proposed_context])
+        result = future.result(timeout=SET_TIMEOUT)
+        state = result.InvocationInfo.InvocationState
+        self.assertEqual(state, msg_types.InvocationState.FAILED)
+        self.assertIsNone(result.OperationTarget)
+        self.log_watcher.setPaused(False)
+
+        # insert a new patient with correct handle, this shall succeed
+        proposed_context.Handle = patient_descriptor_container.Handle
+        future = context.set_context_state(operation_handle, [proposed_context])
+        result = future.result(timeout=SET_TIMEOUT)
+        state = result.InvocationInfo.InvocationState
+        self.assertEqual(state, msg_types.InvocationState.FINISHED)
+        self.assertIsNone(result.InvocationInfo.InvocationError)
+        self.assertEqual(0, len(result.InvocationInfo.InvocationErrorMessage))
+        self.assertIsNotNone(result.OperationTarget)
+
+        # check client side patient context, this shall have been set via notification
+        patient_context_state_container = client_mdib.context_states.NODETYPE.get_one(pm.PatientContextState)
+        self.assertEqual(patient_context_state_container.CoreData.Givenname, 'Karl')
+        self.assertEqual(patient_context_state_container.CoreData.Middlename, ['M.'])
+        self.assertEqual(patient_context_state_container.CoreData.Familyname, 'Klammer')
+        self.assertEqual(patient_context_state_container.CoreData.Birthname, 'Bourne')
+        self.assertEqual(patient_context_state_container.CoreData.Title, 'Dr.')
+        self.assertEqual(patient_context_state_container.CoreData.Sex, 'M')
+        self.assertEqual(patient_context_state_container.CoreData.PatientType, pm_types.PatientType.ADULT)
+        self.assertEqual(patient_context_state_container.CoreData.Height.MeasuredValue, Decimal('88.2'))
+        self.assertEqual(patient_context_state_container.CoreData.Weight.MeasuredValue, Decimal('68.2'))
+        self.assertEqual(patient_context_state_container.CoreData.Race, pm_types.CodedValue('somerace'))
+        self.assertNotEqual(patient_context_state_container.Handle,
+                            patient_descriptor_container.Handle)  # device replaced it with its own handle
+        self.assertEqual(patient_context_state_container.ContextAssociation, pm_types.ContextAssociation.ASSOCIATED)
+
+        # test update of the patient
+        proposed_context = context.mk_proposed_context_object(patient_descriptor_container.Handle,
+                                                              handle=patient_context_state_container.Handle)
+        proposed_context.CoreData.Givenname = 'Karla'
+        future = context.set_context_state(operation_handle, [proposed_context])
+        result = future.result(timeout=SET_TIMEOUT)
+        state = result.InvocationInfo.InvocationState
+        self.assertEqual(state, msg_types.InvocationState.FINISHED)
+        self.assertEqual(result.OperationTarget, proposed_context.Handle)
+        patient_context_state_container = client_mdib.context_states.handle.get_one(
+            patient_context_state_container.Handle)
+        self.assertEqual(patient_context_state_container.CoreData.Givenname, 'Karla')
+        self.assertEqual(patient_context_state_container.CoreData.Familyname, 'Klammer')
+
+        # set new patient, check binding mdib versions and context association
+        proposed_context = context.mk_proposed_context_object(patient_descriptor_container.Handle)
+        proposed_context.CoreData.Givenname = 'Heidi'
+        proposed_context.CoreData.Middlename = ['M.']
+        proposed_context.CoreData.Familyname = 'Klammer'
+        proposed_context.CoreData.Birthname = 'Bourne'
+        proposed_context.CoreData.Title = 'Dr.'
+        proposed_context.CoreData.Sex = pm_types.Sex.FEMALE
+        proposed_context.CoreData.PatientType = pm_types.PatientType.ADULT
+        proposed_context.CoreData.set_birthdate('2000-12-12')
+        proposed_context.CoreData.Height = pm_types.Measurement(Decimal('88.2'), pm_types.CodedValue('abc', 'def'))
+        proposed_context.CoreData.Weight = pm_types.Measurement(Decimal('68.2'), pm_types.CodedValue('abc'))
+        proposed_context.CoreData.Race = pm_types.CodedValue('somerace')
+        future = context.set_context_state(operation_handle, [proposed_context])
+        result = future.result(timeout=SET_TIMEOUT)
+        invocation_state = result.InvocationInfo.InvocationState
+        self.assertEqual(invocation_state, msg_types.InvocationState.FINISHED)
+        self.assertIsNone(result.InvocationInfo.InvocationError)
+        self.assertIsNotNone(result.OperationTarget)
+        self.assertEqual(0, len(result.InvocationInfo.InvocationErrorMessage))
+        patient_context_state_containers = client_mdib.context_states.NODETYPE.get(pm.PatientContextState, [])
+        # sort by BindingMdibVersion
+        patient_context_state_containers.sort(key=lambda obj: obj.BindingMdibVersion)
+        self.assertEqual(len(patient_context_state_containers), 2)
+        old_patient = patient_context_state_containers[0]
+        new_patient = patient_context_state_containers[1]
+        self.assertEqual(old_patient.ContextAssociation, pm_types.ContextAssociation.DISASSOCIATED)
+        self.assertEqual(new_patient.ContextAssociation, pm_types.ContextAssociation.ASSOCIATED)
+
+        # create a patient locally on device, then test update from client
+        coll = observableproperties.SingleValueCollector(self.sdc_client, 'episodic_context_report')
+        with self.sdc_device.mdib.transaction_manager() as mgr:
+            st = mgr.mk_context_state(patient_descriptor_container.Handle)
+            st.CoreData.Givenname = 'Max123'
+            st.CoreData.Middlename = ['Willy']
+            st.CoreData.Birthname = 'Mustermann'
+            st.CoreData.Familyname = 'Musterfrau'
+            st.CoreData.Title = 'Rex'
+            st.CoreData.Sex = pm_types.Sex.MALE
+            st.CoreData.PatientType = pm_types.PatientType.ADULT
+            st.CoreData.Height = pm_types.Measurement(Decimal('88.2'), pm_types.CodedValue('abc', 'def'))
+            st.CoreData.Weight = pm_types.Measurement(Decimal('68.2'), pm_types.CodedValue('abc'))
+            st.CoreData.Race = pm_types.CodedValue('123', 'def')
+            st.CoreData.DateOfBirth = datetime.datetime(2012, 3, 15, 13, 12, 11)
+        coll.result(timeout=NOTIFICATION_TIMEOUT)
+        patient_context_state_containers = client_mdib.context_states.NODETYPE.get(pm.PatientContextState)
+        my_patients = [p for p in patient_context_state_containers if p.CoreData.Givenname == 'Max123']
+        self.assertEqual(len(my_patients), 1)
+        my_patient = my_patients[0]
+        proposed_context = context.mk_proposed_context_object(patient_descriptor_container.Handle, my_patient.Handle)
+        proposed_context.CoreData.Givenname = 'Karl123'
+        future = context.set_context_state(operation_handle, [proposed_context])
+        result = future.result(timeout=SET_TIMEOUT)
+        state = result.InvocationInfo.InvocationState
+        self.assertEqual(state, msg_types.InvocationState.FINISHED)
+        my_patient2 = self.sdc_device.mdib.context_states.handle.get_one(my_patient.Handle)
+        self.assertEqual(my_patient2.CoreData.Givenname, 'Karl123')
+
+    def test_location_context(self):
+        # initially the device shall have one location, and the client must have it in its mdib
+        device_mdib = self.sdc_device.mdib
+        client_mdib = ConsumerMdib(self.sdc_client)
+        client_mdib.init_mdib()
+
+        dev_locations = device_mdib.context_states.NODETYPE.get(pm.LocationContextState)
+        cl_locations = client_mdib.context_states.NODETYPE.get(pm.LocationContextState)
+        self.assertEqual(len(dev_locations), 1)
+        self.assertEqual(len(cl_locations), 1)
+        self.assertEqual(dev_locations[0].Handle, cl_locations[0].Handle)
+        self.assertEqual(cl_locations[0].ContextAssociation, pm_types.ContextAssociation.ASSOCIATED)
+        self.assertIsNotNone(cl_locations[0].BindingMdibVersion)
+        self.assertEqual(cl_locations[0].UnbindingMdibVersion, None)
+
+        for i in range(10):
+            new_location = utils.random_location()
+            coll = observableproperties.SingleValueCollector(client_mdib, 'context_by_handle')
+            self.sdc_device.set_location(new_location)
+            coll.result(timeout=NOTIFICATION_TIMEOUT)
+            dev_locations = device_mdib.context_states.NODETYPE.get(pm.LocationContextState)
+            cl_locations = client_mdib.context_states.NODETYPE.get(pm.LocationContextState)
+            self.assertEqual(len(dev_locations), i + 2)
+            self.assertEqual(len(cl_locations), i + 2)
+
+            # sort by mdib_version
+            dev_locations.sort(key=lambda a: a.BindingMdibVersion)
+            cl_locations.sort(key=lambda a: a.BindingMdibVersion)
+            # Plausibility check that the new location has expected data
+            self.assertEqual(dev_locations[-1].LocationDetail.PoC, new_location.poc)
+            self.assertEqual(cl_locations[-1].LocationDetail.PoC, new_location.poc)
+            self.assertEqual(dev_locations[-1].LocationDetail.Bed, new_location.bed)
+            self.assertEqual(cl_locations[-1].LocationDetail.Bed, new_location.bed)
+            self.assertEqual(dev_locations[-1].ContextAssociation, pm_types.ContextAssociation.ASSOCIATED)
+            self.assertEqual(cl_locations[-1].ContextAssociation, pm_types.ContextAssociation.ASSOCIATED)
+            self.assertEqual(dev_locations[-1].UnbindingMdibVersion, None)
+            self.assertEqual(cl_locations[-1].UnbindingMdibVersion, None)
+
+            for j, loc in enumerate(dev_locations[:-1]):
+                self.assertEqual(loc.ContextAssociation, pm_types.ContextAssociation.DISASSOCIATED)
+                self.assertEqual(loc.UnbindingMdibVersion, dev_locations[j + 1].BindingMdibVersion - 1)
+
+            for j, loc in enumerate(cl_locations[:-1]):
+                self.assertEqual(loc.ContextAssociation, pm_types.ContextAssociation.DISASSOCIATED)
+                self.assertEqual(loc.UnbindingMdibVersion, cl_locations[j + 1].BindingMdibVersion - 1)
+
+    def test_audio_pause(self):
+        """Tests AudioPauseProvider
+
+        """
+        # switch one alert system off
+        alert_system_off = 'Asy.3208'
+        with self.sdc_device.mdib.transaction_manager() as mgr:
+            state = mgr.get_state(alert_system_off)
+            state.ActivationState = pm_types.AlertActivation.OFF
+        alert_system_descriptors = self.sdc_device.mdib.descriptions.NODETYPE.get(pm.AlertSystemDescriptor)
+        self.assertTrue(alert_system_descriptors is not None)
+        self.assertGreater(len(alert_system_descriptors), 0)
+
+        set_service = self.sdc_client.client('Set')
+        client_mdib = ConsumerMdib(self.sdc_client)
+        client_mdib.init_mdib()
+        coding = pm_types.Coding(NomenclatureCodes.MDC_OP_SET_ALL_ALARMS_AUDIO_PAUSE)
+        operation = self.sdc_device.mdib.descriptions.coding.get_one(coding)
+        future = set_service.activate(operation_handle=operation.Handle, arguments=None)
+        result = future.result(timeout=SET_TIMEOUT)
+        state = result.InvocationInfo.InvocationState
+        self.assertEqual(state, msg_types.InvocationState.FINISHED)
+        time.sleep(0.5)  # allow notifications to arrive
+        # the whole tests only makes sense if there is an alert system
+        alert_system_descriptors = self.sdc_device.mdib.descriptions.NODETYPE.get(pm.AlertSystemDescriptor)
+        self.assertTrue(alert_system_descriptors is not None)
+        self.assertGreater(len(alert_system_descriptors), 0)
+        for alert_system_descriptor in alert_system_descriptors:
+            state = self.sdc_client.mdib.states.descriptor_handle.get_one(alert_system_descriptor.Handle)
+            # we know that the state has only one SystemSignalActivation entity, which is audible and should be paused now
+            if alert_system_descriptor.Handle != alert_system_off:
+                self.assertEqual(state.SystemSignalActivation[0].State, pm_types.AlertActivation.PAUSED)
+
+        coding = pm_types.Coding(NomenclatureCodes.MDC_OP_SET_CANCEL_ALARMS_AUDIO_PAUSE)
+        operation = self.sdc_device.mdib.descriptions.coding.get_one(coding)
+        future = set_service.activate(operation_handle=operation.Handle, arguments=None)
+        result = future.result(timeout=SET_TIMEOUT)
+        state = result.InvocationInfo.InvocationState
+        self.assertEqual(state, msg_types.InvocationState.FINISHED)
+        time.sleep(0.5)  # allow notifications to arrive
+        # the whole tests only makes sense if there is an alert system
+        alert_system_descriptors = self.sdc_device.mdib.descriptions.NODETYPE.get(pm.AlertSystemDescriptor)
+        self.assertTrue(alert_system_descriptors is not None)
+        self.assertGreater(len(alert_system_descriptors), 0)
+        for alert_system_descriptor in alert_system_descriptors:
+            state = self.sdc_client.mdib.states.descriptor_handle.get_one(alert_system_descriptor.Handle)
+            self.assertEqual(state.SystemSignalActivation[0].State, pm_types.AlertActivation.ON)
+
+    def test_audio_pause_two_clients(self):
+        alert_system_descriptors = self.sdc_device.mdib.descriptions.NODETYPE.get(pm.AlertSystemDescriptor)
+        self.assertTrue(alert_system_descriptors is not None)
+        self.assertGreater(len(alert_system_descriptors), 0)
+
+        set_service = self.sdc_client.client('Set')
+        client_mdib1 = ConsumerMdib(self.sdc_client)
+        client_mdib1.init_mdib()
+
+        # connect a 2nd client
+        x_addr = self.sdc_device.get_xaddrs()
+        # no deferred action handling for easier debugging
+        specific_components = SdcConsumerComponents(
+            action_dispatcher_class=RequestDispatcher
+        )
+        sdc_client2 = SdcConsumer(x_addr[0],
+                                  sdc_definitions=self.sdc_device.mdib.sdc_definitions,
+                                  ssl_context_container=None,
+                                  validate=CLIENT_VALIDATE,
+                                  specific_components=specific_components,
+                                  log_prefix='client2')
+        sdc_client2.start_all(subscribe_periodic_reports=True)
+        try:
+            client_mdib2 = ConsumerMdib(sdc_client2)
+            client_mdib2.init_mdib()
+            clients = (self.sdc_client, sdc_client2)
+            coding = pm_types.Coding(NomenclatureCodes.MDC_OP_SET_ALL_ALARMS_AUDIO_PAUSE)
+            operation = self.sdc_device.mdib.descriptions.coding.get_one(coding)
+            future = set_service.activate(operation_handle=operation.Handle, arguments=None)
+            result = future.result(timeout=SET_TIMEOUT)
+            state = result.InvocationInfo.InvocationState
+            self.assertEqual(state, msg_types.InvocationState.FINISHED)
+            time.sleep(0.5)  # allow notifications to arrive
+            # the whole tests only makes sense if there is an alert system
+            alert_system_descriptors = self.sdc_device.mdib.descriptions.NODETYPE.get(pm.AlertSystemDescriptor)
+            self.assertTrue(alert_system_descriptors is not None)
+            self.assertGreater(len(alert_system_descriptors), 0)
+            for alert_system_descriptor in alert_system_descriptors:
+                for client in clients:
+                    state = client.mdib.states.descriptor_handle.get_one(alert_system_descriptor.Handle)
+                    # we know that the state has only one SystemSignalActivation entity, which is audible and should be paused now
+                    self.assertEqual(state.SystemSignalActivation[0].State, pm_types.AlertActivation.PAUSED)
+
+            coding = pm_types.Coding(NomenclatureCodes.MDC_OP_SET_CANCEL_ALARMS_AUDIO_PAUSE)
+            operation = self.sdc_device.mdib.descriptions.coding.get_one(coding)
+            future = set_service.activate(operation_handle=operation.Handle, arguments=None)
+            result = future.result(timeout=SET_TIMEOUT)
+            state = result.InvocationInfo.InvocationState
+            self.assertEqual(state, msg_types.InvocationState.FINISHED)
+            time.sleep(0.5)  # allow notifications to arrive
+            # the whole tests only makes sense if there is an alert system
+            alert_system_descriptors = self.sdc_device.mdib.descriptions.NODETYPE.get(pm.AlertSystemDescriptor)
+            self.assertTrue(alert_system_descriptors is not None)
+            self.assertGreater(len(alert_system_descriptors), 0)
+            for alert_system_descriptor in alert_system_descriptors:
+                for client in clients:
+                    state = client.mdib.states.descriptor_handle.get_one(alert_system_descriptor.Handle)
+                    self.assertEqual(state.SystemSignalActivation[0].State, pm_types.AlertActivation.ON)
+        finally:
+            sdc_client2.stop_all()
+
+    def test_set_ntp_server(self):
+        set_service = self.sdc_client.client('Set')
+        client_mdib = ConsumerMdib(self.sdc_client)
+        client_mdib.init_mdib()
+        coding = pm_types.Coding(NomenclatureCodes.MDC_OP_SET_TIME_SYNC_REF_SRC)
+        my_operation_descriptor = self.sdc_device.mdib.descriptions.coding.get_one(coding, allow_none=True)
+
+        operation_handle = my_operation_descriptor.Handle
+        for value in ('169.254.0.199', '169.254.0.199:1234'):
+            self._logger.info('ntp server = %s', value)
+            future = set_service.set_string(operation_handle=operation_handle, requested_string=value)
+            result = future.result(timeout=SET_TIMEOUT)
+            state = result.InvocationInfo.InvocationState
+            self.assertEqual(state, msg_types.InvocationState.FINISHED)
+            self.assertIsNone(result.InvocationInfo.InvocationError)
+            self.assertEqual(0, len(result.InvocationInfo.InvocationErrorMessage))
+
+            # verify that the corresponding state has been updated
+            state = client_mdib.states.descriptor_handle.get_one(my_operation_descriptor.OperationTarget)
+            if state.NODETYPE == pm.MdsState:
+                # look for the ClockState child
+                clock_descriptors = client_mdib.descriptions.NODETYPE.get(pm.ClockDescriptor, [])
+                clock_descriptors = [c for c in clock_descriptors if c.descriptor_handle == state.descriptor_handle]
+                if len(clock_descriptors) == 1:
+                    state = client_mdib.states.descriptor_handle.get_one(clock_descriptors[0].Handle)
+            self.assertEqual(state.ReferenceSource[0], value)
+
+    def test_set_time_zone(self):
+        set_service = self.sdc_client.client('Set')
+        client_mdib = ConsumerMdib(self.sdc_client)
+        client_mdib.init_mdib()
+
+        coding = pm_types.Coding(NomenclatureCodes.MDC_ACT_SET_TIME_ZONE)
+        my_operation_descriptor = self.sdc_device.mdib.descriptions.coding.get_one(coding, allow_none=True)
+
+        operation_handle = my_operation_descriptor.Handle
+        for value in ('+03:00', '-03:00'):  # are these correct values?
+            self._logger.info('time zone = %s', value)
+            future = set_service.set_string(operation_handle=operation_handle, requested_string=value)
+            result = future.result(timeout=SET_TIMEOUT)
+            state = result.InvocationInfo.InvocationState
+            self.assertEqual(state, msg_types.InvocationState.FINISHED)
+            self.assertIsNone(result.InvocationInfo.InvocationError)
+            self.assertEqual(0, len(result.InvocationInfo.InvocationErrorMessage))
+
+            # verify that the corresponding state has been updated
+            state = client_mdib.states.descriptor_handle.get_one(my_operation_descriptor.OperationTarget)
+            if state.NODETYPE == pm.MdsState:
+                # look for the ClockState child
+                clock_descriptors = client_mdib.descriptions.NODETYPE.get(pm.ClockDescriptor, [])
+                clock_descriptors = [c for c in clock_descriptors if c.parent_handle == state.DescriptorHandle]
+                if len(clock_descriptors) == 1:
+                    state = client_mdib.states.descriptor_handle.get_one(clock_descriptors[0].Handle)
+            self.assertEqual(state.TimeZone, value)
+
+    def test_set_metric_state(self):
+        # first we need to add a set_metric_state Operation
+        sco_descriptors = self.sdc_device.mdib.descriptions.NODETYPE.get(pm.ScoDescriptor)
+        cls = self.sdc_device.mdib.data_model.get_descriptor_container_class(pm.SetMetricStateOperationDescriptor)
+        operation_target_handle = '0x34F001D5'
+        my_code = pm_types.CodedValue('99999')
+        my_operation_descriptor = cls('HANDLE_FOR_MY_TEST', sco_descriptors[0].Handle)
+        my_operation_descriptor.Type = my_code
+        my_operation_descriptor.SafetyClassification = pm_types.SafetyClassification.INF
+        my_operation_descriptor.OperationTarget = operation_target_handle
+        self.sdc_device.mdib.descriptions.add_object(my_operation_descriptor)
+        sco_handle = 'Sco.mds0'
+        sco = self.sdc_device._sco_operations_registries[sco_handle]
+        role_provider = self.sdc_device.product_roles_lookup[sco_handle]
+
+        op = role_provider.metric_provider.make_operation_instance(
+            my_operation_descriptor, sco.operation_cls_getter)
+        sco.register_operation(op)
+        self.sdc_device.mdib.xtra.mk_state_containers_for_all_descriptors()
+        setService = self.sdc_client.client('Set')
+        clientMdib = ConsumerMdib(self.sdc_client)
+        clientMdib.init_mdib()
+
+        operation_handle = my_operation_descriptor.Handle
+        proposed_metric_state = clientMdib.xtra.mk_proposed_state(operation_target_handle)
+        self.assertIsNone(
+            proposed_metric_state.LifeTimePeriod)  # just to be sure that we know the correct intitial value
+        before_state_version = proposed_metric_state.StateVersion
+        newLifeTimePeriod = 42.5
+        proposed_metric_state.LifeTimePeriod = newLifeTimePeriod
+        future = setService.set_metric_state(operation_handle=operation_handle,
+                                             proposed_metric_states=[proposed_metric_state])
+        result = future.result(timeout=SET_TIMEOUT)
+        state = result.InvocationInfo.InvocationState
+        self.assertEqual(state, msg_types.InvocationState.FINISHED)
+        self.assertIsNone(result.InvocationInfo.InvocationError)
+        self.assertEqual(0, len(result.InvocationInfo.InvocationErrorMessage))
+        updated_metric_state = clientMdib.states.descriptor_handle.get_one(operation_target_handle)
+        self.assertEqual(updated_metric_state.StateVersion, before_state_version + 1)
+        self.assertAlmostEqual(updated_metric_state.LifeTimePeriod, newLifeTimePeriod)
+
+    def test_set_component_state(self):
+        """ tests GenericSetComponentStateOperationProvider"""
+        operation_target_handle = '2.1.2.1'  # a channel
+        # first we need to add a set_component_state Operation
+        sco_descriptors = self.sdc_device.mdib.descriptions.NODETYPE.get(pm.ScoDescriptor)
+        cls = self.sdc_device.mdib.data_model.get_descriptor_container_class(pm.SetComponentStateOperationDescriptor)
+        my_operation_descriptor = cls('HANDLE_FOR_MY_TEST', sco_descriptors[0].Handle)
+        my_operation_descriptor.SafetyClassification = pm_types.SafetyClassification.INF
+
+        my_operation_descriptor.OperationTarget = operation_target_handle
+        my_operation_descriptor.Type = pm_types.CodedValue('999998')
+        self.sdc_device.mdib.descriptions.add_object(my_operation_descriptor)
+        sco_handle = 'Sco.mds0'
+        sco = self.sdc_device._sco_operations_registries[sco_handle]
+        role_provider = self.sdc_device.product_roles_lookup[sco_handle]
+        op = role_provider.make_operation_instance(my_operation_descriptor, sco.operation_cls_getter)
+        sco.register_operation(op)
+        self.sdc_device.mdib.xtra.mk_state_containers_for_all_descriptors()
+        set_service = self.sdc_client.client('Set')
+        client_mdib = ConsumerMdib(self.sdc_client)
+        client_mdib.init_mdib()
+
+        operation_handle = my_operation_descriptor.Handle
+        proposed_component_state = client_mdib.xtra.mk_proposed_state(operation_target_handle)
+        self.assertIsNone(
+            proposed_component_state.OperatingHours)  # just to be sure that we know the correct intitial value
+        before_state_version = proposed_component_state.StateVersion
+        new_operating_hours = 42
+        proposed_component_state.OperatingHours = new_operating_hours
+        future = set_service.set_component_state(operation_handle=operation_handle,
+                                                 proposed_component_states=[proposed_component_state])
+        result = future.result(timeout=SET_TIMEOUT)
+        state = result.InvocationInfo.InvocationState
+        self.assertEqual(state, msg_types.InvocationState.FINISHED)
+        self.assertIsNone(result.InvocationInfo.InvocationError)
+        self.assertEqual(0, len(result.InvocationInfo.InvocationErrorMessage))
+        updated_component_state = client_mdib.states.descriptor_handle.get_one(operation_target_handle)
+        self.assertEqual(updated_component_state.StateVersion, before_state_version + 1)
+        self.assertEqual(updated_component_state.OperatingHours, new_operating_hours)
+
+    def test_operation_without_handler(self):
+        """Verify that a correct response is sent."""
+        set_service = self.sdc_client.client('Set')
+        client_mdib = ConsumerMdib(self.sdc_client)
+        client_mdib.init_mdib()
+
+        operation_handle = 'SVO.42.2.1.1.2.0-6'
+        value = 'foobar'
+        future = set_service.set_string(operation_handle=operation_handle, requested_string=value)
+        result = future.result(timeout=SET_TIMEOUT)
+        state = result.InvocationInfo.InvocationState
+        self.assertEqual(state, msg_types.InvocationState.FAILED)
+        self.assertIsNotNone(result.InvocationInfo.InvocationError)
+        # Verify that transaction id increases even with "invalid" calls.
+        future2 = set_service.set_string(operation_handle=operation_handle, requested_string=value)
+        result2 = future2.result(timeout=SET_TIMEOUT)
+        self.assertGreater(result2.InvocationInfo.TransactionId, result.InvocationInfo.TransactionId)
+
+    def test_delayed_processing(self):
+        """Verify that flag 'delayed_processing' changes responses as expected."""
+        logging.getLogger('sdc.client.op_mgr').setLevel(logging.DEBUG)
+        logging.getLogger('sdc.device.op_reg').setLevel(logging.DEBUG)
+        logging.getLogger('sdc.device.SetService').setLevel(logging.DEBUG)
+        logging.getLogger('sdc.device.subscrMgr').setLevel(logging.DEBUG)
+        set_service = self.sdc_client.client('Set')
+        client_mdib = ConsumerMdib(self.sdc_client)
+        client_mdib.init_mdib()
+        coding = pm_types.Coding(NomenclatureCodes.MDC_OP_SET_TIME_SYNC_REF_SRC)
+        my_operation_descriptor = self.sdc_device.mdib.descriptions.coding.get_one(coding, allow_none=True)
+
+        operation_handle = my_operation_descriptor.Handle
+        operation = self.sdc_device.get_operation_by_handle(operation_handle)
+        for value in ('169.254.0.199', '169.254.0.199:1234'):
+            self._logger.info('ntp server = %s', value)
+            operation.delayed_processing = True  # first OperationInvokedReport shall have InvocationState.WAIT
+            coll = observableproperties.SingleValueCollector(self.sdc_client, 'operation_invoked_report')
+            future = set_service.set_string(operation_handle=operation_handle, requested_string=value)
+            result = future.result(timeout=SET_TIMEOUT)
+            received_message = coll.result(timeout=5)
+            msg_types = received_message.msg_reader.msg_types
+            operation_invoked_report = msg_types.OperationInvokedReport.from_node(received_message.p_msg.msg_node)
+            self.assertEqual(operation_invoked_report.ReportPart[0].InvocationInfo.InvocationState,
+                             msg_types.InvocationState.WAIT)
+            state = result.InvocationInfo.InvocationState
+            self.assertEqual(state, msg_types.InvocationState.FINISHED)
+            self.assertIsNone(result.InvocationInfo.InvocationError)
+            self.assertEqual(0, len(result.InvocationInfo.InvocationErrorMessage))
+            time.sleep(0.5)
+            # disable delayed processing
+            self._logger.info("disable delayed processing")
+            operation.delayed_processing = False  # first OperationInvokedReport shall have InvocationState.FINISHED
+            coll = observableproperties.SingleValueCollector(self.sdc_client, 'operation_invoked_report')
+            future = set_service.set_string(operation_handle=operation_handle, requested_string=value)
+            result = future.result(timeout=SET_TIMEOUT)
+            received_message = coll.result(timeout=5)
+            msg_types = received_message.msg_reader.msg_types
+            operation_invoked_report = msg_types.OperationInvokedReport.from_node(received_message.p_msg.msg_node)
+            self.assertEqual(operation_invoked_report.ReportPart[0].InvocationInfo.InvocationState,
+                             msg_types.InvocationState.FINISHED)
+            state = result.InvocationInfo.InvocationState
+            self.assertEqual(state, msg_types.InvocationState.FINISHED)
+            self.assertIsNone(result.InvocationInfo.InvocationError)
+            self.assertEqual(0, len(result.InvocationInfo.InvocationErrorMessage))
+
+    def test_set_operating_mode(self):
+        logging.getLogger('sdc.device.subscrMgr').setLevel(logging.DEBUG)
+        logging.getLogger('ssdc.client.subscr').setLevel(logging.DEBUG)
+        client_mdib = ConsumerMdib(self.sdc_client)
+        client_mdib.init_mdib()
+
+        operation_handle = 'SVO.37.3569'
+        operation = self.sdc_device.get_operation_by_handle(operation_handle)
+        for op_mode in (pm_types.OperatingMode.NA, pm_types.OperatingMode.ENABLED):
+            operation.set_operating_mode(op_mode)
+            time.sleep(1)
+            operation_state = client_mdib.states.descriptor_handle.get_one(operation_handle)
+            self.assertEqual(operation_state.OperatingMode, op_mode)
+
+    def test_set_string_value(self):
+        """Verify that metricprovider instantiated an operation for SetString call.
+
+         OperationTarget of operation 0815 is an EnumStringMetricState.
+         """
+        set_service = self.sdc_client.client('Set')
+        client_mdib = ConsumerMdib(self.sdc_client)
+        client_mdib.init_mdib()
+        coding = pm_types.Coding('0815')
+        my_operation_descriptor = self.sdc_device.mdib.descriptions.coding.get_one(coding, allow_none=True)
+
+        operation_handle = my_operation_descriptor.Handle
+        for value in ('ADULT', 'PEDIATRIC'):
+            self._logger.info('string value = %s', value)
+            future = set_service.set_string(operation_handle=operation_handle, requested_string=value)
+            result = future.result(timeout=SET_TIMEOUT)
+            state = result.InvocationInfo.InvocationState
+            self.assertEqual(state, msg_types.InvocationState.FINISHED)
+            self.assertIsNone(result.InvocationInfo.InvocationError)
+            self.assertEqual(0, len(result.InvocationInfo.InvocationErrorMessage))
+
+            # verify that the corresponding state has been updated
+            state = client_mdib.states.descriptor_handle.get_one(my_operation_descriptor.OperationTarget)
+            self.assertEqual(state.MetricValue.Value, value)
+
+    def test_set_metric_value(self):
+        """Verify that metricprovider instantiated an operation for SetNumericValue call.
+
+         OperationTarget of operation 0815-1 is a NumericMetricState.
+         """
+        set_service = self.sdc_client.client('Set')
+        client_mdib = ConsumerMdib(self.sdc_client)
+        client_mdib.init_mdib()
+        coding = pm_types.Coding('0815-1')
+        my_operation_descriptor = self.sdc_device.mdib.descriptions.coding.get_one(coding, allow_none=True)
+
+        operation_handle = my_operation_descriptor.Handle
+        for value in (Decimal(1), Decimal(42)):
+            self._logger.info('metric value = %s', value)
+            future = set_service.set_numeric_value(operation_handle=operation_handle,
+                                                   requested_numeric_value=value)
+            result = future.result(timeout=SET_TIMEOUT)
+            state = result.InvocationInfo.InvocationState
+            self.assertEqual(state, msg_types.InvocationState.FINISHED)
+            self.assertIsNone(result.InvocationInfo.InvocationError)
+            self.assertEqual(0, len(result.InvocationInfo.InvocationErrorMessage))
+
+            # verify that the corresponding state has been updated
+            state = client_mdib.states.descriptor_handle.get_one(my_operation_descriptor.OperationTarget)
+            self.assertEqual(state.MetricValue.Value, value)
--- conflicted
+++ resolved
@@ -1,274 +1,265 @@
-import copy
-import pathlib
-import unittest
-
-from sdc11073.definitions_sdc import SdcV1Definitions
-from sdc11073.exceptions import ApiUsageError
-from sdc11073.mdib.providermdib import ProviderMdib
-from sdc11073.mdib.transactions import mk_transaction
-from sdc11073.mdib.statecontainers import NumericMetricStateContainer
-
-from sdc11073.xml_types import pm_qnames, pm_types
-
-mdib_file = str(pathlib.Path(__file__).parent.joinpath('mdib_tns.xml'))
-
-class TestTransactions(unittest.TestCase):
-    """Test all kinds of transactions."""
-
-    def setUp(self):
-        self._mdib = ProviderMdib.from_mdib_file(mdib_file,
-                                                 protocol_definition=SdcV1Definitions)
-        self._mdib._transaction_factory = mk_transaction
-
-    def test_alert_state_update(self):
-        """Verify that alert_state_transaction works as expected.
-
-        - mdib_version is incremented
-        - StateVersion is incremented in mdib state
-        - updated state is referenced in transaction_result
-        - observable alert_by_handle is updated
-        - ApiUsageError is thrown if state of wrong kind is added,
-        """
-        mdib_version = self._mdib.mdib_version
-        alert_condition_handle = self._mdib.descriptions.NODETYPE.get(pm_qnames.AlertConditionDescriptor)[0].Handle
-        metrics = self._mdib.descriptions.NODETYPE.get(pm_qnames.NumericMetricDescriptor)
-        old_state = self._mdib.states.descriptor_handle.get_one(alert_condition_handle).mk_copy()
-        state_version = old_state.StateVersion
-        with self._mdib.alert_state_transaction() as mgr:
-            state = mgr.get_state(alert_condition_handle)
-            state.Presence = True
-        self.assertEqual(mdib_version + 1, self._mdib.mdib_version)
-        updated_state = self._mdib.states.descriptor_handle.get_one(alert_condition_handle)
-        self.assertEqual(state_version + 1, updated_state.StateVersion)
-        transaction_result = self._mdib.transaction
-        self.assertEqual(len(transaction_result.alert_updates), 1)  # this causes an EpisodicAlertReport
-        self.assertEqual(state_version + 1, transaction_result.alert_updates[0].StateVersion)
-
-        self.assertTrue(alert_condition_handle in self._mdib.alert_by_handle)
-
-        with self._mdib.alert_state_transaction() as mgr:
-            self.assertRaises(ApiUsageError, mgr.get_state, metrics[0].Handle)
-        self.assertEqual(mdib_version + 1, self._mdib.mdib_version)
-
-    def test_metric_state_update(self):
-        """Verify that metric_state_transaction works as expected.
-
-        - mdib_version is incremented
-        - StateVersion is incremented in mdib state
-        - updated state is referenced in transaction_result
-        - observable metric_by_handle is updated
-        - ApiUsageError is thrown if state of wrong kind is added,
-        """
-        mdib_version = self._mdib.mdib_version
-        alert_condition_handle = self._mdib.descriptions.NODETYPE.get(pm_qnames.AlertConditionDescriptor)[0].Handle
-        metric_handle = self._mdib.descriptions.NODETYPE.get(pm_qnames.NumericMetricDescriptor)[0].Handle
-        old_state = self._mdib.states.descriptor_handle.get_one(metric_handle).mk_copy()
-        state_version = old_state.StateVersion
-
-        with self._mdib.metric_state_transaction() as mgr:
-            state = mgr.get_state(metric_handle)
-            state.LifeTimePeriod = 2
-        self.assertEqual(mdib_version + 1, self._mdib.mdib_version)
-        updated_state = self._mdib.states.descriptor_handle.get_one(metric_handle)
-        self.assertEqual(state_version + 1, updated_state.StateVersion)
-
-        transaction_result = self._mdib.transaction
-        self.assertEqual(len(transaction_result.metric_updates), 1)
-        self.assertEqual(state_version + 1, transaction_result.metric_updates[0].StateVersion)
-
-        self.assertTrue(metric_handle in self._mdib.metrics_by_handle)
-
-        with self._mdib.metric_state_transaction() as mgr:
-            self.assertRaises(ApiUsageError, mgr.get_state, alert_condition_handle)
-        self.assertEqual(mdib_version + 1, self._mdib.mdib_version)
-
-    def test_operational_state_update(self):
-        """Verify that operational_state_transaction works as expected.
-
-        - mdib_version is incremented
-        - StateVersion is incremented in mdib state
-        - updated state is referenced in transaction_result
-        - observable operation_by_handle is updated
-        - ApiUsageError is thrown if state of wrong kind is added,
-        """
-        mdib_version = self._mdib.mdib_version
-        op_descriptor_handle = self._mdib.descriptions.NODETYPE.get(
-            pm_qnames.SetAlertStateOperationDescriptor)[0].Handle
-        metric_handle = self._mdib.descriptions.NODETYPE.get(pm_qnames.NumericMetricDescriptor)[0].Handle
-        old_state = self._mdib.states.descriptor_handle.get_one(op_descriptor_handle).mk_copy()
-        state_version = old_state.StateVersion
-
-        with self._mdib.operational_state_transaction() as mgr:
-            state = mgr.get_state(op_descriptor_handle)
-            state.OperationMode = pm_types.OperatingMode.DISABLED
-        self.assertEqual(mdib_version + 1, self._mdib.mdib_version)
-        updated_state = self._mdib.states.descriptor_handle.get_one(op_descriptor_handle)
-        self.assertEqual(state_version + 1, updated_state.StateVersion)
-
-        transaction_result = self._mdib.transaction
-        self.assertEqual(len(transaction_result.op_updates), 1)
-        self.assertEqual(state_version + 1, transaction_result.op_updates[0].StateVersion)
-
-        self.assertTrue(op_descriptor_handle in self._mdib.operation_by_handle)
-
-        with self._mdib.operational_state_transaction() as mgr:
-            self.assertRaises(ApiUsageError, mgr.get_state, metric_handle)
-        self.assertEqual(mdib_version + 1, self._mdib.mdib_version)
-
-    def test_context_state_transaction(self):
-        """Verify that context_state_transaction works as expected.
-
-        - mk_context_state method works as expected
-        - mdib_version is incremented
-        - StateVersion is incremented in mdib state
-        - updated state is referenced in transaction_result
-        - observable context_by_handle is updated
-        - ApiUsageError is thrown if state of wrong kind is added
-        """
-        mdib_version = self._mdib.mdib_version
-        location_descr_handle = self._mdib.descriptions.NODETYPE.get(pm_qnames.LocationContextDescriptor)[0].Handle
-
-        with self._mdib.context_state_transaction() as mgr:
-            state = mgr.mk_context_state(location_descr_handle)
-            state.Givenname = 'foo'
-            state.Familyname = 'bar'
-        self.assertIsNotNone(state.Handle)
-        self.assertEqual(mdib_version + 1, self._mdib.mdib_version)
-
-        transaction_result = self._mdib.transaction
-        self.assertEqual(len(transaction_result.ctxt_updates), 1)
-        self.assertEqual(transaction_result.ctxt_updates[0].StateVersion, 0)
-        self.assertEqual(transaction_result.ctxt_updates[0].Givenname, 'foo')
-        self.assertEqual(transaction_result.ctxt_updates[0].Familyname, 'bar')
-
-<<<<<<< HEAD
-        handle = transaction_result.ctxt_updates[0].Handle
-=======
-        ctxt_handle = transaction_result.ctxt_updates[0].Handle
->>>>>>> a55b40be
-        with self._mdib.context_state_transaction() as mgr:
-            state = mgr.get_context_state(ctxt_handle)
-        self.assertEqual(mdib_version + 2, self._mdib.mdib_version)
-        transaction_result = self._mdib.transaction
-        self.assertEqual(len(transaction_result.ctxt_updates), 1)
-<<<<<<< HEAD
-
-        self.assertTrue(location_descr_handle in self._mdib.context_by_handle)
-=======
->>>>>>> a55b40be
-
-        self.assertTrue(ctxt_handle in self._mdib.context_by_handle)
-
-        descr = self._mdib.descriptions.NODETYPE.get(pm_qnames.NumericMetricDescriptor)[0]
-        state = NumericMetricStateContainer(descr)
-        with self._mdib.context_state_transaction() as mgr:
-            self.assertRaises(ApiUsageError, mgr.add_state, state)
-
-    def test_description_modification(self):
-        """Verify that descriptor_transaction works as expected.
-
-        - mdib_version is incremented
-        - observable updated_descriptors_by_handle is updated
-        - corresponding states for descriptor modifications are also updated
-        - ApiUsageError is thrown if data of wrong kind is requested
-        """
-        mdib_version = self._mdib.mdib_version
-        alert_condition_handle = self._mdib.descriptions.NODETYPE.get(pm_qnames.AlertConditionDescriptor)[0].Handle
-        metric_handle = self._mdib.descriptions.NODETYPE.get(pm_qnames.NumericMetricDescriptor)[0].Handle
-        operational_descr_handle = self._mdib.descriptions.NODETYPE.get(
-            pm_qnames.SetAlertStateOperationDescriptor)[0].Handle
-        component_descr_handle = self._mdib.descriptions.NODETYPE.get(pm_qnames.ChannelDescriptor)[0].Handle
-        rt_descr_handle = self._mdib.descriptions.NODETYPE.get(pm_qnames.RealTimeSampleArrayMetricDescriptor)[0].Handle
-        context_descr_handle = self._mdib.descriptions.NODETYPE.get(pm_qnames.PatientContextDescriptor)[0].Handle
-
-
-        with self._mdib.descriptor_transaction() as mgr:
-            # verify that updating descriptors of different kinds and accessing corresponding states works
-            mgr.get_descriptor(alert_condition_handle)
-            mgr.get_state(alert_condition_handle)
-            mgr.get_descriptor(metric_handle)
-            mgr.get_state(metric_handle)
-            mgr.get_descriptor(operational_descr_handle)
-            mgr.get_state(operational_descr_handle)
-            mgr.get_descriptor(component_descr_handle)
-            mgr.get_state(component_descr_handle)
-            mgr.get_descriptor(rt_descr_handle)
-            mgr.get_state(rt_descr_handle)
-        self.assertEqual(mdib_version + 1, self._mdib.mdib_version)
-        transaction_result = self._mdib.transaction
-        self.assertEqual(len(transaction_result.metric_updates), 1)
-        self.assertEqual(len(transaction_result.alert_updates), 1)
-        self.assertEqual(len(transaction_result.op_updates), 1)
-        self.assertEqual(len(transaction_result.comp_updates), 1)
-        self.assertEqual(len(transaction_result.rt_updates), 1)
-        self.assertEqual(len(transaction_result.descr_updated), 5)
-
-        self.assertTrue(alert_condition_handle in self._mdib.updated_descriptors_by_handle)
-        self.assertTrue(alert_condition_handle in self._mdib.alert_by_handle)
-        self.assertTrue(metric_handle in self._mdib.updated_descriptors_by_handle)
-        self.assertTrue(metric_handle in self._mdib.metrics_by_handle)
-        self.assertTrue(operational_descr_handle in self._mdib.updated_descriptors_by_handle)
-        self.assertTrue(operational_descr_handle in self._mdib.operation_by_handle)
-        self.assertTrue(component_descr_handle in self._mdib.updated_descriptors_by_handle)
-        self.assertTrue(component_descr_handle in self._mdib.component_by_handle)
-        self.assertTrue(rt_descr_handle in self._mdib.updated_descriptors_by_handle)
-
-
-        # verify that accessing a state for that the descriptor is not part of transaction is not allowed
-        with self._mdib.descriptor_transaction() as mgr:
-            mgr.get_descriptor(alert_condition_handle)
-            self.assertRaises(ApiUsageError, mgr.get_state, metric_handle)
-        self.assertEqual(mdib_version + 2, self._mdib.mdib_version)
-
-        # verify that get_state for a context state raises an ApiUsageError
-        with self._mdib.descriptor_transaction() as mgr:
-            mgr.get_descriptor(context_descr_handle)
-            self.assertRaises(ApiUsageError, mgr.get_state, context_descr_handle)
-
-    def test_remove_add(self):
-        """Verify that removing descriptors / states and adding them later again results in correct versions."""
-        descriptors = {descr.Handle: descr.mk_copy() for descr in self._mdib.descriptions.objects}
-        states = {state.DescriptorHandle: state.mk_copy() for state in self._mdib.states.objects}
-        context_states = {state.Handle: state.mk_copy() for state in self._mdib.context_states.objects}
-
-        # remove all root descriptors
-        root_descr = self._mdib.descriptions.parent_handle.get(None)
-        with self._mdib.descriptor_transaction() as mgr:
-            for descr in root_descr:
-                mgr.remove_descriptor(descr.Handle)
-
-        self.assertEqual(0, len(self._mdib.descriptions.objects))
-        self.assertEqual(0, len(self._mdib.states.objects))
-        self.assertEqual(0, len(self._mdib.context_states.objects))
-
-        with self._mdib.descriptor_transaction() as mgr:
-            for descr in descriptors.values():
-                mgr.add_descriptor(descr.mk_copy())
-            for state in states.values():
-                mgr.add_state(state.mk_copy())
-            for state in context_states.values():
-                mgr.add_state(state.mk_copy())
-
-        current_descriptors = {descr.Handle: descr.mk_copy() for descr in self._mdib.descriptions.objects}
-
-        # verify that all descriptors have incremented version
-        for descr in self._mdib.descriptions.objects:
-            self.assertEqual(descr.DescriptorVersion, current_descriptors[descr.Handle].DescriptorVersion)
-
-        # verify that all states have incremented version
-        for state in self._mdib.states.objects:
-            self.assertEqual(state.DescriptorVersion, current_descriptors[state.DescriptorHandle].DescriptorVersion)
-            self.assertEqual(state.StateVersion, states[state.DescriptorHandle].StateVersion + 1)
-
-        # verify that all context states have incremented version
-        for state in self._mdib.context_states.objects:
-            self.assertEqual(state.DescriptorVersion, current_descriptors[state.DescriptorHandle].DescriptorVersion)
-            self.assertEqual(state.StateVersion, context_states[state.Handle].StateVersion + 1)
-
-        # verify transaction content is als correct
-        transaction_result = self._mdib.transaction
-        for descr in transaction_result.descr_created:
-            self.assertEqual(descr.DescriptorVersion, current_descriptors[descr.Handle].DescriptorVersion)
-
-        for state in transaction_result.all_states():
-            self.assertEqual(state.DescriptorVersion, current_descriptors[state.DescriptorHandle].DescriptorVersion)
+import copy
+import pathlib
+import unittest
+
+from sdc11073.definitions_sdc import SdcV1Definitions
+from sdc11073.exceptions import ApiUsageError
+from sdc11073.mdib.providermdib import ProviderMdib
+from sdc11073.mdib.transactions import mk_transaction
+from sdc11073.mdib.statecontainers import NumericMetricStateContainer
+
+from sdc11073.xml_types import pm_qnames, pm_types
+
+mdib_file = str(pathlib.Path(__file__).parent.joinpath('mdib_tns.xml'))
+
+class TestTransactions(unittest.TestCase):
+    """Test all kinds of transactions."""
+
+    def setUp(self):
+        self._mdib = ProviderMdib.from_mdib_file(mdib_file,
+                                                 protocol_definition=SdcV1Definitions)
+        self._mdib._transaction_factory = mk_transaction
+
+    def test_alert_state_update(self):
+        """Verify that alert_state_transaction works as expected.
+
+        - mdib_version is incremented
+        - StateVersion is incremented in mdib state
+        - updated state is referenced in transaction_result
+        - observable alert_by_handle is updated
+        - ApiUsageError is thrown if state of wrong kind is added,
+        """
+        mdib_version = self._mdib.mdib_version
+        alert_condition_handle = self._mdib.descriptions.NODETYPE.get(pm_qnames.AlertConditionDescriptor)[0].Handle
+        metrics = self._mdib.descriptions.NODETYPE.get(pm_qnames.NumericMetricDescriptor)
+        old_state = self._mdib.states.descriptor_handle.get_one(alert_condition_handle).mk_copy()
+        state_version = old_state.StateVersion
+        with self._mdib.alert_state_transaction() as mgr:
+            state = mgr.get_state(alert_condition_handle)
+            state.Presence = True
+        self.assertEqual(mdib_version + 1, self._mdib.mdib_version)
+        updated_state = self._mdib.states.descriptor_handle.get_one(alert_condition_handle)
+        self.assertEqual(state_version + 1, updated_state.StateVersion)
+        transaction_result = self._mdib.transaction
+        self.assertEqual(len(transaction_result.alert_updates), 1)  # this causes an EpisodicAlertReport
+        self.assertEqual(state_version + 1, transaction_result.alert_updates[0].StateVersion)
+
+        self.assertTrue(alert_condition_handle in self._mdib.alert_by_handle)
+
+        with self._mdib.alert_state_transaction() as mgr:
+            self.assertRaises(ApiUsageError, mgr.get_state, metrics[0].Handle)
+        self.assertEqual(mdib_version + 1, self._mdib.mdib_version)
+
+    def test_metric_state_update(self):
+        """Verify that metric_state_transaction works as expected.
+
+        - mdib_version is incremented
+        - StateVersion is incremented in mdib state
+        - updated state is referenced in transaction_result
+        - observable metric_by_handle is updated
+        - ApiUsageError is thrown if state of wrong kind is added,
+        """
+        mdib_version = self._mdib.mdib_version
+        alert_condition_handle = self._mdib.descriptions.NODETYPE.get(pm_qnames.AlertConditionDescriptor)[0].Handle
+        metric_handle = self._mdib.descriptions.NODETYPE.get(pm_qnames.NumericMetricDescriptor)[0].Handle
+        old_state = self._mdib.states.descriptor_handle.get_one(metric_handle).mk_copy()
+        state_version = old_state.StateVersion
+
+        with self._mdib.metric_state_transaction() as mgr:
+            state = mgr.get_state(metric_handle)
+            state.LifeTimePeriod = 2
+        self.assertEqual(mdib_version + 1, self._mdib.mdib_version)
+        updated_state = self._mdib.states.descriptor_handle.get_one(metric_handle)
+        self.assertEqual(state_version + 1, updated_state.StateVersion)
+
+        transaction_result = self._mdib.transaction
+        self.assertEqual(len(transaction_result.metric_updates), 1)
+        self.assertEqual(state_version + 1, transaction_result.metric_updates[0].StateVersion)
+
+        self.assertTrue(metric_handle in self._mdib.metrics_by_handle)
+
+        with self._mdib.metric_state_transaction() as mgr:
+            self.assertRaises(ApiUsageError, mgr.get_state, alert_condition_handle)
+        self.assertEqual(mdib_version + 1, self._mdib.mdib_version)
+
+    def test_operational_state_update(self):
+        """Verify that operational_state_transaction works as expected.
+
+        - mdib_version is incremented
+        - StateVersion is incremented in mdib state
+        - updated state is referenced in transaction_result
+        - observable operation_by_handle is updated
+        - ApiUsageError is thrown if state of wrong kind is added,
+        """
+        mdib_version = self._mdib.mdib_version
+        op_descriptor_handle = self._mdib.descriptions.NODETYPE.get(
+            pm_qnames.SetAlertStateOperationDescriptor)[0].Handle
+        metric_handle = self._mdib.descriptions.NODETYPE.get(pm_qnames.NumericMetricDescriptor)[0].Handle
+        old_state = self._mdib.states.descriptor_handle.get_one(op_descriptor_handle).mk_copy()
+        state_version = old_state.StateVersion
+
+        with self._mdib.operational_state_transaction() as mgr:
+            state = mgr.get_state(op_descriptor_handle)
+            state.OperationMode = pm_types.OperatingMode.DISABLED
+        self.assertEqual(mdib_version + 1, self._mdib.mdib_version)
+        updated_state = self._mdib.states.descriptor_handle.get_one(op_descriptor_handle)
+        self.assertEqual(state_version + 1, updated_state.StateVersion)
+
+        transaction_result = self._mdib.transaction
+        self.assertEqual(len(transaction_result.op_updates), 1)
+        self.assertEqual(state_version + 1, transaction_result.op_updates[0].StateVersion)
+
+        self.assertTrue(op_descriptor_handle in self._mdib.operation_by_handle)
+
+        with self._mdib.operational_state_transaction() as mgr:
+            self.assertRaises(ApiUsageError, mgr.get_state, metric_handle)
+        self.assertEqual(mdib_version + 1, self._mdib.mdib_version)
+
+    def test_context_state_transaction(self):
+        """Verify that context_state_transaction works as expected.
+
+        - mk_context_state method works as expected
+        - mdib_version is incremented
+        - StateVersion is incremented in mdib state
+        - updated state is referenced in transaction_result
+        - observable context_by_handle is updated
+        - ApiUsageError is thrown if state of wrong kind is added
+        """
+        mdib_version = self._mdib.mdib_version
+        location_descr_handle = self._mdib.descriptions.NODETYPE.get(pm_qnames.LocationContextDescriptor)[0].Handle
+
+        with self._mdib.context_state_transaction() as mgr:
+            state = mgr.mk_context_state(location_descr_handle)
+            state.Givenname = 'foo'
+            state.Familyname = 'bar'
+        self.assertIsNotNone(state.Handle)
+        self.assertEqual(mdib_version + 1, self._mdib.mdib_version)
+
+        transaction_result = self._mdib.transaction
+        self.assertEqual(len(transaction_result.ctxt_updates), 1)
+        self.assertEqual(transaction_result.ctxt_updates[0].StateVersion, 0)
+        self.assertEqual(transaction_result.ctxt_updates[0].Givenname, 'foo')
+        self.assertEqual(transaction_result.ctxt_updates[0].Familyname, 'bar')
+
+        ctxt_handle = transaction_result.ctxt_updates[0].Handle
+        with self._mdib.context_state_transaction() as mgr:
+            state = mgr.get_context_state(ctxt_handle)
+        self.assertEqual(mdib_version + 2, self._mdib.mdib_version)
+        transaction_result = self._mdib.transaction
+        self.assertEqual(len(transaction_result.ctxt_updates), 1)
+
+        self.assertTrue(ctxt_handle in self._mdib.context_by_handle)
+
+        descr = self._mdib.descriptions.NODETYPE.get(pm_qnames.NumericMetricDescriptor)[0]
+        state = NumericMetricStateContainer(descr)
+        with self._mdib.context_state_transaction() as mgr:
+            self.assertRaises(ApiUsageError, mgr.add_state, state)
+
+    def test_description_modification(self):
+        """Verify that descriptor_transaction works as expected.
+
+        - mdib_version is incremented
+        - observable updated_descriptors_by_handle is updated
+        - corresponding states for descriptor modifications are also updated
+        - ApiUsageError is thrown if data of wrong kind is requested
+        """
+        mdib_version = self._mdib.mdib_version
+        alert_condition_handle = self._mdib.descriptions.NODETYPE.get(pm_qnames.AlertConditionDescriptor)[0].Handle
+        metric_handle = self._mdib.descriptions.NODETYPE.get(pm_qnames.NumericMetricDescriptor)[0].Handle
+        operational_descr_handle = self._mdib.descriptions.NODETYPE.get(
+            pm_qnames.SetAlertStateOperationDescriptor)[0].Handle
+        component_descr_handle = self._mdib.descriptions.NODETYPE.get(pm_qnames.ChannelDescriptor)[0].Handle
+        rt_descr_handle = self._mdib.descriptions.NODETYPE.get(pm_qnames.RealTimeSampleArrayMetricDescriptor)[0].Handle
+        context_descr_handle = self._mdib.descriptions.NODETYPE.get(pm_qnames.PatientContextDescriptor)[0].Handle
+
+
+        with self._mdib.descriptor_transaction() as mgr:
+            # verify that updating descriptors of different kinds and accessing corresponding states works
+            mgr.get_descriptor(alert_condition_handle)
+            mgr.get_state(alert_condition_handle)
+            mgr.get_descriptor(metric_handle)
+            mgr.get_state(metric_handle)
+            mgr.get_descriptor(operational_descr_handle)
+            mgr.get_state(operational_descr_handle)
+            mgr.get_descriptor(component_descr_handle)
+            mgr.get_state(component_descr_handle)
+            mgr.get_descriptor(rt_descr_handle)
+            mgr.get_state(rt_descr_handle)
+        self.assertEqual(mdib_version + 1, self._mdib.mdib_version)
+        transaction_result = self._mdib.transaction
+        self.assertEqual(len(transaction_result.metric_updates), 1)
+        self.assertEqual(len(transaction_result.alert_updates), 1)
+        self.assertEqual(len(transaction_result.op_updates), 1)
+        self.assertEqual(len(transaction_result.comp_updates), 1)
+        self.assertEqual(len(transaction_result.rt_updates), 1)
+        self.assertEqual(len(transaction_result.descr_updated), 5)
+
+        self.assertTrue(alert_condition_handle in self._mdib.updated_descriptors_by_handle)
+        self.assertTrue(alert_condition_handle in self._mdib.alert_by_handle)
+        self.assertTrue(metric_handle in self._mdib.updated_descriptors_by_handle)
+        self.assertTrue(metric_handle in self._mdib.metrics_by_handle)
+        self.assertTrue(operational_descr_handle in self._mdib.updated_descriptors_by_handle)
+        self.assertTrue(operational_descr_handle in self._mdib.operation_by_handle)
+        self.assertTrue(component_descr_handle in self._mdib.updated_descriptors_by_handle)
+        self.assertTrue(component_descr_handle in self._mdib.component_by_handle)
+        self.assertTrue(rt_descr_handle in self._mdib.updated_descriptors_by_handle)
+
+
+        # verify that accessing a state for that the descriptor is not part of transaction is not allowed
+        with self._mdib.descriptor_transaction() as mgr:
+            mgr.get_descriptor(alert_condition_handle)
+            self.assertRaises(ApiUsageError, mgr.get_state, metric_handle)
+        self.assertEqual(mdib_version + 2, self._mdib.mdib_version)
+
+        # verify that get_state for a context state raises an ApiUsageError
+        with self._mdib.descriptor_transaction() as mgr:
+            mgr.get_descriptor(context_descr_handle)
+            self.assertRaises(ApiUsageError, mgr.get_state, context_descr_handle)
+
+    def test_remove_add(self):
+        """Verify that removing descriptors / states and adding them later again results in correct versions."""
+        descriptors = {descr.Handle: descr.mk_copy() for descr in self._mdib.descriptions.objects}
+        states = {state.DescriptorHandle: state.mk_copy() for state in self._mdib.states.objects}
+        context_states = {state.Handle: state.mk_copy() for state in self._mdib.context_states.objects}
+
+        # remove all root descriptors
+        root_descr = self._mdib.descriptions.parent_handle.get(None)
+        with self._mdib.descriptor_transaction() as mgr:
+            for descr in root_descr:
+                mgr.remove_descriptor(descr.Handle)
+
+        self.assertEqual(0, len(self._mdib.descriptions.objects))
+        self.assertEqual(0, len(self._mdib.states.objects))
+        self.assertEqual(0, len(self._mdib.context_states.objects))
+
+        with self._mdib.descriptor_transaction() as mgr:
+            for descr in descriptors.values():
+                mgr.add_descriptor(descr.mk_copy())
+            for state in states.values():
+                mgr.add_state(state.mk_copy())
+            for state in context_states.values():
+                mgr.add_state(state.mk_copy())
+
+        current_descriptors = {descr.Handle: descr.mk_copy() for descr in self._mdib.descriptions.objects}
+
+        # verify that all descriptors have incremented version
+        for descr in self._mdib.descriptions.objects:
+            self.assertEqual(descr.DescriptorVersion, current_descriptors[descr.Handle].DescriptorVersion)
+
+        # verify that all states have incremented version
+        for state in self._mdib.states.objects:
+            self.assertEqual(state.DescriptorVersion, current_descriptors[state.DescriptorHandle].DescriptorVersion)
+            self.assertEqual(state.StateVersion, states[state.DescriptorHandle].StateVersion + 1)
+
+        # verify that all context states have incremented version
+        for state in self._mdib.context_states.objects:
+            self.assertEqual(state.DescriptorVersion, current_descriptors[state.DescriptorHandle].DescriptorVersion)
+            self.assertEqual(state.StateVersion, context_states[state.Handle].StateVersion + 1)
+
+        # verify transaction content is als correct
+        transaction_result = self._mdib.transaction
+        for descr in transaction_result.descr_created:
+            self.assertEqual(descr.DescriptorVersion, current_descriptors[descr.Handle].DescriptorVersion)
+
+        for state in transaction_result.all_states():
+            self.assertEqual(state.DescriptorVersion, current_descriptors[state.DescriptorHandle].DescriptorVersion)
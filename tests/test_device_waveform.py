import time
import unittest

import sdc11073
from sdc11073.xml_types import pm_types
from sdc11073.xml_types.dpws_types import ThisModelType, ThisDeviceType
from sdc11073.mdib import descriptorcontainers as dc
from sdc11073.mdib.providerwaveform import Annotator
from sdc11073.provider import waveforms
from sdc11073.pysoap.soapclientpool import SoapClientPool
from tests import mockstuff

# data that is used in report
HANDLES = ("0x34F05506", "0x34F05501", "0x34F05500")


class TestDeviceWaveform(unittest.TestCase):

    def setUp(self):
        self.mdib = sdc11073.mdib.ProviderMdibContainer()
        self._soap_client_pool = SoapClientPool(soap_client_factory=None, log_prefix="")

        # this structure is not realistic, but sufficient for what we need here.
        desc = dc.MdsDescriptorContainer(handle='some_new_handle', parent_handle=None)
        self.mdib.descriptions.add_object(desc)
        for h in HANDLES:
            desc = dc.RealTimeSampleArrayMetricDescriptorContainer(handle=h, parent_handle='some_new_handle')
            desc.SamplePeriod = 0.1
            desc.unit = pm_types.CodedValue('abc')
            desc.MetricAvailability = pm_types.MetricAvailability.CONTINUOUS
            desc.MetricCategory = pm_types.MetricCategory.MEASUREMENT
            self.mdib.descriptions.add_object(desc)
        self.mdib.xtra.mk_state_containers_for_all_descriptors()

        self.sdc_device = None

    def tearDown(self):
        if self.sdc_device:
            self.sdc_device.stop_all()

    def test_waveformGeneratorHandling(self):
        waveform_provider = self.mdib.xtra.waveform_provider
        self.assertIsNotNone(waveform_provider)

        tr = waveforms.TriangleGenerator(min_value=0, max_value=10, waveformperiod=2.0, sampleperiod=0.005)
        st = waveforms.SawtoothGenerator(min_value=0, max_value=10, waveformperiod=2.0, sampleperiod=0.01)
        si = waveforms.SinusGenerator(min_value=-8.0, max_value=10.0, waveformperiod=5.0, sampleperiod=0.05)

        waveform_provider.register_waveform_generator(HANDLES[0], tr)
        waveform_provider.register_waveform_generator(HANDLES[1], st)
        waveform_provider.register_waveform_generator(HANDLES[2], si)

        waveform_generators = waveform_provider._waveform_generators
        # first read shall always be empty
        for h in HANDLES:
            rt_sample_array = waveform_generators[h].get_next_sample_array()
            self.assertEqual(rt_sample_array.activation_state, pm_types.ComponentActivation.ON)
            self.assertEqual(len(rt_sample_array.samples), 0)
        # collect some samples
        now = time.time()
        time.sleep(1)
        for h in HANDLES:
            period = waveform_generators[h]._generator.sampleperiod
            expected_count = 1.0 / period
            rt_sample_array = waveform_generators[h].get_next_sample_array()
            # sleep is not very precise, therefore verify that number of sample is in a certain range
            self.assertTrue(expected_count - 5 <= len(rt_sample_array.samples) <= expected_count + 5)  #
            self.assertTrue(abs(now - rt_sample_array.determination_time) <= 0.02)
            self.assertEqual(rt_sample_array.activation_state, pm_types.ComponentActivation.ON)
        h = HANDLES[0]
        # test with all activation states
        for act_state in pm_types.ComponentActivation:
            waveform_provider.set_activation_state(h, act_state)
            rt_sample_array = waveform_generators[h].get_next_sample_array()
            self.assertEqual(rt_sample_array.activation_state, act_state)
            self.assertEqual(len(rt_sample_array.samples), 0)

        waveform_provider.set_activation_state(h, pm_types.ComponentActivation.ON)
        now = time.time()
        time.sleep(0.1)
        rt_sample_array = waveform_generators[h].get_next_sample_array()
        self.assertEqual(rt_sample_array.activation_state, pm_types.ComponentActivation.ON)
        self.assertTrue(len(rt_sample_array.samples) > 0)
        self.assertTrue(abs(now - rt_sample_array.determination_time) <= 0.02)

    def test_waveformSubscription(self):
        this_model = ThisModelType(manufacturer='ABCDEFG GmbH',
                                   manufacturer_url='www.abcdefg.com',
                                   model_name='Foobar',
                                   model_number='1.0',
                                   model_url='www.abcdefg.com/foobar/model',
                                   presentation_url='www.abcdefg.com/foobar/presentation')
        this_device = ThisDeviceType(friendly_name='Big Bang Practice',
                                     firmware_version='0.99',
                                     serial_number='123serial')

        waveform_provider = self.mdib.xtra.waveform_provider
        self.assertIsNotNone(waveform_provider)

        tr = waveforms.TriangleGenerator(min_value=0, max_value=10, waveformperiod=2.0, sampleperiod=0.02)
        st = waveforms.SawtoothGenerator(min_value=0, max_value=10, waveformperiod=2.0, sampleperiod=0.02)
        si = waveforms.SinusGenerator(min_value=-8.0, max_value=10.0, waveformperiod=5.0, sampleperiod=0.02)

        waveform_provider.register_waveform_generator(HANDLES[0], tr)
        waveform_provider.register_waveform_generator(HANDLES[1], st)
        waveform_provider.register_waveform_generator(HANDLES[2], si)

        annotator = Annotator(annotation=pm_types.Annotation(pm_types.CodedValue('a', 'b')),
                              trigger_handle=HANDLES[2],
                              annotated_handles=[HANDLES[0], HANDLES[1], HANDLES[2]])
        waveform_provider.register_annotation_generator(annotator)

<<<<<<< HEAD
        wsd = mockstuff.MockWsDiscovery(['5.6.7.8'])
        self.sdc_device = sdc11073.provider.SdcProvider(wsd, this_model, this_device, self.mdib)
=======
        wsd = mockstuff.MockWsDiscovery('5.6.7.8')
        self.sdc_device = sdc11073.sdcdevice.SdcDevice(wsd, this_model, this_device, self.mdib)
>>>>>>> e20ed913
        self.sdc_device.start_all()
        test_subscription = mockstuff.TestDevSubscription([self.sdc_device.mdib.sdc_definitions.Actions.Waveform],
                                                          self._soap_client_pool,
                                                          self.sdc_device.msg_factory)
        mgr = self.sdc_device.hosted_services.state_event_service.hosting_service.subscriptions_manager
        mgr._subscriptions.add_object(test_subscription)

        time.sleep(3)
        self.assertGreater(len(test_subscription.reports), 20)
<|MERGE_RESOLUTION|>--- conflicted
+++ resolved
@@ -1,128 +1,123 @@
-import time
-import unittest
-
-import sdc11073
-from sdc11073.xml_types import pm_types
-from sdc11073.xml_types.dpws_types import ThisModelType, ThisDeviceType
-from sdc11073.mdib import descriptorcontainers as dc
-from sdc11073.mdib.providerwaveform import Annotator
-from sdc11073.provider import waveforms
-from sdc11073.pysoap.soapclientpool import SoapClientPool
-from tests import mockstuff
-
-# data that is used in report
-HANDLES = ("0x34F05506", "0x34F05501", "0x34F05500")
-
-
-class TestDeviceWaveform(unittest.TestCase):
-
-    def setUp(self):
-        self.mdib = sdc11073.mdib.ProviderMdibContainer()
-        self._soap_client_pool = SoapClientPool(soap_client_factory=None, log_prefix="")
-
-        # this structure is not realistic, but sufficient for what we need here.
-        desc = dc.MdsDescriptorContainer(handle='some_new_handle', parent_handle=None)
-        self.mdib.descriptions.add_object(desc)
-        for h in HANDLES:
-            desc = dc.RealTimeSampleArrayMetricDescriptorContainer(handle=h, parent_handle='some_new_handle')
-            desc.SamplePeriod = 0.1
-            desc.unit = pm_types.CodedValue('abc')
-            desc.MetricAvailability = pm_types.MetricAvailability.CONTINUOUS
-            desc.MetricCategory = pm_types.MetricCategory.MEASUREMENT
-            self.mdib.descriptions.add_object(desc)
-        self.mdib.xtra.mk_state_containers_for_all_descriptors()
-
-        self.sdc_device = None
-
-    def tearDown(self):
-        if self.sdc_device:
-            self.sdc_device.stop_all()
-
-    def test_waveformGeneratorHandling(self):
-        waveform_provider = self.mdib.xtra.waveform_provider
-        self.assertIsNotNone(waveform_provider)
-
-        tr = waveforms.TriangleGenerator(min_value=0, max_value=10, waveformperiod=2.0, sampleperiod=0.005)
-        st = waveforms.SawtoothGenerator(min_value=0, max_value=10, waveformperiod=2.0, sampleperiod=0.01)
-        si = waveforms.SinusGenerator(min_value=-8.0, max_value=10.0, waveformperiod=5.0, sampleperiod=0.05)
-
-        waveform_provider.register_waveform_generator(HANDLES[0], tr)
-        waveform_provider.register_waveform_generator(HANDLES[1], st)
-        waveform_provider.register_waveform_generator(HANDLES[2], si)
-
-        waveform_generators = waveform_provider._waveform_generators
-        # first read shall always be empty
-        for h in HANDLES:
-            rt_sample_array = waveform_generators[h].get_next_sample_array()
-            self.assertEqual(rt_sample_array.activation_state, pm_types.ComponentActivation.ON)
-            self.assertEqual(len(rt_sample_array.samples), 0)
-        # collect some samples
-        now = time.time()
-        time.sleep(1)
-        for h in HANDLES:
-            period = waveform_generators[h]._generator.sampleperiod
-            expected_count = 1.0 / period
-            rt_sample_array = waveform_generators[h].get_next_sample_array()
-            # sleep is not very precise, therefore verify that number of sample is in a certain range
-            self.assertTrue(expected_count - 5 <= len(rt_sample_array.samples) <= expected_count + 5)  #
-            self.assertTrue(abs(now - rt_sample_array.determination_time) <= 0.02)
-            self.assertEqual(rt_sample_array.activation_state, pm_types.ComponentActivation.ON)
-        h = HANDLES[0]
-        # test with all activation states
-        for act_state in pm_types.ComponentActivation:
-            waveform_provider.set_activation_state(h, act_state)
-            rt_sample_array = waveform_generators[h].get_next_sample_array()
-            self.assertEqual(rt_sample_array.activation_state, act_state)
-            self.assertEqual(len(rt_sample_array.samples), 0)
-
-        waveform_provider.set_activation_state(h, pm_types.ComponentActivation.ON)
-        now = time.time()
-        time.sleep(0.1)
-        rt_sample_array = waveform_generators[h].get_next_sample_array()
-        self.assertEqual(rt_sample_array.activation_state, pm_types.ComponentActivation.ON)
-        self.assertTrue(len(rt_sample_array.samples) > 0)
-        self.assertTrue(abs(now - rt_sample_array.determination_time) <= 0.02)
-
-    def test_waveformSubscription(self):
-        this_model = ThisModelType(manufacturer='ABCDEFG GmbH',
-                                   manufacturer_url='www.abcdefg.com',
-                                   model_name='Foobar',
-                                   model_number='1.0',
-                                   model_url='www.abcdefg.com/foobar/model',
-                                   presentation_url='www.abcdefg.com/foobar/presentation')
-        this_device = ThisDeviceType(friendly_name='Big Bang Practice',
-                                     firmware_version='0.99',
-                                     serial_number='123serial')
-
-        waveform_provider = self.mdib.xtra.waveform_provider
-        self.assertIsNotNone(waveform_provider)
-
-        tr = waveforms.TriangleGenerator(min_value=0, max_value=10, waveformperiod=2.0, sampleperiod=0.02)
-        st = waveforms.SawtoothGenerator(min_value=0, max_value=10, waveformperiod=2.0, sampleperiod=0.02)
-        si = waveforms.SinusGenerator(min_value=-8.0, max_value=10.0, waveformperiod=5.0, sampleperiod=0.02)
-
-        waveform_provider.register_waveform_generator(HANDLES[0], tr)
-        waveform_provider.register_waveform_generator(HANDLES[1], st)
-        waveform_provider.register_waveform_generator(HANDLES[2], si)
-
-        annotator = Annotator(annotation=pm_types.Annotation(pm_types.CodedValue('a', 'b')),
-                              trigger_handle=HANDLES[2],
-                              annotated_handles=[HANDLES[0], HANDLES[1], HANDLES[2]])
-        waveform_provider.register_annotation_generator(annotator)
-
-<<<<<<< HEAD
-        wsd = mockstuff.MockWsDiscovery(['5.6.7.8'])
-        self.sdc_device = sdc11073.provider.SdcProvider(wsd, this_model, this_device, self.mdib)
-=======
-        wsd = mockstuff.MockWsDiscovery('5.6.7.8')
-        self.sdc_device = sdc11073.sdcdevice.SdcDevice(wsd, this_model, this_device, self.mdib)
->>>>>>> e20ed913
-        self.sdc_device.start_all()
-        test_subscription = mockstuff.TestDevSubscription([self.sdc_device.mdib.sdc_definitions.Actions.Waveform],
-                                                          self._soap_client_pool,
-                                                          self.sdc_device.msg_factory)
-        mgr = self.sdc_device.hosted_services.state_event_service.hosting_service.subscriptions_manager
-        mgr._subscriptions.add_object(test_subscription)
-
-        time.sleep(3)
-        self.assertGreater(len(test_subscription.reports), 20)
+import time
+import unittest
+
+import sdc11073
+from sdc11073.xml_types import pm_types
+from sdc11073.xml_types.dpws_types import ThisModelType, ThisDeviceType
+from sdc11073.mdib import descriptorcontainers as dc
+from sdc11073.mdib.providerwaveform import Annotator
+from sdc11073.provider import waveforms
+from sdc11073.pysoap.soapclientpool import SoapClientPool
+from tests import mockstuff
+
+# data that is used in report
+HANDLES = ("0x34F05506", "0x34F05501", "0x34F05500")
+
+
+class TestDeviceWaveform(unittest.TestCase):
+
+    def setUp(self):
+        self.mdib = sdc11073.mdib.ProviderMdibContainer()
+        self._soap_client_pool = SoapClientPool(soap_client_factory=None, log_prefix="")
+
+        # this structure is not realistic, but sufficient for what we need here.
+        desc = dc.MdsDescriptorContainer(handle='some_new_handle', parent_handle=None)
+        self.mdib.descriptions.add_object(desc)
+        for h in HANDLES:
+            desc = dc.RealTimeSampleArrayMetricDescriptorContainer(handle=h, parent_handle='some_new_handle')
+            desc.SamplePeriod = 0.1
+            desc.unit = pm_types.CodedValue('abc')
+            desc.MetricAvailability = pm_types.MetricAvailability.CONTINUOUS
+            desc.MetricCategory = pm_types.MetricCategory.MEASUREMENT
+            self.mdib.descriptions.add_object(desc)
+        self.mdib.xtra.mk_state_containers_for_all_descriptors()
+
+        self.sdc_device = None
+
+    def tearDown(self):
+        if self.sdc_device:
+            self.sdc_device.stop_all()
+
+    def test_waveformGeneratorHandling(self):
+        waveform_provider = self.mdib.xtra.waveform_provider
+        self.assertIsNotNone(waveform_provider)
+
+        tr = waveforms.TriangleGenerator(min_value=0, max_value=10, waveformperiod=2.0, sampleperiod=0.005)
+        st = waveforms.SawtoothGenerator(min_value=0, max_value=10, waveformperiod=2.0, sampleperiod=0.01)
+        si = waveforms.SinusGenerator(min_value=-8.0, max_value=10.0, waveformperiod=5.0, sampleperiod=0.05)
+
+        waveform_provider.register_waveform_generator(HANDLES[0], tr)
+        waveform_provider.register_waveform_generator(HANDLES[1], st)
+        waveform_provider.register_waveform_generator(HANDLES[2], si)
+
+        waveform_generators = waveform_provider._waveform_generators
+        # first read shall always be empty
+        for h in HANDLES:
+            rt_sample_array = waveform_generators[h].get_next_sample_array()
+            self.assertEqual(rt_sample_array.activation_state, pm_types.ComponentActivation.ON)
+            self.assertEqual(len(rt_sample_array.samples), 0)
+        # collect some samples
+        now = time.time()
+        time.sleep(1)
+        for h in HANDLES:
+            period = waveform_generators[h]._generator.sampleperiod
+            expected_count = 1.0 / period
+            rt_sample_array = waveform_generators[h].get_next_sample_array()
+            # sleep is not very precise, therefore verify that number of sample is in a certain range
+            self.assertTrue(expected_count - 5 <= len(rt_sample_array.samples) <= expected_count + 5)  #
+            self.assertTrue(abs(now - rt_sample_array.determination_time) <= 0.02)
+            self.assertEqual(rt_sample_array.activation_state, pm_types.ComponentActivation.ON)
+        h = HANDLES[0]
+        # test with all activation states
+        for act_state in pm_types.ComponentActivation:
+            waveform_provider.set_activation_state(h, act_state)
+            rt_sample_array = waveform_generators[h].get_next_sample_array()
+            self.assertEqual(rt_sample_array.activation_state, act_state)
+            self.assertEqual(len(rt_sample_array.samples), 0)
+
+        waveform_provider.set_activation_state(h, pm_types.ComponentActivation.ON)
+        now = time.time()
+        time.sleep(0.1)
+        rt_sample_array = waveform_generators[h].get_next_sample_array()
+        self.assertEqual(rt_sample_array.activation_state, pm_types.ComponentActivation.ON)
+        self.assertTrue(len(rt_sample_array.samples) > 0)
+        self.assertTrue(abs(now - rt_sample_array.determination_time) <= 0.02)
+
+    def test_waveformSubscription(self):
+        this_model = ThisModelType(manufacturer='ABCDEFG GmbH',
+                                   manufacturer_url='www.abcdefg.com',
+                                   model_name='Foobar',
+                                   model_number='1.0',
+                                   model_url='www.abcdefg.com/foobar/model',
+                                   presentation_url='www.abcdefg.com/foobar/presentation')
+        this_device = ThisDeviceType(friendly_name='Big Bang Practice',
+                                     firmware_version='0.99',
+                                     serial_number='123serial')
+
+        waveform_provider = self.mdib.xtra.waveform_provider
+        self.assertIsNotNone(waveform_provider)
+
+        tr = waveforms.TriangleGenerator(min_value=0, max_value=10, waveformperiod=2.0, sampleperiod=0.02)
+        st = waveforms.SawtoothGenerator(min_value=0, max_value=10, waveformperiod=2.0, sampleperiod=0.02)
+        si = waveforms.SinusGenerator(min_value=-8.0, max_value=10.0, waveformperiod=5.0, sampleperiod=0.02)
+
+        waveform_provider.register_waveform_generator(HANDLES[0], tr)
+        waveform_provider.register_waveform_generator(HANDLES[1], st)
+        waveform_provider.register_waveform_generator(HANDLES[2], si)
+
+        annotator = Annotator(annotation=pm_types.Annotation(pm_types.CodedValue('a', 'b')),
+                              trigger_handle=HANDLES[2],
+                              annotated_handles=[HANDLES[0], HANDLES[1], HANDLES[2]])
+        waveform_provider.register_annotation_generator(annotator)
+
+        wsd = mockstuff.MockWsDiscovery('5.6.7.8')
+        self.sdc_device = sdc11073.provider.SdcProvider(wsd, this_model, this_device, self.mdib)
+        self.sdc_device.start_all()
+        test_subscription = mockstuff.TestDevSubscription([self.sdc_device.mdib.sdc_definitions.Actions.Waveform],
+                                                          self._soap_client_pool,
+                                                          self.sdc_device.msg_factory)
+        mgr = self.sdc_device.hosted_services.state_event_service.hosting_service.subscriptions_manager
+        mgr._subscriptions.add_object(test_subscription)
+
+        time.sleep(3)
+        self.assertGreater(len(test_subscription.reports), 20)
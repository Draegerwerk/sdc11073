--- conflicted
+++ resolved
@@ -1,181 +1,177 @@
-import time
-import unittest
-
-from lxml import etree
-
-from sdc11073.consumer import SdcConsumer
-from sdc11073.httpserver import compression
-<<<<<<< HEAD
-=======
-from sdc11073.wsdiscovery import WSDiscovery
->>>>>>> e20ed913
-from sdc11073.location import SdcLocation
-from sdc11073.wsdiscovery import WSDiscoveryWhitelist
-from sdc11073.xml_types.pm_types import InstanceIdentifier
-from tests.mockstuff import SomeDevice
-
-XML_REQ = '<?xml version=\'1.0\' encoding=\'UTF-8\'?> \
-<s12:Envelope xmlns:dom="__BICEPS_ParticipantModel__" xmlns:dpws="http://docs.oasis-open.org/ws-dd/ns/dpws/2009/01"' \
-          ' xmlns:ext="__ExtensionPoint__" xmlns:msg="__BICEPS_MessageModel__" xmlns:s12="http://www.w3.org/2003/05/soap-envelope"' \
-          ' xmlns:si="http://standards.ieee.org/downloads/11073/11073-20702-2016/" xmlns:wsa="http://www.w3.org/2005/08/addressing"' \
-          ' xmlns:wsd="http://docs.oasis-open.org/ws-dd/ns/discovery/2009/01" xmlns:wse="http://schemas.xmlsoap.org/ws/2004/08/eventing"' \
-          ' xmlns:wsx="http://schemas.xmlsoap.org/ws/2004/09/mex" xmlns:xsd="http://www.w3.org/2001/XMLSchema"' \
-          ' xmlns:xsi="http://www.w3.org/2001/XMLSchema-instance"><s12:Header>' \
-          '<wsa:To s12:mustUnderstand="true">https://127.0.0.1:60373/53b05eb06edf11e8bc9a00059a3c7a00/Set</wsa:To>' \
-          '<wsa:Action s12:mustUnderstand="true">http://schemas.xmlsoap.org/ws/2004/09/mex/GetMetadata/Request</wsa:Action>' \
-          '<wsa:MessageID>urn:uuid:5837db9c-63a0-4f5c-99a3-9fc40ae61ba6</wsa:MessageID></s12:Header><s12:Body><wsx:GetMetadata/>' \
-          '</s12:Body></s12:Envelope>'
-
-GZIP = compression.GzipCompressionHandler.algorithms[0]
-LZ4 = compression.Lz4CompressionHandler.algorithms[0]
-
-
-class Test_Compression(unittest.TestCase):
-
-    def setUp(self):
-        # Start discovery
-        self.wsd = WSDiscovery('127.0.0.1')
-        self.wsd.start()
-        # Create a new device
-        self.location = SdcLocation(fac='tklx', poc='CU1', bed='Bed')
-        self.sdc_device = SomeDevice.from_mdib_file(self.wsd, None, '70041_MDIB_Final.xml')
-        self._loc_validators = [InstanceIdentifier('Validator', extension_string='System')]
-
-    def tearDown(self):
-        # close
-        self.sdc_client.stop_all()
-        self.sdc_device.stop_all()
-        time.sleep(1)
-        self.wsd.stop()
-
-    def _start_with_compression(self, compression_flag):
-        """ Starts Device and Client with correct settings  """
-
-        # start device with compression settings
-        if compression_flag is None:
-            self.sdc_device.set_used_compression()
-        else:
-            self.sdc_device.set_used_compression(compression_flag)
-
-        self.sdc_device.start_all()
-        self.sdc_device.set_location(self.location, self._loc_validators)
-
-        time.sleep(0.5)  # allow full init of devices
-
-        # Connect a new client to the device
-        x_addr = self.sdc_device.get_xaddrs()
-        self.sdc_client = SdcConsumer(x_addr[0],
-                                      sdc_definitions=self.sdc_device.mdib.sdc_definitions,
-                                      ssl_context=None,
-                                      )
-        if compression_flag is None:
-            self.sdc_client.set_used_compression()
-        else:
-            self.sdc_client.set_used_compression(compression_flag)
-        self.sdc_client.start_all()
-        time.sleep(0.5)
-
-        # Get http connection to execute the call
-        self.get_service = self.sdc_client.client('Set')
-        self.soap_client = next(iter(self.sdc_client._soap_clients.values()))
-        self.client_http_con = self.soap_client._http_connection
-
-        self.xml = XML_REQ.encode('utf-8')
-
-    def test_no_compression(self):
-        self._start_with_compression(None)
-
-        headers = {
-            'Content-type': 'application/soap+xml',
-            'user_agent': 'pysoap',
-            'Connection': 'keep-alive',
-            'Content-Length': str(len(self.xml))
-        }
-
-        headers = dict((str(k), str(v)) for k, v in headers.items())
-
-        self.client_http_con.request('POST', self.get_service._url.path, body=self.xml, headers=headers)
-
-        # Verify response is not compressed
-        response = self.client_http_con.getresponse()
-        content = response.read()
-        print(len(content))
-        # if request was successful we will be able to parse the xml
-        try:
-            etree.fromstring(content)
-        except:
-            self.fail("Wrong xml syntax. Msg {}".format(content))
-
-    def test_gzip_compression(self):
-        # Create a compressed getMetadata request
-        self._start_with_compression(GZIP)
-
-        compressed_xml = compression.CompressionHandler.compress_payload(GZIP, self.xml)
-        headers = {
-            'Content-type': 'application/soap+xml',
-            'user_agent': 'pysoap',
-            'Connection': 'keep-alive',
-            'Content-Encoding': GZIP,
-            'Accept-Encoding': 'gzip, x-lz4',
-            'Content-Length': str(len(compressed_xml))
-        }
-        headers = dict((str(k), str(v)) for k, v in headers.items())
-        self.client_http_con.request('POST', self.get_service._url.path, body=compressed_xml, headers=headers)
-        # Verify response is compressed
-        response = self.client_http_con.getresponse()
-        response_headers = {k.lower(): v for k, v in response.getheaders()}
-        content = response.read()
-        content = compression.CompressionHandler.decompress_payload(GZIP, content)
-
-        self.assertIn('content-encoding', response_headers)
-        try:
-            etree.fromstring(content)
-        except:
-            self.fail("Wrong xml syntax. Msg {}".format(content))
-
-    @unittest.skipIf(LZ4 not in compression.CompressionHandler.available_encodings, 'no lz4 module available')
-    def test_lz4_compression(self):
-        # Create a compressed getMetadata request
-        self._start_with_compression(LZ4)
-
-        compressed_xml = compression.CompressionHandler.compress_payload(LZ4, self.xml)
-        headers = {
-            'Content-type': 'application/soap+xml',
-            'user_agent': 'pysoap',
-            'Connection': 'keep-alive',
-            'Content-Encoding': LZ4,
-            'Accept-Encoding': 'gzip, x-lz4',
-            'Content-Length': str(len(compressed_xml))
-        }
-        headers = dict((str(k), str(v)) for k, v in headers.items())
-        self.client_http_con.request('POST', self.get_service._url.path, body=compressed_xml, headers=headers)
-        # Verify response is compressed
-        response = self.client_http_con.getresponse()
-        response_headers = {k.lower(): v for k, v in response.getheaders()}
-        content = response.read()
-        content = compression.CompressionHandler.decompress_payload(LZ4, content)
-
-        self.assertIn('content-encoding', response_headers)
-        try:
-            etree.fromstring(content)
-        except:
-            self.fail("Wrong xml syntax. Msg {}".format(content))
-
-
-class Test_Compression_ParseHeader(unittest.TestCase):
-
-    def test_parseHeader(self):
-        result = compression.CompressionHandler.parse_header('gzip,lz4')
-        self.assertEqual(result, ['gzip', 'lz4'])
-        result = compression.CompressionHandler.parse_header('lz4, gzip')
-        self.assertEqual(result, ['lz4', 'gzip'])
-        result = compression.CompressionHandler.parse_header('lz4;q=1, gzip; q = 0.5')
-        self.assertEqual(result, ['lz4', 'gzip'])
-        result = compression.CompressionHandler.parse_header('lz4;q= 1, gzip; q=0.5')
-        self.assertEqual(result, ['lz4', 'gzip'])
-        result = compression.CompressionHandler.parse_header('lz4;q= 1, gzip')
-        self.assertEqual(result, ['lz4', 'gzip'])
-        result = compression.CompressionHandler.parse_header('gzip; q=0.9,lz4')
-        self.assertEqual(result, ['lz4', 'gzip'])
-        result = compression.CompressionHandler.parse_header('gzip,lz4; q=0.9')
-        self.assertEqual(result, ['gzip', 'lz4'])
+import unittest
+import time
+
+from lxml import etree
+
+from sdc11073.consumer import SdcConsumer
+from sdc11073.httpserver import compression
+from sdc11073.wsdiscovery import WSDiscovery
+from sdc11073.location import SdcLocation
+from sdc11073.xml_types.pm_types import InstanceIdentifier
+from tests.mockstuff import SomeDevice
+
+XML_REQ = '<?xml version=\'1.0\' encoding=\'UTF-8\'?> \
+<s12:Envelope xmlns:dom="__BICEPS_ParticipantModel__" xmlns:dpws="http://docs.oasis-open.org/ws-dd/ns/dpws/2009/01"' \
+          ' xmlns:ext="__ExtensionPoint__" xmlns:msg="__BICEPS_MessageModel__" xmlns:s12="http://www.w3.org/2003/05/soap-envelope"' \
+          ' xmlns:si="http://standards.ieee.org/downloads/11073/11073-20702-2016/" xmlns:wsa="http://www.w3.org/2005/08/addressing"' \
+          ' xmlns:wsd="http://docs.oasis-open.org/ws-dd/ns/discovery/2009/01" xmlns:wse="http://schemas.xmlsoap.org/ws/2004/08/eventing"' \
+          ' xmlns:wsx="http://schemas.xmlsoap.org/ws/2004/09/mex" xmlns:xsd="http://www.w3.org/2001/XMLSchema"' \
+          ' xmlns:xsi="http://www.w3.org/2001/XMLSchema-instance"><s12:Header>' \
+          '<wsa:To s12:mustUnderstand="true">https://127.0.0.1:60373/53b05eb06edf11e8bc9a00059a3c7a00/Set</wsa:To>' \
+          '<wsa:Action s12:mustUnderstand="true">http://schemas.xmlsoap.org/ws/2004/09/mex/GetMetadata/Request</wsa:Action>' \
+          '<wsa:MessageID>urn:uuid:5837db9c-63a0-4f5c-99a3-9fc40ae61ba6</wsa:MessageID></s12:Header><s12:Body><wsx:GetMetadata/>' \
+          '</s12:Body></s12:Envelope>'
+
+GZIP = compression.GzipCompressionHandler.algorithms[0]
+LZ4 = compression.Lz4CompressionHandler.algorithms[0]
+
+
+class Test_Compression(unittest.TestCase):
+
+    def setUp(self):
+        # Start discovery
+        self.wsd = WSDiscovery('127.0.0.1')
+        self.wsd.start()
+        # Create a new device
+        self.location = SdcLocation(fac='tklx', poc='CU1', bed='Bed')
+        self.sdc_device = SomeDevice.from_mdib_file(self.wsd, None, '70041_MDIB_Final.xml')
+        self._loc_validators = [InstanceIdentifier('Validator', extension_string='System')]
+
+    def tearDown(self):
+        # close
+        self.sdc_client.stop_all()
+        self.sdc_device.stop_all()
+        time.sleep(1)
+        self.wsd.stop()
+
+    def _start_with_compression(self, compression_flag):
+        """ Starts Device and Client with correct settings  """
+
+        # start device with compression settings
+        if compression_flag is None:
+            self.sdc_device.set_used_compression()
+        else:
+            self.sdc_device.set_used_compression(compression_flag)
+
+        self.sdc_device.start_all()
+        self.sdc_device.set_location(self.location, self._loc_validators)
+
+        time.sleep(0.5)  # allow full init of devices
+
+        # Connect a new client to the device
+        x_addr = self.sdc_device.get_xaddrs()
+        self.sdc_client = SdcConsumer(x_addr[0],
+                                      sdc_definitions=self.sdc_device.mdib.sdc_definitions,
+                                      ssl_context=None,
+                                      )
+        if compression_flag is None:
+            self.sdc_client.set_used_compression()
+        else:
+            self.sdc_client.set_used_compression(compression_flag)
+        self.sdc_client.start_all()
+        time.sleep(0.5)
+
+        # Get http connection to execute the call
+        self.get_service = self.sdc_client.client('Set')
+        self.soap_client = next(iter(self.sdc_client._soap_clients.values()))
+        self.client_http_con = self.soap_client._http_connection
+
+        self.xml = XML_REQ.encode('utf-8')
+
+    def test_no_compression(self):
+        self._start_with_compression(None)
+
+        headers = {
+            'Content-type': 'application/soap+xml',
+            'user_agent': 'pysoap',
+            'Connection': 'keep-alive',
+            'Content-Length': str(len(self.xml))
+        }
+
+        headers = dict((str(k), str(v)) for k, v in headers.items())
+
+        self.client_http_con.request('POST', self.get_service._url.path, body=self.xml, headers=headers)
+
+        # Verify response is not compressed
+        response = self.client_http_con.getresponse()
+        content = response.read()
+        print(len(content))
+        # if request was successful we will be able to parse the xml
+        try:
+            etree.fromstring(content)
+        except:
+            self.fail("Wrong xml syntax. Msg {}".format(content))
+
+    def test_gzip_compression(self):
+        # Create a compressed getMetadata request
+        self._start_with_compression(GZIP)
+
+        compressed_xml = compression.CompressionHandler.compress_payload(GZIP, self.xml)
+        headers = {
+            'Content-type': 'application/soap+xml',
+            'user_agent': 'pysoap',
+            'Connection': 'keep-alive',
+            'Content-Encoding': GZIP,
+            'Accept-Encoding': 'gzip, x-lz4',
+            'Content-Length': str(len(compressed_xml))
+        }
+        headers = dict((str(k), str(v)) for k, v in headers.items())
+        self.client_http_con.request('POST', self.get_service._url.path, body=compressed_xml, headers=headers)
+        # Verify response is compressed
+        response = self.client_http_con.getresponse()
+        response_headers = {k.lower(): v for k, v in response.getheaders()}
+        content = response.read()
+        content = compression.CompressionHandler.decompress_payload(GZIP, content)
+
+        self.assertIn('content-encoding', response_headers)
+        try:
+            etree.fromstring(content)
+        except:
+            self.fail("Wrong xml syntax. Msg {}".format(content))
+
+    @unittest.skipIf(LZ4 not in compression.CompressionHandler.available_encodings, 'no lz4 module available')
+    def test_lz4_compression(self):
+        # Create a compressed getMetadata request
+        self._start_with_compression(LZ4)
+
+        compressed_xml = compression.CompressionHandler.compress_payload(LZ4, self.xml)
+        headers = {
+            'Content-type': 'application/soap+xml',
+            'user_agent': 'pysoap',
+            'Connection': 'keep-alive',
+            'Content-Encoding': LZ4,
+            'Accept-Encoding': 'gzip, x-lz4',
+            'Content-Length': str(len(compressed_xml))
+        }
+        headers = dict((str(k), str(v)) for k, v in headers.items())
+        self.client_http_con.request('POST', self.get_service._url.path, body=compressed_xml, headers=headers)
+        # Verify response is compressed
+        response = self.client_http_con.getresponse()
+        response_headers = {k.lower(): v for k, v in response.getheaders()}
+        content = response.read()
+        content = compression.CompressionHandler.decompress_payload(LZ4, content)
+
+        self.assertIn('content-encoding', response_headers)
+        try:
+            etree.fromstring(content)
+        except:
+            self.fail("Wrong xml syntax. Msg {}".format(content))
+
+
+class Test_Compression_ParseHeader(unittest.TestCase):
+
+    def test_parseHeader(self):
+        result = compression.CompressionHandler.parse_header('gzip,lz4')
+        self.assertEqual(result, ['gzip', 'lz4'])
+        result = compression.CompressionHandler.parse_header('lz4, gzip')
+        self.assertEqual(result, ['lz4', 'gzip'])
+        result = compression.CompressionHandler.parse_header('lz4;q=1, gzip; q = 0.5')
+        self.assertEqual(result, ['lz4', 'gzip'])
+        result = compression.CompressionHandler.parse_header('lz4;q= 1, gzip; q=0.5')
+        self.assertEqual(result, ['lz4', 'gzip'])
+        result = compression.CompressionHandler.parse_header('lz4;q= 1, gzip')
+        self.assertEqual(result, ['lz4', 'gzip'])
+        result = compression.CompressionHandler.parse_header('gzip; q=0.9,lz4')
+        self.assertEqual(result, ['lz4', 'gzip'])
+        result = compression.CompressionHandler.parse_header('gzip,lz4; q=0.9')
+        self.assertEqual(result, ['gzip', 'lz4'])
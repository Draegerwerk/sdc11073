import os
import time
import unittest
from decimal import Decimal

from sdc11073.loghelper import basic_logging_setup, get_logger_adapter
from sdc11073.mdib import ProviderMdibContainer
from sdc11073.mdib.mdibbase import MdibVersionGroup
from sdc11073.namespaces import default_ns_helper as ns_hlp
<<<<<<< HEAD
from sdc11073.provider import waveforms, SdcProvider
from sdc11073.provider.components import default_sdc_device_components_sync
from sdc11073.wsdiscovery import WSDiscoveryWhitelist
from sdc11073.xml_types import pm_types, msg_types, pm_qnames as pm
from sdc11073.xml_types.dpws_types import ThisDeviceType, ThisModelType
=======
from sdc11073.sdcdevice import waveforms, SdcDevice
from sdc11073.sdcdevice.components import default_sdc_device_components_sync
from sdc11073.wsdiscovery import WSDiscovery
>>>>>>> e20ed913
from tests import mockstuff

mdib_folder = os.path.dirname(__file__)

# pylint: disable=protected-access

CLIENT_VALIDATE = True

# data that is used in report
HANDLES = ("0x34F05506", "0x34F05501", "0x34F05500")
SAMPLES = {"0x34F05506": (5.566406, 5.712891, 5.712891, 5.712891, 5.800781),
           "0x34F05501": (0.1, -0.1, 1.0, 2.0, 3.0),
           "0x34F05500": (3.198242, 3.198242, 3.198242, 3.198242, 3.163574, 1.1)}


class TestDeviceSubscriptions(unittest.TestCase):

    def setUp(self):
        basic_logging_setup()
        self.logger = get_logger_adapter('sdc.test')
        self.mdib = ProviderMdibContainer.from_mdib_file(os.path.join(mdib_folder, '70041_MDIB_Final.xml'))

        this_model = ThisModelType(manufacturer='ABCDEFG GmbH',
                                   manufacturer_url='www.abcdefg.com',
                                   model_name='Foobar',
                                   model_number='1.0',
                                   model_url='www.abcdefg.com/foobar/model',
                                   presentation_url='www.abcdefg.com/foobar/presentation')
        this_device = ThisDeviceType(friendly_name='Big Bang Practice',
                                     firmware_version='0.99',
                                     serial_number='123serial')

        self.wsd = WSDiscovery('127.0.0.1')
        self.wsd.start()
        self.sdc_device = SdcProvider(self.wsd, this_model, this_device, self.mdib,
                                      default_components=default_sdc_device_components_sync)
        self.sdc_device.start_all(periodic_reports_interval=1.0)
        self.logger.info('############### setUp done {} ##############'.format(self._testMethodName))

    def tearDown(self):
        self.logger.info('############### tearDown {}... ##############\n'.format(self._testMethodName))
        self.wsd.stop()
        self.sdc_device.stop_all()

    def _verify_proper_namespaces(self, report):
        """We want some namespaces declared only once for small report sizes."""
        import re
        xml_string = self.sdc_device.msg_factory.serialize_message(report).decode('utf-8')
        for ns in (ns_hlp.PM.namespace,
                   ns_hlp.MSG.namespace,
                   ns_hlp.EXT.namespace,
                   ns_hlp.XSI.namespace,):
            occurrences = [i.start() for i in re.finditer(ns, xml_string)]
            self.assertLessEqual(len(occurrences), 1)

    def test_waveformSubscription(self):
        test_subscription = mockstuff.TestDevSubscription([self.sdc_device.mdib.sdc_definitions.Actions.Waveform],
                                                          self.sdc_device._soap_client_pool,
                                                          self.sdc_device.msg_factory)
        mgr = self.sdc_device.hosted_services.state_event_service.hosting_service.subscriptions_manager
        mgr._subscriptions.add_object(test_subscription)

        waveform_provider = self.sdc_device.mdib.xtra.waveform_provider

        tr = waveforms.TriangleGenerator(min_value=0, max_value=10, waveformperiod=2.0, sampleperiod=0.01)
        st = waveforms.SawtoothGenerator(min_value=0, max_value=10, waveformperiod=2.0, sampleperiod=0.01)
        si = waveforms.SinusGenerator(min_value=-8.0, max_value=10.0, waveformperiod=5.0, sampleperiod=0.01)

        waveform_provider.register_waveform_generator(HANDLES[0], tr)
        waveform_provider.register_waveform_generator(HANDLES[1], st)
        waveform_provider.register_waveform_generator(HANDLES[2], si)

        time.sleep(3)
        self.assertGreater(len(test_subscription.reports), 20)
        report = test_subscription.reports[-1]
        self._verify_proper_namespaces(report)
        # simulate data transfer from device to client
        xml_bytes = self.sdc_device.msg_factory.serialize_message(report)
        received_response_message = self.sdc_device.msg_reader.read_received_message(xml_bytes)
        expected_action = self.sdc_device.mdib.sdc_definitions.Actions.Waveform
        self.assertEqual(received_response_message.action, expected_action)

    def test_episodicMetricReportEvent(self):
        """ verify that an event message is sent to subscriber and that message is valid"""
        # directly inject a subscription event, this test is not about starting subscriptions
        test_subscription = mockstuff.TestDevSubscription(
            [self.sdc_device.mdib.sdc_definitions.Actions.EpisodicMetricReport],
            self.sdc_device._soap_client_pool,
            self.sdc_device.msg_factory)
        mgr = self.sdc_device.hosted_services.state_event_service.hosting_service.subscriptions_manager
        mgr._subscriptions.add_object(test_subscription)

        descriptor_handle = '0x34F00100'  # '0x34F04380'
        first_value = Decimal(12)
        with self.sdc_device.mdib.transaction_manager() as mgr:
            st = mgr.get_state(descriptor_handle)
            if st.MetricValue is None:
                st.mk_metric_value()
            st.MetricValue.Value = first_value
            st.MetricValue.MetricQuality.Validity = pm_types.MeasurementValidity.VALID
        self.assertEqual(len(test_subscription.reports), 1)
        response = test_subscription.reports[0]
        self._verify_proper_namespaces(response)

        # simulate data transfer from device to client
        xml_bytes = self.sdc_device.msg_factory.serialize_message(response)
        received_response_message = self.sdc_device.msg_reader.read_received_message(xml_bytes)
        # verify that header contains the identifier of client subscription

    def test_episodicContextReportEvent(self):
        """ verify that an event message is sent to subscriber and that message is valid"""
        # directly inject a subscription event, this test is not about starting subscriptions
        test_subscription = mockstuff.TestDevSubscription(
            [self.sdc_device.mdib.sdc_definitions.Actions.EpisodicContextReport],
            self.sdc_device._soap_client_pool,
            self.sdc_device.msg_factory)
        mgr = self.sdc_device.hosted_services.context_service.hosting_service.subscriptions_manager
        mgr._subscriptions.add_object(test_subscription)
        patient_context_descriptor = self.sdc_device.mdib.descriptions.NODETYPE.get_one(pm.PatientContextDescriptor)
        descriptor_handle = patient_context_descriptor.Handle
        with self.sdc_device.mdib.transaction_manager() as mgr:
            st = mgr.mk_context_state(descriptor_handle)
            st.CoreData.PatientType = pm_types.PatientType.ADULT
        self.assertEqual(len(test_subscription.reports), 1)
        response = test_subscription.reports[0]
        self._verify_proper_namespaces(response)

    def test_notifyOperation(self):
        test_subscription = mockstuff.TestDevSubscription(
            [self.sdc_device.mdib.sdc_definitions.Actions.OperationInvokedReport],
            self.sdc_device._soap_client_pool,
            self.sdc_device.msg_factory)
        mgr = self.sdc_device.hosted_services.set_service.hosting_service.subscriptions_manager
        mgr._subscriptions.add_object(test_subscription)

        class DummyOperation:
            pass

        dummy_operation = DummyOperation()
        dummy_operation.handle = 'something'
        port_type_impl = self.sdc_device.hosted_services.set_service
        port_type_impl.notify_operation(dummy_operation,
                                        123,
                                        msg_types.InvocationState.FINISHED,
                                        mdib_version_group=MdibVersionGroup(1234,
                                                                            'urn:uuid:abc',
                                                                            None),
                                        error=msg_types.InvocationError.UNSPECIFIED,
                                        error_message='')
        self.assertEqual(len(test_subscription.reports), 1)
<|MERGE_RESOLUTION|>--- conflicted
+++ resolved
@@ -1,170 +1,166 @@
-import os
-import time
-import unittest
-from decimal import Decimal
-
-from sdc11073.loghelper import basic_logging_setup, get_logger_adapter
-from sdc11073.mdib import ProviderMdibContainer
-from sdc11073.mdib.mdibbase import MdibVersionGroup
-from sdc11073.namespaces import default_ns_helper as ns_hlp
-<<<<<<< HEAD
-from sdc11073.provider import waveforms, SdcProvider
-from sdc11073.provider.components import default_sdc_device_components_sync
-from sdc11073.wsdiscovery import WSDiscoveryWhitelist
-from sdc11073.xml_types import pm_types, msg_types, pm_qnames as pm
-from sdc11073.xml_types.dpws_types import ThisDeviceType, ThisModelType
-=======
-from sdc11073.sdcdevice import waveforms, SdcDevice
-from sdc11073.sdcdevice.components import default_sdc_device_components_sync
-from sdc11073.wsdiscovery import WSDiscovery
->>>>>>> e20ed913
-from tests import mockstuff
-
-mdib_folder = os.path.dirname(__file__)
-
-# pylint: disable=protected-access
-
-CLIENT_VALIDATE = True
-
-# data that is used in report
-HANDLES = ("0x34F05506", "0x34F05501", "0x34F05500")
-SAMPLES = {"0x34F05506": (5.566406, 5.712891, 5.712891, 5.712891, 5.800781),
-           "0x34F05501": (0.1, -0.1, 1.0, 2.0, 3.0),
-           "0x34F05500": (3.198242, 3.198242, 3.198242, 3.198242, 3.163574, 1.1)}
-
-
-class TestDeviceSubscriptions(unittest.TestCase):
-
-    def setUp(self):
-        basic_logging_setup()
-        self.logger = get_logger_adapter('sdc.test')
-        self.mdib = ProviderMdibContainer.from_mdib_file(os.path.join(mdib_folder, '70041_MDIB_Final.xml'))
-
-        this_model = ThisModelType(manufacturer='ABCDEFG GmbH',
-                                   manufacturer_url='www.abcdefg.com',
-                                   model_name='Foobar',
-                                   model_number='1.0',
-                                   model_url='www.abcdefg.com/foobar/model',
-                                   presentation_url='www.abcdefg.com/foobar/presentation')
-        this_device = ThisDeviceType(friendly_name='Big Bang Practice',
-                                     firmware_version='0.99',
-                                     serial_number='123serial')
-
-        self.wsd = WSDiscovery('127.0.0.1')
-        self.wsd.start()
-        self.sdc_device = SdcProvider(self.wsd, this_model, this_device, self.mdib,
-                                      default_components=default_sdc_device_components_sync)
-        self.sdc_device.start_all(periodic_reports_interval=1.0)
-        self.logger.info('############### setUp done {} ##############'.format(self._testMethodName))
-
-    def tearDown(self):
-        self.logger.info('############### tearDown {}... ##############\n'.format(self._testMethodName))
-        self.wsd.stop()
-        self.sdc_device.stop_all()
-
-    def _verify_proper_namespaces(self, report):
-        """We want some namespaces declared only once for small report sizes."""
-        import re
-        xml_string = self.sdc_device.msg_factory.serialize_message(report).decode('utf-8')
-        for ns in (ns_hlp.PM.namespace,
-                   ns_hlp.MSG.namespace,
-                   ns_hlp.EXT.namespace,
-                   ns_hlp.XSI.namespace,):
-            occurrences = [i.start() for i in re.finditer(ns, xml_string)]
-            self.assertLessEqual(len(occurrences), 1)
-
-    def test_waveformSubscription(self):
-        test_subscription = mockstuff.TestDevSubscription([self.sdc_device.mdib.sdc_definitions.Actions.Waveform],
-                                                          self.sdc_device._soap_client_pool,
-                                                          self.sdc_device.msg_factory)
-        mgr = self.sdc_device.hosted_services.state_event_service.hosting_service.subscriptions_manager
-        mgr._subscriptions.add_object(test_subscription)
-
-        waveform_provider = self.sdc_device.mdib.xtra.waveform_provider
-
-        tr = waveforms.TriangleGenerator(min_value=0, max_value=10, waveformperiod=2.0, sampleperiod=0.01)
-        st = waveforms.SawtoothGenerator(min_value=0, max_value=10, waveformperiod=2.0, sampleperiod=0.01)
-        si = waveforms.SinusGenerator(min_value=-8.0, max_value=10.0, waveformperiod=5.0, sampleperiod=0.01)
-
-        waveform_provider.register_waveform_generator(HANDLES[0], tr)
-        waveform_provider.register_waveform_generator(HANDLES[1], st)
-        waveform_provider.register_waveform_generator(HANDLES[2], si)
-
-        time.sleep(3)
-        self.assertGreater(len(test_subscription.reports), 20)
-        report = test_subscription.reports[-1]
-        self._verify_proper_namespaces(report)
-        # simulate data transfer from device to client
-        xml_bytes = self.sdc_device.msg_factory.serialize_message(report)
-        received_response_message = self.sdc_device.msg_reader.read_received_message(xml_bytes)
-        expected_action = self.sdc_device.mdib.sdc_definitions.Actions.Waveform
-        self.assertEqual(received_response_message.action, expected_action)
-
-    def test_episodicMetricReportEvent(self):
-        """ verify that an event message is sent to subscriber and that message is valid"""
-        # directly inject a subscription event, this test is not about starting subscriptions
-        test_subscription = mockstuff.TestDevSubscription(
-            [self.sdc_device.mdib.sdc_definitions.Actions.EpisodicMetricReport],
-            self.sdc_device._soap_client_pool,
-            self.sdc_device.msg_factory)
-        mgr = self.sdc_device.hosted_services.state_event_service.hosting_service.subscriptions_manager
-        mgr._subscriptions.add_object(test_subscription)
-
-        descriptor_handle = '0x34F00100'  # '0x34F04380'
-        first_value = Decimal(12)
-        with self.sdc_device.mdib.transaction_manager() as mgr:
-            st = mgr.get_state(descriptor_handle)
-            if st.MetricValue is None:
-                st.mk_metric_value()
-            st.MetricValue.Value = first_value
-            st.MetricValue.MetricQuality.Validity = pm_types.MeasurementValidity.VALID
-        self.assertEqual(len(test_subscription.reports), 1)
-        response = test_subscription.reports[0]
-        self._verify_proper_namespaces(response)
-
-        # simulate data transfer from device to client
-        xml_bytes = self.sdc_device.msg_factory.serialize_message(response)
-        received_response_message = self.sdc_device.msg_reader.read_received_message(xml_bytes)
-        # verify that header contains the identifier of client subscription
-
-    def test_episodicContextReportEvent(self):
-        """ verify that an event message is sent to subscriber and that message is valid"""
-        # directly inject a subscription event, this test is not about starting subscriptions
-        test_subscription = mockstuff.TestDevSubscription(
-            [self.sdc_device.mdib.sdc_definitions.Actions.EpisodicContextReport],
-            self.sdc_device._soap_client_pool,
-            self.sdc_device.msg_factory)
-        mgr = self.sdc_device.hosted_services.context_service.hosting_service.subscriptions_manager
-        mgr._subscriptions.add_object(test_subscription)
-        patient_context_descriptor = self.sdc_device.mdib.descriptions.NODETYPE.get_one(pm.PatientContextDescriptor)
-        descriptor_handle = patient_context_descriptor.Handle
-        with self.sdc_device.mdib.transaction_manager() as mgr:
-            st = mgr.mk_context_state(descriptor_handle)
-            st.CoreData.PatientType = pm_types.PatientType.ADULT
-        self.assertEqual(len(test_subscription.reports), 1)
-        response = test_subscription.reports[0]
-        self._verify_proper_namespaces(response)
-
-    def test_notifyOperation(self):
-        test_subscription = mockstuff.TestDevSubscription(
-            [self.sdc_device.mdib.sdc_definitions.Actions.OperationInvokedReport],
-            self.sdc_device._soap_client_pool,
-            self.sdc_device.msg_factory)
-        mgr = self.sdc_device.hosted_services.set_service.hosting_service.subscriptions_manager
-        mgr._subscriptions.add_object(test_subscription)
-
-        class DummyOperation:
-            pass
-
-        dummy_operation = DummyOperation()
-        dummy_operation.handle = 'something'
-        port_type_impl = self.sdc_device.hosted_services.set_service
-        port_type_impl.notify_operation(dummy_operation,
-                                        123,
-                                        msg_types.InvocationState.FINISHED,
-                                        mdib_version_group=MdibVersionGroup(1234,
-                                                                            'urn:uuid:abc',
-                                                                            None),
-                                        error=msg_types.InvocationError.UNSPECIFIED,
-                                        error_message='')
-        self.assertEqual(len(test_subscription.reports), 1)
+import os
+import time
+import unittest
+from decimal import Decimal
+
+from sdc11073.xml_types import pm_types, msg_types, pm_qnames as pm
+from sdc11073.xml_types.dpws_types import ThisDeviceType, ThisModelType
+from sdc11073.loghelper import basic_logging_setup, get_logger_adapter
+from sdc11073.mdib import ProviderMdibContainer
+from sdc11073.mdib.mdibbase import MdibVersionGroup
+from sdc11073.namespaces import default_ns_helper as ns_hlp
+from sdc11073.provider import waveforms, SdcProvider
+from sdc11073.provider.components import default_sdc_device_components_sync
+from sdc11073.wsdiscovery import WSDiscovery
+from sdc11073.xml_types import pm_types, msg_types, pm_qnames as pm
+from sdc11073.xml_types.dpws_types import ThisDeviceType, ThisModelType
+from tests import mockstuff
+
+mdib_folder = os.path.dirname(__file__)
+
+# pylint: disable=protected-access
+
+CLIENT_VALIDATE = True
+
+# data that is used in report
+HANDLES = ("0x34F05506", "0x34F05501", "0x34F05500")
+SAMPLES = {"0x34F05506": (5.566406, 5.712891, 5.712891, 5.712891, 5.800781),
+           "0x34F05501": (0.1, -0.1, 1.0, 2.0, 3.0),
+           "0x34F05500": (3.198242, 3.198242, 3.198242, 3.198242, 3.163574, 1.1)}
+
+
+class TestDeviceSubscriptions(unittest.TestCase):
+
+    def setUp(self):
+        basic_logging_setup()
+        self.logger = get_logger_adapter('sdc.test')
+        self.mdib = ProviderMdibContainer.from_mdib_file(os.path.join(mdib_folder, '70041_MDIB_Final.xml'))
+
+        this_model = ThisModelType(manufacturer='ABCDEFG GmbH',
+                                   manufacturer_url='www.abcdefg.com',
+                                   model_name='Foobar',
+                                   model_number='1.0',
+                                   model_url='www.abcdefg.com/foobar/model',
+                                   presentation_url='www.abcdefg.com/foobar/presentation')
+        this_device = ThisDeviceType(friendly_name='Big Bang Practice',
+                                     firmware_version='0.99',
+                                     serial_number='123serial')
+
+        self.wsd = WSDiscovery('127.0.0.1')
+        self.wsd.start()
+        self.sdc_device = SdcProvider(self.wsd, this_model, this_device, self.mdib,
+                                      default_components=default_sdc_device_components_sync)
+        self.sdc_device.start_all(periodic_reports_interval=1.0)
+        self.logger.info('############### setUp done {} ##############'.format(self._testMethodName))
+
+    def tearDown(self):
+        self.logger.info('############### tearDown {}... ##############\n'.format(self._testMethodName))
+        self.wsd.stop()
+        self.sdc_device.stop_all()
+
+    def _verify_proper_namespaces(self, report):
+        """We want some namespaces declared only once for small report sizes."""
+        import re
+        xml_string = self.sdc_device.msg_factory.serialize_message(report).decode('utf-8')
+        for ns in (ns_hlp.PM.namespace,
+                   ns_hlp.MSG.namespace,
+                   ns_hlp.EXT.namespace,
+                   ns_hlp.XSI.namespace,):
+            occurrences = [i.start() for i in re.finditer(ns, xml_string)]
+            self.assertLessEqual(len(occurrences), 1)
+
+    def test_waveformSubscription(self):
+        test_subscription = mockstuff.TestDevSubscription([self.sdc_device.mdib.sdc_definitions.Actions.Waveform],
+                                                          self.sdc_device._soap_client_pool,
+                                                          self.sdc_device.msg_factory)
+        mgr = self.sdc_device.hosted_services.state_event_service.hosting_service.subscriptions_manager
+        mgr._subscriptions.add_object(test_subscription)
+
+        waveform_provider = self.sdc_device.mdib.xtra.waveform_provider
+
+        tr = waveforms.TriangleGenerator(min_value=0, max_value=10, waveformperiod=2.0, sampleperiod=0.01)
+        st = waveforms.SawtoothGenerator(min_value=0, max_value=10, waveformperiod=2.0, sampleperiod=0.01)
+        si = waveforms.SinusGenerator(min_value=-8.0, max_value=10.0, waveformperiod=5.0, sampleperiod=0.01)
+
+        waveform_provider.register_waveform_generator(HANDLES[0], tr)
+        waveform_provider.register_waveform_generator(HANDLES[1], st)
+        waveform_provider.register_waveform_generator(HANDLES[2], si)
+
+        time.sleep(3)
+        self.assertGreater(len(test_subscription.reports), 20)
+        report = test_subscription.reports[-1]
+        self._verify_proper_namespaces(report)
+        # simulate data transfer from device to client
+        xml_bytes = self.sdc_device.msg_factory.serialize_message(report)
+        received_response_message = self.sdc_device.msg_reader.read_received_message(xml_bytes)
+        expected_action = self.sdc_device.mdib.sdc_definitions.Actions.Waveform
+        self.assertEqual(received_response_message.action, expected_action)
+
+    def test_episodicMetricReportEvent(self):
+        """ verify that an event message is sent to subscriber and that message is valid"""
+        # directly inject a subscription event, this test is not about starting subscriptions
+        test_subscription = mockstuff.TestDevSubscription(
+            [self.sdc_device.mdib.sdc_definitions.Actions.EpisodicMetricReport],
+            self.sdc_device._soap_client_pool,
+            self.sdc_device.msg_factory)
+        mgr = self.sdc_device.hosted_services.state_event_service.hosting_service.subscriptions_manager
+        mgr._subscriptions.add_object(test_subscription)
+
+        descriptor_handle = '0x34F00100'  # '0x34F04380'
+        first_value = Decimal(12)
+        with self.sdc_device.mdib.transaction_manager() as mgr:
+            st = mgr.get_state(descriptor_handle)
+            if st.MetricValue is None:
+                st.mk_metric_value()
+            st.MetricValue.Value = first_value
+            st.MetricValue.MetricQuality.Validity = pm_types.MeasurementValidity.VALID
+        self.assertEqual(len(test_subscription.reports), 1)
+        response = test_subscription.reports[0]
+        self._verify_proper_namespaces(response)
+
+        # simulate data transfer from device to client
+        xml_bytes = self.sdc_device.msg_factory.serialize_message(response)
+        received_response_message = self.sdc_device.msg_reader.read_received_message(xml_bytes)
+        # verify that header contains the identifier of client subscription
+
+    def test_episodicContextReportEvent(self):
+        """ verify that an event message is sent to subscriber and that message is valid"""
+        # directly inject a subscription event, this test is not about starting subscriptions
+        test_subscription = mockstuff.TestDevSubscription(
+            [self.sdc_device.mdib.sdc_definitions.Actions.EpisodicContextReport],
+            self.sdc_device._soap_client_pool,
+            self.sdc_device.msg_factory)
+        mgr = self.sdc_device.hosted_services.context_service.hosting_service.subscriptions_manager
+        mgr._subscriptions.add_object(test_subscription)
+        patient_context_descriptor = self.sdc_device.mdib.descriptions.NODETYPE.get_one(pm.PatientContextDescriptor)
+        descriptor_handle = patient_context_descriptor.Handle
+        with self.sdc_device.mdib.transaction_manager() as mgr:
+            st = mgr.mk_context_state(descriptor_handle)
+            st.CoreData.PatientType = pm_types.PatientType.ADULT
+        self.assertEqual(len(test_subscription.reports), 1)
+        response = test_subscription.reports[0]
+        self._verify_proper_namespaces(response)
+
+    def test_notifyOperation(self):
+        test_subscription = mockstuff.TestDevSubscription(
+            [self.sdc_device.mdib.sdc_definitions.Actions.OperationInvokedReport],
+            self.sdc_device._soap_client_pool,
+            self.sdc_device.msg_factory)
+        mgr = self.sdc_device.hosted_services.set_service.hosting_service.subscriptions_manager
+        mgr._subscriptions.add_object(test_subscription)
+
+        class DummyOperation:
+            pass
+
+        dummy_operation = DummyOperation()
+        dummy_operation.handle = 'something'
+        port_type_impl = self.sdc_device.hosted_services.set_service
+        port_type_impl.notify_operation(dummy_operation,
+                                        123,
+                                        msg_types.InvocationState.FINISHED,
+                                        mdib_version_group=MdibVersionGroup(1234,
+                                                                            'urn:uuid:abc',
+                                                                            None),
+                                        error=msg_types.InvocationError.UNSPECIFIED,
+                                        error_message='')
+        self.assertEqual(len(test_subscription.reports), 1)
import os
import unittest
import uuid
from decimal import Decimal

<<<<<<< HEAD
from sdc11073.consumer import SdcConsumer
=======
from sdc11073 import network
>>>>>>> 1544aeab
from sdc11073.definitions_base import ProtocolsRegistry
from sdc11073.definitions_sdc import SDC_v1_Definitions
from sdc11073.location import SdcLocation
from sdc11073.loghelper import basic_logging_setup, get_logger_adapter
from sdc11073.mdib import ProviderMdibContainer
from sdc11073.mdib.consumermdib import ConsumerMdibContainer
from sdc11073.provider import SdcProvider
from sdc11073.provider.components import SdcDeviceComponents
from sdc11073.roles.product import BaseProduct
from sdc11073.roles.providerbase import ProviderRole
from sdc11073.wsdiscovery import WSDiscovery, WSDiscoverySingleAdapter
from sdc11073.xml_types import pm_types, msg_types, pm_qnames as pm
from sdc11073.xml_types.dpws_types import ThisDeviceType, ThisModelType
from sdc11073.xml_types.pm_types import CodedValue
from sdc11073.xml_types.wsd_types import ScopesType
from sdc11073.loghelper import basic_logging_setup, get_logger_adapter

loopback_adapter = next(adapter for adapter in network.get_adapters() if adapter.is_loopback)

SEARCH_TIMEOUT = 2  # in real world applications this timeout is too short, 10 seconds is a good value.
# Here this short timeout is used to accelerate the test.

here = os.path.dirname(__file__)
my_mdib_path = os.path.join(here, '70041_MDIB_Final.xml')


def createGenericDevice(wsdiscovery_instance, location, mdib_path, specific_components=None):
    my_mdib = ProviderMdibContainer.from_mdib_file(mdib_path)
    my_epr = uuid.uuid4().hex
    this_model = ThisModelType(manufacturer='Draeger',
                               manufacturer_url='www.draeger.com',
                               model_name='TestDevice',
                               model_number='1.0',
                               model_url='www.draeger.com/model',
                               presentation_url='www.draeger.com/model/presentation')

    this_device = ThisDeviceType(friendly_name='TestDevice',
                                 firmware_version='Version1',
                                 serial_number='12345')
    sdc_device = SdcProvider(wsdiscovery_instance,
                             this_model,
                             this_device,
                             my_mdib,
                             epr=my_epr,
                             specific_components=specific_components)
    for desc in sdc_device.mdib.descriptions.objects:
        desc.SafetyClassification = pm_types.SafetyClassification.MED_A
    sdc_device.start_all(start_rtsample_loop=False)
    validators = [pm_types.InstanceIdentifier('Validator', extension_string='System')]
    sdc_device.set_location(location, validators)
    return sdc_device


MY_CODE_1 = CodedValue('196279')  # refers to an activate operation in mdib
MY_CODE_2 = CodedValue('196278')  # refers to a set string operation
MY_CODE_3 = CodedValue('196276')  # refers to a set value operations
MY_CODE_3_TARGET = CodedValue('196274')  # this is the operation target for MY_CODE_3


class MyProvider1(ProviderRole):
    """ This provider handles operations with code == MY_CODE_1 and MY_CODE_2.
    Operations with these codes already exist in the mdib that is used for this test. """

    def __init__(self, mdib, log_prefix):
        super().__init__(mdib, log_prefix)
        self.operation1_called = 0
        self.operation1_args = None
        self.operation2_called = 0
        self.operation2_args = None

    def make_operation_instance(self, operation_descriptor_container, operation_cls_getter):
        """ if the role provider is responsible for handling of calls to this operation_descriptor_container,
         it creates an operation instance and returns it, otherwise it returns None"""
        if operation_descriptor_container.coding == MY_CODE_1.coding:
            # This is a very simple check that only checks the code of the operation.
            # Depending on your use case, you could also check the operation target is the correct one,
            # or if this is a child of a specific VMD, ...
            #
            # The following line shows how to provide your callback (in this case self._handle_operation_1).
            # This callback is called when a consumer calls the operation.
            operation = self._mk_operation_from_operation_descriptor(operation_descriptor_container,
                                                                     operation_cls_getter,
                                                                     current_argument_handler=self._handle_operation_1)
            return operation
        elif operation_descriptor_container.coding == MY_CODE_2.coding:
            operation = self._mk_operation_from_operation_descriptor(operation_descriptor_container,
                                                                     operation_cls_getter,
                                                                     current_argument_handler=self._handle_operation_2)
            return operation
        else:
            return None

    def _handle_operation_1(self, operation_instance, argument):
        """This operation does not manipulate the mdib at all, it only registers the call."""
        self.operation1_called += 1
        self.operation1_args = argument
        self._logger.info('_handle_operation_1 called arg={}', argument)

    def _handle_operation_2(self, operation_instance, argument):
        """This operation manipulate it operation target, and only registers the call."""
        self.operation2_called += 1
        self.operation2_args = argument
        self._logger.info('_handle_operation_2 called arg={}', argument)
        with self._mdib.transaction_manager() as mgr:
            my_state = mgr.get_state(operation_instance.operation_target_handle)
            if my_state.MetricValue is None:
                my_state.mk_metric_value()
            my_state.MetricValue.Value = argument


class MyProvider2(ProviderRole):
    """ This provider handles operations with code == MY_CODE_3.
    Operations with these codes already exist in the mdib that is used for this test. """

    def __init__(self, mdib, log_prefix):
        super().__init__(mdib, log_prefix)
        self.operation3_args = None
        self.operation3_called = 0

    def make_operation_instance(self, operation_descriptor_container, operation_cls_getter):
        if operation_descriptor_container.coding == MY_CODE_3.coding:
            self._logger.info(
                'instantiating operation 3 from existing descriptor handle={}'.format(
                    operation_descriptor_container.Handle))
            operation = self._mk_operation_from_operation_descriptor(operation_descriptor_container,
                                                                     operation_cls_getter,
                                                                     current_argument_handler=self._handle_operation_3)
            return operation
        else:
            return None

    def _handle_operation_3(self, operation_instance, argument):
        """This operation manipulate it operation target, and only registers the call."""
        self.operation3_called += 1
        self.operation3_args = argument
        self._logger.info('_handle_operation_3 called')
        with self._mdib.transaction_manager() as mgr:
            my_state = mgr.get_state(operation_instance.operation_target_handle)
            if my_state.MetricValue is None:
                my_state.mk_metric_value()
            my_state.MetricValue.Value = argument


class MyProductImpl(BaseProduct):
    """This class provides all handlers of the fictional product.
    It instantiates 2 role providers.
    The number of role providers does not matter, it is a question of how the code is organized.
    Each role provider should handle one specific role, e.g. audio pause provider, clock provider, ..."""

    def __init__(self, mdib, sco, log_prefix=None):
        super().__init__(mdib, sco, log_prefix)
        self.my_provider_1 = MyProvider1(mdib, log_prefix=log_prefix)
        self._ordered_providers.append(self.my_provider_1)
        self.my_provider_2 = MyProvider2(mdib, log_prefix=log_prefix)
        self._ordered_providers.append(self.my_provider_2)


class Test_Tutorial(unittest.TestCase):
    """ run tutorial examples as unit tests, so that broken examples are automatically detected"""

    def setUp(self) -> None:
        self.my_location = SdcLocation(fac='ODDS',
                                       poc='CU1',
                                       bed='BedSim')
        self.my_location2 = SdcLocation(fac='ODDS',
                                        poc='CU2',
                                        bed='BedSim')
        # tests fill these lists with what they create, teardown cleans up after them.
        self.my_devices = []
        self.my_clients = []
        self.my_ws_discoveries = []

        basic_logging_setup()
        self._logger = get_logger_adapter('sdc.tutorial')
        self._logger.info('###### setUp done ##########')

    def tearDown(self) -> None:
        self._logger.info('###### tearDown ... ##########')
        for cl in self.my_clients:
            self._logger.info('stopping {}', cl)
            cl.stop_all()
        for d in self.my_devices:
            self._logger.info('stopping {}', d)
            d.stop_all()
        for w in self.my_ws_discoveries:
            self._logger.info('stopping {}', w)
            w.stop()

    def test_createDevice(self):
        # A WsDiscovery instance is needed to publish devices on the network.
        # In this case we want to publish them only on localhost 127.0.0.1.
        my_ws_discovery = WSDiscovery('127.0.0.1')
        self.my_ws_discoveries.append(my_ws_discovery)
        my_ws_discovery.start()

        # to create a device, this what you usually do:
        my_generic_device = createGenericDevice(my_ws_discovery, self.my_location, my_mdib_path)
        self.my_devices.append(my_generic_device)

    def test_searchDevice(self):
        # create one discovery and two device that we can then search for
        my_ws_discovery = WSDiscovery('127.0.0.1')
        self.my_ws_discoveries.append(my_ws_discovery)
        my_ws_discovery.start()

        my_generic_device1 = createGenericDevice(my_ws_discovery, self.my_location, my_mdib_path)
        self.my_devices.append(my_generic_device1)

        my_generic_device2 = createGenericDevice(my_ws_discovery, self.my_location2, my_mdib_path)
        self.my_devices.append(my_generic_device2)

        # Search for devices
        # ------------------
        # create a new discovery instance for searching.
        # (technically this would not be necessary, but it makes things much clearer in our example)
        # for searching we use again localhost adapter. For demonstration purpose a WSDiscoverySingleAdapter is used
        my_client_ws_discovery = WSDiscoverySingleAdapter(loopback_adapter.name)
        self.my_ws_discoveries.append(my_client_ws_discovery)
        my_client_ws_discovery.start()

        # there a different methods to detect devices:
        # without specifying a type and a location, every WsDiscovery compatible device will be detected
        # (that can even be printers).
        services = my_client_ws_discovery.search_services(timeout=SEARCH_TIMEOUT)
        self.assertEqual(len(services), 2)  # both devices found

        # now search only for devices in my_location2
        services = my_client_ws_discovery.search_services(scopes=ScopesType(self.my_location2.scope_string),
                                                          timeout=SEARCH_TIMEOUT)
        self.assertEqual(len(services), 1)

        # search for medical devices only (BICEPS Final version only)
        services = my_client_ws_discovery.search_services(types=SDC_v1_Definitions.MedicalDeviceTypesFilter,
                                                          timeout=SEARCH_TIMEOUT)
        self.assertEqual(len(services), 2)

        # search for medical devices only all known protocol versions
        all_types = [p.MedicalDeviceTypesFilter for p in ProtocolsRegistry.protocols]
        services = my_client_ws_discovery.search_multiple_types(types_list=all_types,
                                                                timeout=SEARCH_TIMEOUT)

        self.assertEqual(len(services), 2)

    def test_createClient(self):
        # create one discovery and one device that we can then search for
        my_ws_discovery = WSDiscovery('127.0.0.1')
        self.my_ws_discoveries.append(my_ws_discovery)
        my_ws_discovery.start()

        my_generic_device1 = createGenericDevice(my_ws_discovery, self.my_location, my_mdib_path)
        self.my_devices.append(my_generic_device1)

        my_client_ws_discovery = WSDiscovery('127.0.0.1')
        self.my_ws_discoveries.append(my_client_ws_discovery)
        my_client_ws_discovery.start()

        # there a different methods to detect devices:
        # without specifying a type and a location, every WsDiscovery compatible device will be detected
        # (that can even be printers).
        services = my_client_ws_discovery.search_services(timeout=SEARCH_TIMEOUT)
        self.assertEqual(len(services), 1)  # both devices found

        my_client = SdcConsumer.from_wsd_service(services[0], ssl_context=None)
        self.my_clients.append(my_client)
        my_client.start_all()
        ############# Mdib usage ##############################
        # In data oriented tests a mdib instance is very handy:
        # The mdib collects all data and makes it easily available for the test
        # The MdibContainer wraps data in "container" objects.
        # The basic idea is that every node that has a handle becomes directly accessible via its handle.
        my_mdib = ConsumerMdibContainer(my_client)
        my_mdib.init_mdib()  # my_mdib keeps itself now updated

        # now query some data
        # mdib has three lookups: descriptions, states and context_states
        # each lookup can be searched by different keys,
        # e.g. looking for a descriptor by type looks like this:
        location_context_descriptor_containers = my_mdib.descriptions.NODETYPE.get(pm.LocationContextDescriptor)
        self.assertEqual(len(location_context_descriptor_containers), 1)
        # we can look for the corresponding state by handle:
        location_context_state_containers = my_mdib.context_states.descriptorHandle.get(
            location_context_descriptor_containers[0].Handle)
        self.assertEqual(len(location_context_state_containers), 1)

    def test_callOperation(self):
        # create one discovery and one device that we can then search for
        my_ws_discovery = WSDiscovery('127.0.0.1')
        self.my_ws_discoveries.append(my_ws_discovery)
        my_ws_discovery.start()

        my_generic_device1 = createGenericDevice(my_ws_discovery, self.my_location, my_mdib_path)
        self.my_devices.append(my_generic_device1)

        my_client_ws_discovery = WSDiscovery('127.0.0.1')
        self.my_ws_discoveries.append(my_client_ws_discovery)
        my_client_ws_discovery.start()

        # there a different methods to detect devices:
        # without specifying a type and a location, every WsDiscovery compatible device will be detected
        # (that can even be printers).
        services = my_client_ws_discovery.search_services(timeout=SEARCH_TIMEOUT)
        self.assertEqual(len(services), 1)  # both devices found

        my_client = SdcConsumer.from_wsd_service(services[0], ssl_context=None)
        self.my_clients.append(my_client)
        my_client.start_all()
        my_mdib = ConsumerMdibContainer(my_client)
        my_mdib.init_mdib()

        # we want to set a patient.
        # first we must find the operation that has PatientContextDescriptor as operation target
        patient_context_descriptor_containers = my_mdib.descriptions.NODETYPE.get(pm.PatientContextDescriptor)
        self.assertEqual(len(patient_context_descriptor_containers), 1)
        my_patient_context_descriptor_container = patient_context_descriptor_containers[0]
        all_operations = my_mdib.descriptions.NODETYPE.get(pm.SetContextStateOperationDescriptor, [])
        my_operations = [op for op in all_operations if
                         op.OperationTarget == my_patient_context_descriptor_container.Handle]
        self.assertEqual(len(my_operations), 1)
        my_operation = my_operations[0]

        # make a proposed patient context:
        context_service = my_client.context_service_client
        proposed_patient = context_service.mk_proposed_context_object(my_patient_context_descriptor_container.Handle)
        proposed_patient.Firstname = 'Jack'
        proposed_patient.Lastname = 'Miller'
        future = context_service.set_context_state(operation_handle=my_operation.Handle,
                                                   proposed_context_states=[proposed_patient])
        result = future.result(timeout=5)
        self.assertEqual(result.InvocationInfo.InvocationState, msg_types.InvocationState.FINISHED)

    def test_operation_handler(self):
        """ This example shows how to implement own handlers for operations, and it shows multiple ways how a client can
        find the desired operation.
        """
        # Create a device like in the examples above, but provide an own role provider.
        # This role provider is used instead of the default one.
        my_ws_discovery = WSDiscovery('127.0.0.1')
        self.my_ws_discoveries.append(my_ws_discovery)
        my_ws_discovery.start()

        # my_product_impl = MyProductImpl(log_prefix='p1')
        specific_components = SdcDeviceComponents(role_provider_class=MyProductImpl)
        # use the minimalistic mdib from reference test:
        mdib_path = os.path.join(here, '../examples/ReferenceTest/reference_mdib.xml')
        my_generic_device = createGenericDevice(my_ws_discovery,
                                                self.my_location,
                                                mdib_path,
                                                specific_components=specific_components)

        self.my_devices.append(my_generic_device)

        # connect a client to this device:
        my_client_ws_discovery = WSDiscovery('127.0.0.1')
        self.my_ws_discoveries.append(my_client_ws_discovery)
        my_client_ws_discovery.start()

        services = my_client_ws_discovery.search_services(timeout=SEARCH_TIMEOUT)
        self.assertEqual(len(services), 1)

        self.service = SdcConsumer.from_wsd_service(services[0], ssl_context=None)
        my_client = self.service
        self.my_clients.append(my_client)
        my_client.start_all()
        my_mdib = ConsumerMdibContainer(my_client)
        my_mdib.init_mdib()

        sco_handle = 'sco.mds0'
        my_product_impl = my_generic_device.product_roles_lookup[sco_handle]
        # call activate operation:
        # A client should NEVER! use the handle of the operation directly, always use the code(s) to identify things.
        # Handles are random values without any meaning, they are only unique id's in the mdib.
        operations = my_mdib.descriptions.coding.get(MY_CODE_1.coding)
        # the mdib contains 2 operations with the same code. To keep things simple, just use the first one here.
        self._logger.info('looking for operations with code {}', MY_CODE_1.coding)
        op = operations[0]
        argument = 'foo'
        self._logger.info('calling operation {}, argument = {}', op, argument)
        future = my_client.set_service_client.activate(op.Handle, arguments=[argument])
        result = future.result()
        print(result)
        self.assertEqual(my_product_impl.my_provider_1.operation1_called, 1)
        args = my_product_impl.my_provider_1.operation1_args
        self.assertEqual(1, len(args))
        self.assertEqual(args[0].ArgValue, 'foo')

        # call set_string operation
        sco_handle = 'sco.vmd1.mds0'
        my_product_impl = my_generic_device.product_roles_lookup[sco_handle]

        self._logger.info('looking for operations with code {}', MY_CODE_2.coding)
        op = my_mdib.descriptions.coding.get_one(MY_CODE_2.coding)
        for value in ('foo', 'bar'):
            self._logger.info('calling operation {}, argument = {}', op, value)
            future = my_client.set_service_client.set_string(op.Handle, value)
            result = future.result()
            print(result)
            self.assertEqual(my_product_impl.my_provider_1.operation2_args, value)
            state = my_mdib.states.descriptorHandle.get_one(op.OperationTarget)
            self.assertEqual(state.MetricValue.Value, value)
        self.assertEqual(my_product_impl.my_provider_1.operation2_called, 2)

        # call setValue operation
        state_descr = my_mdib.descriptions.coding.get_one(MY_CODE_3_TARGET.coding)
        operations = my_mdib.get_operation_descriptors_for_descriptor_handle(state_descr.Handle)
        op = operations[0]
        future = my_client.set_service_client.set_numeric_value(op.Handle, Decimal('42'))
        result = future.result()
        print(result)
        self.assertEqual(my_product_impl.my_provider_2.operation3_args, 42)
        state = my_mdib.states.descriptorHandle.get_one(op.OperationTarget)
        self.assertEqual(state.MetricValue.Value, 42)<|MERGE_RESOLUTION|>--- conflicted
+++ resolved
@@ -3,11 +3,8 @@
 import uuid
 from decimal import Decimal
 
-<<<<<<< HEAD
+from sdc11073 import network
 from sdc11073.consumer import SdcConsumer
-=======
-from sdc11073 import network
->>>>>>> 1544aeab
 from sdc11073.definitions_base import ProtocolsRegistry
 from sdc11073.definitions_sdc import SDC_v1_Definitions
 from sdc11073.location import SdcLocation
@@ -19,11 +16,11 @@
 from sdc11073.roles.product import BaseProduct
 from sdc11073.roles.providerbase import ProviderRole
 from sdc11073.wsdiscovery import WSDiscovery, WSDiscoverySingleAdapter
-from sdc11073.xml_types import pm_types, msg_types, pm_qnames as pm
+from sdc11073.xml_types import msg_types, pm_types
+from sdc11073.xml_types import pm_qnames as pm
 from sdc11073.xml_types.dpws_types import ThisDeviceType, ThisModelType
 from sdc11073.xml_types.pm_types import CodedValue
 from sdc11073.xml_types.wsd_types import ScopesType
-from sdc11073.loghelper import basic_logging_setup, get_logger_adapter
 
 loopback_adapter = next(adapter for adapter in network.get_adapters() if adapter.is_loopback)
 
@@ -68,8 +65,10 @@
 
 
 class MyProvider1(ProviderRole):
-    """ This provider handles operations with code == MY_CODE_1 and MY_CODE_2.
-    Operations with these codes already exist in the mdib that is used for this test. """
+    """This provider handles operations with code == MY_CODE_1 and MY_CODE_2.
+
+    Operations with these codes already exist in the mdib that is used for this test.
+    """
 
     def __init__(self, mdib, log_prefix):
         super().__init__(mdib, log_prefix)
@@ -79,8 +78,9 @@
         self.operation2_args = None
 
     def make_operation_instance(self, operation_descriptor_container, operation_cls_getter):
-        """ if the role provider is responsible for handling of calls to this operation_descriptor_container,
-         it creates an operation instance and returns it, otherwise it returns None"""
+        """If the role provider is responsible for handling of calls to this operation_descriptor_container,
+        it creates an operation instance and returns it, otherwise it returns None.
+        """
         if operation_descriptor_container.coding == MY_CODE_1.coding:
             # This is a very simple check that only checks the code of the operation.
             # Depending on your use case, you could also check the operation target is the correct one,
@@ -92,13 +92,12 @@
                                                                      operation_cls_getter,
                                                                      current_argument_handler=self._handle_operation_1)
             return operation
-        elif operation_descriptor_container.coding == MY_CODE_2.coding:
+        if operation_descriptor_container.coding == MY_CODE_2.coding:
             operation = self._mk_operation_from_operation_descriptor(operation_descriptor_container,
                                                                      operation_cls_getter,
                                                                      current_argument_handler=self._handle_operation_2)
             return operation
-        else:
-            return None
+        return None
 
     def _handle_operation_1(self, operation_instance, argument):
         """This operation does not manipulate the mdib at all, it only registers the call."""
@@ -119,8 +118,9 @@
 
 
 class MyProvider2(ProviderRole):
-    """ This provider handles operations with code == MY_CODE_3.
-    Operations with these codes already exist in the mdib that is used for this test. """
+    """This provider handles operations with code == MY_CODE_3.
+    Operations with these codes already exist in the mdib that is used for this test.
+    """
 
     def __init__(self, mdib, log_prefix):
         super().__init__(mdib, log_prefix)
@@ -155,7 +155,8 @@
     """This class provides all handlers of the fictional product.
     It instantiates 2 role providers.
     The number of role providers does not matter, it is a question of how the code is organized.
-    Each role provider should handle one specific role, e.g. audio pause provider, clock provider, ..."""
+    Each role provider should handle one specific role, e.g. audio pause provider, clock provider, ...
+    """
 
     def __init__(self, mdib, sco, log_prefix=None):
         super().__init__(mdib, sco, log_prefix)
@@ -166,7 +167,7 @@
 
 
 class Test_Tutorial(unittest.TestCase):
-    """ run tutorial examples as unit tests, so that broken examples are automatically detected"""
+    """run tutorial examples as unit tests, so that broken examples are automatically detected."""
 
     def setUp(self) -> None:
         self.my_location = SdcLocation(fac='ODDS',
@@ -339,7 +340,7 @@
         self.assertEqual(result.InvocationInfo.InvocationState, msg_types.InvocationState.FINISHED)
 
     def test_operation_handler(self):
-        """ This example shows how to implement own handlers for operations, and it shows multiple ways how a client can
+        """This example shows how to implement own handlers for operations, and it shows multiple ways how a client can
         find the desired operation.
         """
         # Create a device like in the examples above, but provide an own role provider.
@@ -348,7 +349,6 @@
         self.my_ws_discoveries.append(my_ws_discovery)
         my_ws_discovery.start()
 
-        # my_product_impl = MyProductImpl(log_prefix='p1')
         specific_components = SdcDeviceComponents(role_provider_class=MyProductImpl)
         # use the minimalistic mdib from reference test:
         mdib_path = os.path.join(here, '../examples/ReferenceTest/reference_mdib.xml')

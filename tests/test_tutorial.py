from __future__ import annotations

import os
import unittest
import uuid
from decimal import Decimal
from typing import TYPE_CHECKING

from sdc11073 import network
from sdc11073.consumer import SdcConsumer
from sdc11073.definitions_base import ProtocolsRegistry
<<<<<<< HEAD
from sdc11073.definitions_sdc import SDC_v1_Definitions
=======
from sdc11073.definitions_sdc import SdcV1Definitions
from sdc11073.location import SdcLocation
>>>>>>> dfde957c
from sdc11073.loghelper import basic_logging_setup, get_logger_adapter
from sdc11073.mdib import ProviderMdib
from sdc11073.mdib.consumermdib import ConsumerMdib
from sdc11073.provider import SdcProvider
from sdc11073.provider.components import SdcProviderComponents
from sdc11073.provider.operations import ExecuteResult
from sdc11073.roles.product import BaseProduct
from sdc11073.roles.providerbase import ProviderRole
from sdc11073.wsdiscovery import WSDiscovery, WSDiscoverySingleAdapter
from sdc11073.xml_types import msg_types, pm_types
from sdc11073.xml_types import pm_qnames as pm
from sdc11073.xml_types.dpws_types import ThisDeviceType, ThisModelType
from sdc11073.xml_types.msg_types import InvocationState
from sdc11073.xml_types.pm_types import CodedValue
from sdc11073.xml_types.wsd_types import ScopesType
from tests import utils

if TYPE_CHECKING:
    from sdc11073.mdib.descriptorcontainers import AbstractOperationDescriptorProtocol
    from sdc11073.provider.operations import ExecuteParameters, OperationDefinitionBase
    from sdc11073.roles.providerbase import OperationClassGetter

loopback_adapter = next(adapter for adapter in network.get_adapters() if adapter.is_loopback)

SEARCH_TIMEOUT = 2  # in real world applications this timeout is too short, 10 seconds is a good value.
# Here this short timeout is used to accelerate the test.

here = os.path.dirname(__file__)
my_mdib_path = os.path.join(here, '70041_MDIB_Final.xml')


def createGenericDevice(wsdiscovery_instance, location, mdib_path, specific_components=None):
    my_mdib = ProviderMdib.from_mdib_file(mdib_path)
    my_epr = uuid.uuid4().hex
    this_model = ThisModelType(manufacturer='Draeger',
                               manufacturer_url='www.draeger.com',
                               model_name='TestDevice',
                               model_number='1.0',
                               model_url='www.draeger.com/model',
                               presentation_url='www.draeger.com/model/presentation')

    this_device = ThisDeviceType(friendly_name='TestDevice',
                                 firmware_version='Version1',
                                 serial_number='12345')
    sdc_device = SdcProvider(wsdiscovery_instance,
                             this_model,
                             this_device,
                             my_mdib,
                             epr=my_epr,
                             specific_components=specific_components)
    for desc in sdc_device.mdib.descriptions.objects:
        desc.SafetyClassification = pm_types.SafetyClassification.MED_A
    sdc_device.start_all(start_rtsample_loop=False)
    validators = [pm_types.InstanceIdentifier('Validator', extension_string='System')]
    sdc_device.set_location(location, validators)
    return sdc_device


MY_CODE_1 = CodedValue('196279')  # refers to an activate operation in mdib
MY_CODE_2 = CodedValue('196278')  # refers to a set string operation
MY_CODE_3 = CodedValue('196276')  # refers to a set value operations
MY_CODE_3_TARGET = CodedValue('196274')  # this is the operation target for MY_CODE_3


class MyProvider1(ProviderRole):
    """This provider handles operations with code == MY_CODE_1 and MY_CODE_2.

    Operations with these codes already exist in the mdib that is used for this test.
    """

    def __init__(self, mdib, log_prefix):
        super().__init__(mdib, log_prefix)
        self.operation1_called = 0
        self.operation1_args = None
        self.operation2_called = 0
        self.operation2_args = None

    def make_operation_instance(self,
                                operation_descriptor_container: AbstractOperationDescriptorProtocol,
                                operation_cls_getter: OperationClassGetter) -> OperationDefinitionBase | None:
        """If the role provider is responsible for handling of calls to this operation_descriptor_container,
        it creates an operation instance and returns it, otherwise it returns None.
        """
        if operation_descriptor_container.coding == MY_CODE_1.coding:
            # This is a very simple check that only checks the code of the operation.
            # Depending on your use case, you could also check the operation target is the correct one,
            # or if this is a child of a specific VMD, ...
            #
            # The following line shows how to provide your callback (in this case self._handle_operation_1).
            # This callback is called when a consumer calls the operation.
            operation = self._mk_operation_from_operation_descriptor(operation_descriptor_container,
                                                                     operation_cls_getter,
                                                                     self._handle_operation_1)
            return operation
        if operation_descriptor_container.coding == MY_CODE_2.coding:
            operation = self._mk_operation_from_operation_descriptor(operation_descriptor_container,
                                                                     operation_cls_getter,
                                                                     self._handle_operation_2)
            return operation
        return None

    def _handle_operation_1(self, params: ExecuteParameters) -> ExecuteResult:
        """This operation does not manipulate the mdib at all, it only registers the call."""
        argument = params.operation_request.argument
        self.operation1_called += 1
        self.operation1_args = argument
        self._logger.info('_handle_operation_1 called arg={}', argument)
        return ExecuteResult(params.operation_instance.operation_target_handle, InvocationState.FINISHED)

    def _handle_operation_2(self, params: ExecuteParameters) -> ExecuteResult:
        """This operation manipulate it operation target, and only registers the call."""
        argument = params.operation_request.argument
        self.operation2_called += 1
        self.operation2_args = argument
        self._logger.info('_handle_operation_2 called arg={}', argument)
        with self._mdib.transaction_manager() as mgr:
            my_state = mgr.get_state(params.operation_instance.operation_target_handle)
            if my_state.MetricValue is None:
                my_state.mk_metric_value()
            my_state.MetricValue.Value = argument
        return ExecuteResult(params.operation_instance.operation_target_handle, InvocationState.FINISHED)


class MyProvider2(ProviderRole):
    """This provider handles operations with code == MY_CODE_3.
    Operations with these codes already exist in the mdib that is used for this test.
    """

    def __init__(self, mdib, log_prefix):
        super().__init__(mdib, log_prefix)
        self.operation3_args = None
        self.operation3_called = 0

<<<<<<< HEAD
    def make_operation_instance(self,
                                operation_descriptor_container: AbstractOperationDescriptorProtocol,
                                operation_cls_getter: OperationClassGetter) -> OperationDefinitionBase | None:

        if operation_descriptor_container.coding == MY_CODE_3.coding:
            self._logger.info(
                'instantiating operation 3 from existing descriptor handle={}'.format(
                    operation_descriptor_container.Handle))
            operation = self._mk_operation_from_operation_descriptor(operation_descriptor_container,
                                                                     operation_cls_getter,
                                                                     self._handle_operation_3)
            return operation
        else:
=======
    def make_operation_instance(self, operation_descriptor_container, operation_cls_getter):
        if operation_descriptor_container.coding != MY_CODE_3.coding:
>>>>>>> dfde957c
            return None
        self._logger.info('instantiating operation 3 from existing descriptor '
                          'handle={}'.format(operation_descriptor_container.Handle))
        return self._mk_operation_from_operation_descriptor(operation_descriptor_container,
                                                            operation_cls_getter,
                                                            current_argument_handler=self._handle_operation_3)

    def _handle_operation_3(self, params: ExecuteParameters) -> ExecuteResult:
        """This operation manipulate it operation target, and only registers the call."""
        self.operation3_called += 1
        argument = params.operation_request.argument
        self.operation3_args = argument
        self._logger.info('_handle_operation_3 called')
        with self._mdib.transaction_manager() as mgr:
            my_state = mgr.get_state(params.operation_instance.operation_target_handle)
            if my_state.MetricValue is None:
                my_state.mk_metric_value()
            my_state.MetricValue.Value = argument
        return ExecuteResult(params.operation_instance.operation_target_handle, InvocationState.FINISHED)


class MyProductImpl(BaseProduct):
    """This class provides all handlers of the fictional product.
    It instantiates 2 role providers.
    The number of role providers does not matter, it is a question of how the code is organized.
    Each role provider should handle one specific role, e.g. audio pause provider, clock provider, ...
    """

    def __init__(self, mdib, sco, log_prefix=None):
        super().__init__(mdib, sco, log_prefix)
        self.my_provider_1 = MyProvider1(mdib, log_prefix=log_prefix)
        self._ordered_providers.append(self.my_provider_1)
        self.my_provider_2 = MyProvider2(mdib, log_prefix=log_prefix)
        self._ordered_providers.append(self.my_provider_2)


class Test_Tutorial(unittest.TestCase):
    """run tutorial examples as unit tests, so that broken examples are automatically detected."""

    def setUp(self) -> None:
        self.my_location = utils.random_location()
        self.my_location2 = utils.random_location()
        # tests fill these lists with what they create, teardown cleans up after them.
        self.my_devices = []
        self.my_clients = []
        self.my_ws_discoveries = []

        basic_logging_setup()
        self._logger = get_logger_adapter('sdc.tutorial')
        self._logger.info('###### setUp done ##########')

    def tearDown(self) -> None:
        self._logger.info('###### tearDown ... ##########')
        for cl in self.my_clients:
            self._logger.info('stopping {}', cl)
            cl.stop_all()
        for d in self.my_devices:
            self._logger.info('stopping {}', d)
            d.stop_all()
        for w in self.my_ws_discoveries:
            self._logger.info('stopping {}', w)
            w.stop()

    def test_createDevice(self):
        # A WsDiscovery instance is needed to publish devices on the network.
        # In this case we want to publish them only on localhost 127.0.0.1.
        my_ws_discovery = WSDiscovery('127.0.0.1')
        self.my_ws_discoveries.append(my_ws_discovery)
        my_ws_discovery.start()

        # to create a device, this what you usually do:
        my_generic_device = createGenericDevice(my_ws_discovery, self.my_location, my_mdib_path)
        self.my_devices.append(my_generic_device)

    def test_searchDevice(self):
        # create one discovery and two device that we can then search for
        my_ws_discovery = WSDiscovery('127.0.0.1')
        self.my_ws_discoveries.append(my_ws_discovery)
        my_ws_discovery.start()

        my_generic_device1 = createGenericDevice(my_ws_discovery, self.my_location, my_mdib_path)
        self.my_devices.append(my_generic_device1)

        my_generic_device2 = createGenericDevice(my_ws_discovery, self.my_location2, my_mdib_path)
        self.my_devices.append(my_generic_device2)

        # Search for devices
        # ------------------
        # create a new discovery instance for searching.
        # (technically this would not be necessary, but it makes things much clearer in our example)
        # for searching we use again localhost adapter. For demonstration purpose a WSDiscoverySingleAdapter is used
        my_client_ws_discovery = WSDiscoverySingleAdapter(loopback_adapter.name)
        self.my_ws_discoveries.append(my_client_ws_discovery)
        my_client_ws_discovery.start()

        # there a different methods to detect devices:
        # without specifying a type and a location, every WsDiscovery compatible device will be detected
        # (that can even be printers).
        # TODO: enable this step once https://github.com/Draegerwerk/sdc11073/issues/223 has been fixed

        # now search only for devices in my_location2
        services = my_client_ws_discovery.search_services(scopes=ScopesType(self.my_location2.scope_string),
                                                          timeout=SEARCH_TIMEOUT)
        self.assertEqual(len(services), 1)

        # search for medical devices only (BICEPS Final version only)
        services = my_client_ws_discovery.search_services(types=SdcV1Definitions.MedicalDeviceTypesFilter,
                                                          timeout=SEARCH_TIMEOUT)
        self.assertGreaterEqual(len(services), 2)

        # search for medical devices only all known protocol versions
        all_types = [p.MedicalDeviceTypesFilter for p in ProtocolsRegistry.protocols]
        services = my_client_ws_discovery.search_multiple_types(types_list=all_types,
                                                                timeout=SEARCH_TIMEOUT)

        self.assertGreaterEqual(len(services), 2)

    def test_createClient(self):
        # create one discovery and one device that we can then search for
        my_ws_discovery = WSDiscovery('127.0.0.1')
        self.my_ws_discoveries.append(my_ws_discovery)
        my_ws_discovery.start()

        my_generic_device1 = createGenericDevice(my_ws_discovery, self.my_location, my_mdib_path)
        self.my_devices.append(my_generic_device1)

        my_client_ws_discovery = WSDiscovery('127.0.0.1')
        self.my_ws_discoveries.append(my_client_ws_discovery)
        my_client_ws_discovery.start()

        # there a different methods to detect devices:
        # without specifying a type and a location, every WsDiscovery compatible device will be detected
        # (that can even be printers).
        services = my_client_ws_discovery.search_services(timeout=SEARCH_TIMEOUT,
                                                          scopes=ScopesType(self.my_location.scope_string))
        self.assertEqual(len(services), 1)  # both devices found

        my_client = SdcConsumer.from_wsd_service(services[0], ssl_context_container=None)
        self.my_clients.append(my_client)
        my_client.start_all()
        ############# Mdib usage ##############################
        # In data oriented tests a mdib instance is very handy:
        # The mdib collects all data and makes it easily available for the test
        # The MdibBase wraps data in "container" objects.
        # The basic idea is that every node that has a handle becomes directly accessible via its handle.
        my_mdib = ConsumerMdib(my_client)
        my_mdib.init_mdib()  # my_mdib keeps itself now updated

        # now query some data
        # mdib has three lookups: descriptions, states and context_states
        # each lookup can be searched by different keys,
        # e.g. looking for a descriptor by type looks like this:
        location_context_descriptor_containers = my_mdib.descriptions.NODETYPE.get(pm.LocationContextDescriptor)
        self.assertEqual(len(location_context_descriptor_containers), 1)
        # we can look for the corresponding state by handle:
        location_context_state_containers = my_mdib.context_states.descriptor_handle.get(
            location_context_descriptor_containers[0].Handle)
        self.assertEqual(len(location_context_state_containers), 1)

    def test_call_operation(self):
        # create one discovery and one device that we can then search for
        my_ws_discovery = WSDiscovery('127.0.0.1')
        self.my_ws_discoveries.append(my_ws_discovery)
        my_ws_discovery.start()

        my_generic_device1 = createGenericDevice(my_ws_discovery, self.my_location, my_mdib_path)
        self.my_devices.append(my_generic_device1)

        my_client_ws_discovery = WSDiscovery('127.0.0.1')
        self.my_ws_discoveries.append(my_client_ws_discovery)
        my_client_ws_discovery.start()

        # there a different methods to detect devices:
        # without specifying a type and a location, every WsDiscovery compatible device will be detected
        # (that can even be printers).
        services = my_client_ws_discovery.search_services(timeout=SEARCH_TIMEOUT,
                                                          scopes=ScopesType(self.my_location.scope_string))
        self.assertEqual(len(services), 1)  # both devices found

        my_client = SdcConsumer.from_wsd_service(services[0], ssl_context_container=None)
        self.my_clients.append(my_client)
        my_client.start_all()
        my_mdib = ConsumerMdib(my_client)
        my_mdib.init_mdib()

        # we want to set a patient.
        # first we must find the operation that has PatientContextDescriptor as operation target
        patient_context_descriptor_containers = my_mdib.descriptions.NODETYPE.get(pm.PatientContextDescriptor)
        self.assertEqual(len(patient_context_descriptor_containers), 1)
        my_patient_context_descriptor_container = patient_context_descriptor_containers[0]
        all_operations = my_mdib.descriptions.NODETYPE.get(pm.SetContextStateOperationDescriptor, [])
        my_operations = [op for op in all_operations if
                         op.OperationTarget == my_patient_context_descriptor_container.Handle]
        self.assertEqual(len(my_operations), 1)
        my_operation = my_operations[0]

        # make a proposed patient context:
        context_service = my_client.context_service_client
        proposed_patient = context_service.mk_proposed_context_object(my_patient_context_descriptor_container.Handle)
        proposed_patient.Firstname = 'Jack'
        proposed_patient.Lastname = 'Miller'
        future = context_service.set_context_state(operation_handle=my_operation.Handle,
                                                   proposed_context_states=[proposed_patient])
        result = future.result(timeout=5)
        self.assertEqual(result.InvocationInfo.InvocationState, msg_types.InvocationState.FINISHED)

    def test_operation_handler(self):
        """This example shows how to implement own handlers for operations, and it shows multiple ways how a client can
        find the desired operation.
        """
        # Create a device like in the examples above, but provide an own role provider.
        # This role provider is used instead of the default one.
        my_ws_discovery = WSDiscovery('127.0.0.1')
        self.my_ws_discoveries.append(my_ws_discovery)
        my_ws_discovery.start()

        specific_components = SdcProviderComponents(role_provider_class=MyProductImpl)
        # use the minimalistic mdib from reference test:
        mdib_path = os.path.join(here, '../examples/ReferenceTest/reference_mdib.xml')
        my_generic_device = createGenericDevice(my_ws_discovery,
                                                self.my_location,
                                                mdib_path,
                                                specific_components=specific_components)

        self.my_devices.append(my_generic_device)

        # connect a client to this device:
        my_client_ws_discovery = WSDiscovery('127.0.0.1')
        self.my_ws_discoveries.append(my_client_ws_discovery)
        my_client_ws_discovery.start()

        services = my_client_ws_discovery.search_services(timeout=SEARCH_TIMEOUT,
                                                          scopes=ScopesType(self.my_location.scope_string))
        self.assertEqual(len(services), 1)

        self.service = SdcConsumer.from_wsd_service(services[0], ssl_context_container=None)
        my_client = self.service
        self.my_clients.append(my_client)
        my_client.start_all()
        my_mdib = ConsumerMdib(my_client)
        my_mdib.init_mdib()

        sco_handle = 'sco.mds0'
        my_product_impl = my_generic_device.product_roles_lookup[sco_handle]
        # call activate operation:
        # A client should NEVER! use the handle of the operation directly, always use the code(s) to identify things.
        # Handles are random values without any meaning, they are only unique id's in the mdib.
        operations = my_mdib.descriptions.coding.get(MY_CODE_1.coding)
        # the mdib contains 2 operations with the same code. To keep things simple, just use the first one here.
        self._logger.info('looking for operations with code {}', MY_CODE_1.coding)
        op = operations[0]
        argument = 'foo'
        self._logger.info('calling operation {}, argument = {}', op, argument)
        future = my_client.set_service_client.activate(op.Handle, arguments=[argument])
        result = future.result()
        print(result)
        self.assertEqual(my_product_impl.my_provider_1.operation1_called, 1)
        args = my_product_impl.my_provider_1.operation1_args
        self.assertEqual(1, len(args))
        self.assertEqual(args[0].ArgValue, 'foo')

        # call set_string operation
        sco_handle = 'sco.vmd1.mds0'
        my_product_impl = my_generic_device.product_roles_lookup[sco_handle]

        self._logger.info('looking for operations with code {}', MY_CODE_2.coding)
        op = my_mdib.descriptions.coding.get_one(MY_CODE_2.coding)
        for value in ('foo', 'bar'):
            self._logger.info('calling operation {}, argument = {}', op, value)
            future = my_client.set_service_client.set_string(op.Handle, value)
            result = future.result()
            print(result)
            self.assertEqual(my_product_impl.my_provider_1.operation2_args, value)
            state = my_mdib.states.descriptor_handle.get_one(op.OperationTarget)
            self.assertEqual(state.MetricValue.Value, value)
        self.assertEqual(my_product_impl.my_provider_1.operation2_called, 2)

        # call setValue operation
        state_descr = my_mdib.descriptions.coding.get_one(MY_CODE_3_TARGET.coding)
        operations = my_mdib.get_operation_descriptors_for_descriptor_handle(state_descr.Handle)
        op = operations[0]
        future = my_client.set_service_client.set_numeric_value(op.Handle, Decimal('42'))
        result = future.result()
        print(result)
        self.assertEqual(my_product_impl.my_provider_2.operation3_args, 42)
        state = my_mdib.states.descriptor_handle.get_one(op.OperationTarget)
        self.assertEqual(state.MetricValue.Value, 42)<|MERGE_RESOLUTION|>--- conflicted
+++ resolved
@@ -9,12 +9,7 @@
 from sdc11073 import network
 from sdc11073.consumer import SdcConsumer
 from sdc11073.definitions_base import ProtocolsRegistry
-<<<<<<< HEAD
-from sdc11073.definitions_sdc import SDC_v1_Definitions
-=======
 from sdc11073.definitions_sdc import SdcV1Definitions
-from sdc11073.location import SdcLocation
->>>>>>> dfde957c
 from sdc11073.loghelper import basic_logging_setup, get_logger_adapter
 from sdc11073.mdib import ProviderMdib
 from sdc11073.mdib.consumermdib import ConsumerMdib
@@ -148,7 +143,6 @@
         self.operation3_args = None
         self.operation3_called = 0
 
-<<<<<<< HEAD
     def make_operation_instance(self,
                                 operation_descriptor_container: AbstractOperationDescriptorProtocol,
                                 operation_cls_getter: OperationClassGetter) -> OperationDefinitionBase | None:
@@ -162,16 +156,7 @@
                                                                      self._handle_operation_3)
             return operation
         else:
-=======
-    def make_operation_instance(self, operation_descriptor_container, operation_cls_getter):
-        if operation_descriptor_container.coding != MY_CODE_3.coding:
->>>>>>> dfde957c
             return None
-        self._logger.info('instantiating operation 3 from existing descriptor '
-                          'handle={}'.format(operation_descriptor_container.Handle))
-        return self._mk_operation_from_operation_descriptor(operation_descriptor_container,
-                                                            operation_cls_getter,
-                                                            current_argument_handler=self._handle_operation_3)
 
     def _handle_operation_3(self, params: ExecuteParameters) -> ExecuteResult:
         """This operation manipulate it operation target, and only registers the call."""

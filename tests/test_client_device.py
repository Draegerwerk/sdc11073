--- conflicted
+++ resolved
@@ -1,1617 +1,1592 @@
-import copy
-import datetime
-import logging
-import socket
-import ssl
-import sys
-import time
-import traceback
-import unittest
-import unittest.mock
-from decimal import Decimal
-from itertools import product
-
-from lxml import etree as etree_
-
-import sdc11073.certloader
-import sdc11073.definitions_sdc
-from sdc11073 import commlog
-from sdc11073 import loghelper
-from sdc11073 import observableproperties
-from sdc11073.consumer import SdcConsumer
-from sdc11073.consumer.components import SdcConsumerComponents
-from sdc11073.consumer.subscription import ClientSubscriptionManagerReferenceParams
-from sdc11073.dispatch import RequestDispatcher
-from sdc11073.httpserver import compression
-from sdc11073.httpserver.httpserverimpl import HttpServerThreadBase
-from sdc11073.location import SdcLocation
-from sdc11073.loghelper import basic_logging_setup, get_logger_adapter
-from sdc11073.mdib import ConsumerMdib
-from sdc11073.mdib.providerwaveform import Annotator
-from sdc11073.namespaces import default_ns_helper
-from sdc11073.provider import waveforms
-from sdc11073.provider.components import SdcProviderComponents, default_sdc_provider_components_async
-from sdc11073.provider.subscriptionmgr_async import SubscriptionsManagerReferenceParamAsync
-from sdc11073.pysoap.msgfactory import CreatedMessage
-from sdc11073.pysoap.soapclient import HTTPReturnCodeError
-from sdc11073.pysoap.soapclient_async import SoapClientAsync
-from sdc11073.pysoap.soapenvelope import Soap12Envelope, faultcodeEnum
-from sdc11073.wsdiscovery import WSDiscovery
-from sdc11073.xml_types import pm_types, msg_qnames as msg, pm_qnames as pm
-from sdc11073.xml_types.addressing_types import HeaderInformationBlock
-from sdc11073.consumer import SdcConsumer
-from sdc11073.consumer.components import SdcConsumerComponents
-from sdc11073.consumer.subscription import ClientSubscriptionManagerReferenceParams
-from sdc11073.provider import waveforms
-from sdc11073.provider.components import (SdcProviderComponents,
-                                          default_sdc_provider_components_async,
-                                          default_sdc_provider_components_sync)
-from sdc11073.provider.subscriptionmgr_async import SubscriptionsManagerReferenceParamAsync
-from sdc11073.wsdiscovery import WSDiscovery
-from sdc11073.namespaces import default_ns_helper
-from tests import utils
-from tests.mockstuff import SomeDevice, dec_list
-
-ENABLE_COMMLOG = False
-if ENABLE_COMMLOG:
-    comm_logger = commlog.CommLogger(log_folder=r'c:\temp\sdc_commlog',
-                                     log_out=True,
-                                     log_in=True,
-                                     broadcast_ip_filter=None)
-    commlog.set_communication_logger(comm_logger)
-
-CLIENT_VALIDATE = True
-SET_TIMEOUT = 10  # longer timeout than usually needed, but jenkins jobs frequently failed with 3 seconds timeout
-NOTIFICATION_TIMEOUT = 5  # also jenkins related value
-
-# mdib_70041 = '70041_MDIB_Final.xml'
-mdib_70041 = '70041_MDIB_multi.xml'
-
-
-def provide_realtime_data(sdc_device):
-    waveform_provider = sdc_device.mdib.xtra.waveform_provider
-    if waveform_provider is None:
-        return
-    paw = waveforms.SawtoothGenerator(min_value=0, max_value=10, waveformperiod=1.1, sampleperiod=0.01)
-    waveform_provider.register_waveform_generator('0x34F05500', paw)  # '0x34F05500 MBUSX_RESP_THERAPY2.00H_Paw'
-
-    flow = waveforms.SinusGenerator(min_value=-8.0, max_value=10.0, waveformperiod=1.2, sampleperiod=0.01)
-    waveform_provider.register_waveform_generator('0x34F05501', flow)  # '0x34F05501 MBUSX_RESP_THERAPY2.01H_Flow'
-
-    co2 = waveforms.TriangleGenerator(min_value=0, max_value=20, waveformperiod=1.0, sampleperiod=0.01)
-    waveform_provider.register_waveform_generator('0x34F05506',
-                                                  co2)  # '0x34F05506 MBUSX_RESP_THERAPY2.06H_CO2_Signal'
-
-    # make SinusGenerator (0x34F05501) the annotator source
-    annotator = Annotator(annotation=pm_types.Annotation(pm_types.CodedValue('a', 'b')),
-                          trigger_handle='0x34F05501',
-                          annotated_handles=['0x34F05500', '0x34F05501', '0x34F05506'])
-    waveform_provider.register_annotation_generator(annotator)
-
-
-def runtest_basic_connect(unit_test, sdc_client):
-    # simply check that correct top node is returned
-    cl_get_service = sdc_client.client('Get')
-    get_result = cl_get_service.get_mdib()
-    descriptor_containers, state_containers = get_result.result
-    unit_test.assertGreater(len(descriptor_containers), 0)
-    unit_test.assertGreater(len(state_containers), 0)
-
-    get_result = cl_get_service.get_md_description()
-    unit_test.assertGreater(len(get_result.result.MdDescription.Mds), 0)
-
-    get_result = cl_get_service.get_md_state()
-    unit_test.assertGreater(len(get_result.result.MdState.State), 0)
-
-    context_service = sdc_client.client('Context')
-    get_result = context_service.get_context_states()
-    unit_test.assertGreater(len(get_result.result.ContextState), 0)
-
-
-def runtest_directed_probe(unit_test, sdc_client, sdc_device):
-    probe_matches = sdc_client.send_probe()
-    unit_test.assertEqual(1, len(probe_matches.ProbeMatch))
-    probe_match = probe_matches.ProbeMatch[0]
-    unit_test.assertEqual(1, len(probe_match.XAddrs))
-    unit_test.assertEqual(probe_match.XAddrs[0], sdc_device.get_xaddrs()[0])
-    print(probe_matches)
-
-
-def runtest_realtime_samples(unit_test, sdc_device, sdc_client):
-    # a random number for maxRealtimeSamples, not too big, otherwise we have to wait too long.
-    # But wait long enough to have at least one full waveform period in buffer for annotations.
-    client_mdib = ConsumerMdib(sdc_client, max_realtime_samples=297)
-    client_mdib.init_mdib()
-    client_mdib.xtra.set_calculate_wf_age_stats(True)
-    time.sleep(3.5)  # Wait long enough to make the rt_buffers full.
-    d_handles = ('0x34F05500', '0x34F05501', '0x34F05506')
-
-    # now verify that we have real time samples
-    for d_handle in d_handles:
-        # check content of state container
-        container = client_mdib.states.descriptor_handle.get_one(d_handle)
-        unit_test.assertEqual(container.ActivationState, pm_types.ComponentActivation.ON)
-        unit_test.assertIsNotNone(container.MetricValue)
-        unit_test.assertAlmostEqual(container.MetricValue.DeterminationTime, time.time(), delta=0.5)
-        unit_test.assertGreater(len(container.MetricValue.Samples), 1)
-
-    for d_handle in d_handles:
-        # check content of rt_buffer
-        rt_buffer = client_mdib.rt_buffers.get(d_handle)
-        unit_test.assertTrue(rt_buffer is not None, msg=f'no rtBuffer for handle {d_handle}')
-        rt_data = copy.copy(rt_buffer.rt_data)  # we need a copy that not change during test
-        unit_test.assertEqual(len(rt_data), client_mdib._max_realtime_samples)
-        unit_test.assertAlmostEqual(rt_data[-1].determination_time, time.time(), delta=0.5)
-        with_annotation = [x for x in rt_data if len(x.annotations) > 0]
-        # verify that we have annotations
-        unit_test.assertGreater(len(with_annotation), 0)
-        for w_a in with_annotation:
-            unit_test.assertEqual(len(w_a.annotations), 1)
-            unit_test.assertEqual(w_a.annotations[0].Type,
-                                  pm_types.CodedValue('a', 'b'))  # like in provide_realtime_data
-
-    # now disable one waveform
-    d_handle = d_handles[0]
-    waveform_provider = sdc_device.mdib.xtra.waveform_provider
-    waveform_provider.set_activation_state(d_handle, pm_types.ComponentActivation.OFF)
-    time.sleep(0.5)
-    container = client_mdib.states.descriptor_handle.get_one(d_handle)
-    unit_test.assertEqual(container.ActivationState, pm_types.ComponentActivation.OFF)
-    unit_test.assertTrue(container.MetricValue is None)
-
-    rt_buffer = client_mdib.rt_buffers.get(d_handle)
-    unit_test.assertEqual(len(rt_buffer.rt_data), client_mdib._max_realtime_samples)
-    unit_test.assertLess(rt_buffer.rt_data[-1].determination_time, time.time() - 0.4)
-
-    # check waveform for completeness: the delta between all two-value-pairs of the triangle must be identical
-    my_handle = d_handles[-1]
-    expected_delta = 0.4  # triangle, waveform-period = 1 sec., 10 values per second, max-min=2
-
-    time.sleep(1)
-    rt_buffer = client_mdib.rt_buffers.get(my_handle)  # this is the handle for triangle wf
-    values = rt_buffer.read_rt_data()
-    for i in range(len(values) - 1):
-        n, m = values[i], values[i + 1]
-        unit_test.assertAlmostEqual(abs(float(m.value - n.value)), expected_delta, delta=0.01)
-
-    dt = values[-1].determination_time - values[1].determination_time
-    unit_test.assertAlmostEqual(0.01 * len(values), dt, delta=0.5)
-
-    age_data = client_mdib.xtra.get_wf_age_stdev()
-    unit_test.assertLess(abs(age_data.mean_age), 1)
-    unit_test.assertLess(abs(age_data.stdev), 0.5)
-    unit_test.assertLess(abs(age_data.min_age), 1)
-    unit_test.assertGreater(abs(age_data.max_age), 0.0)
-
-
-def runtest_metric_reports(unit_test, sdc_device, sdc_client, logger, test_periodic_reports=True):
-    """Verify that the client receives correct EpisodicMetricReports and PeriodicMetricReports."""
-    cl_mdib = ConsumerMdib(sdc_client)
-    cl_mdib.init_mdib()
-    # wait for the next EpisodicMetricReport
-    coll = observableproperties.SingleValueCollector(sdc_client, 'episodic_metric_report')
-    # wait for the next PeriodicMetricReport
-    if test_periodic_reports:
-        coll2 = observableproperties.SingleValueCollector(sdc_client, 'periodic_metric_report')
-    else:
-        coll2 = None
-    # create a state instance
-    descriptor_handle = '0x34F00100'
-    first_value = Decimal(12)
-    my_physical_connector = pm_types.PhysicalConnectorInfo([pm_types.LocalizedText('ABC')], 1)
-    now = time.time()
-    logger.info('updating state {} value to {}', descriptor_handle, first_value)
-    with sdc_device.mdib.transaction_manager(set_determination_time=False) as mgr:
-        st = mgr.get_state(descriptor_handle)
-        if st.MetricValue is None:
-            st.mk_metric_value()
-        st.MetricValue.Value = first_value
-        st.MetricValue.MetricQuality.Validity = pm_types.MeasurementValidity.VALID
-        st.MetricValue.DeterminationTime = now
-        st.PhysiologicalRange = [pm_types.Range(*dec_list(1, 2, 3, 4, 5)),
-                                 pm_types.Range(*dec_list(10, 20, 30, 40, 50))]
-        st.PhysicalConnector = my_physical_connector
-
-    # verify that client automatically got the state (via EpisodicMetricReport )
-    coll.result(timeout=NOTIFICATION_TIMEOUT)
-    cl_state1 = cl_mdib.states.descriptor_handle.get_one(descriptor_handle)
-    unit_test.assertEqual(cl_state1.MetricValue.Value, first_value)
-    unit_test.assertAlmostEqual(cl_state1.MetricValue.DeterminationTime, now, delta=0.01)
-    unit_test.assertEqual(cl_state1.MetricValue.MetricQuality.Validity, pm_types.MeasurementValidity.VALID)
-    unit_test.assertEqual(cl_state1.StateVersion, 1)  # this is the first state update after init
-    unit_test.assertEqual(cl_state1.PhysicalConnector, my_physical_connector)
-
-    # set new Value
-    new_value = Decimal('13')
-    logger.info('updating state {} value to {}', descriptor_handle, new_value)
-
-    coll = observableproperties.SingleValueCollector(sdc_client,
-                                                     'episodic_metric_report')  # wait for the next EpisodicMetricReport
-    with sdc_device.mdib.transaction_manager() as mgr:
-        st = mgr.get_state(descriptor_handle)
-        st.MetricValue.Value = new_value
-
-    # verify that client automatically got the state (via EpisodicMetricReport )
-    coll.result(timeout=NOTIFICATION_TIMEOUT)
-    cl_state1 = cl_mdib.states.descriptor_handle.get_one(descriptor_handle)
-    unit_test.assertEqual(cl_state1.MetricValue.Value, new_value)
-    unit_test.assertEqual(cl_state1.StateVersion, 2)  # this is the 2nd state update after init
-
-    # verify that client also got a PeriodicMetricReport
-    if test_periodic_reports:
-        message_data = coll2.result(timeout=NOTIFICATION_TIMEOUT)
-        cls = message_data.msg_reader.msg_types.PeriodicMetricReport
-        report = cls.from_node(message_data.p_msg.msg_node)
-        unit_test.assertGreaterEqual(len(report.ReportPart), 1)
-
-
-class ClientDeviceSSLIntegration(unittest.TestCase):
-    """
-    Integration test for the sdc11073 client and sdc11073 device regarding their usage of ssl context objects.
-    """
-
-    @staticmethod
-    def wrap_socket(self, sock, *args, **kwargs):
-
-        def accept(self, *args, **kwargs):
-            conn, address = self.old_accept(*args, **kwargs)
-
-            sock.branches.append(conn)
-
-            return conn, address
-
-        new_socket = self.old_wrap_socket(sock.s, *args, **kwargs)
-        new_socket.old_accept = new_socket.accept
-        new_socket.accept = accept.__get__(new_socket, socket.SocketType)
-
-        m = unittest.mock.Mock(wraps=new_socket)
-        sock.w.append(m)
-
-        return m
-
-    def test_basic_connection_with_different_ssl_contexts(self):
-        """
-        Test that client and server contexts are used only for their intended purpose.
-        """
-        client_ssl_context = ssl.SSLContext(ssl.PROTOCOL_TLS_CLIENT)
-        server_ssl_context = ssl.SSLContext(ssl.PROTOCOL_TLS_SERVER)
-
-        client_ssl_context.check_hostname = False
-
-        client_ssl_context.verify_mode = ssl.CERT_NONE
-        server_ssl_context.verify_mode = ssl.CERT_NONE
-
-        # this is intentionally unsafe so that the unittest is simplified to work without dh params and rsa keys
-        client_ssl_context.set_ciphers('ALL:@SECLEVEL=0')
-        server_ssl_context.set_ciphers('ALL:@SECLEVEL=0')
-
-        client_ssl_context_wrap_socket_mock = unittest.mock.Mock(
-            side_effect=self.wrap_socket.__get__(client_ssl_context, ssl.SSLContext))
-        server_ssl_context_wrap_socket_mock = unittest.mock.Mock(
-            side_effect=self.wrap_socket.__get__(server_ssl_context, ssl.SSLContext))
-
-        client_ssl_context.old_wrap_socket = client_ssl_context.wrap_socket
-        client_ssl_context.wrap_socket = client_ssl_context_wrap_socket_mock
-        server_ssl_context.old_wrap_socket = server_ssl_context.wrap_socket
-        server_ssl_context.wrap_socket = server_ssl_context_wrap_socket_mock
-
-        ssl_context_container = sdc11073.certloader.SSLContextContainer(client_context=client_ssl_context,
-                                                                        server_context=server_ssl_context)
-
-        original_socket_socket = socket.socket
-
-        def socket_init_side_effect(*args, **kwargs):
-
-            s = original_socket_socket(*args, **kwargs)
-            m = unittest.mock.Mock(wraps=s)
-
-            m.s = s
-            m.w = list()
-
-            m.branches = list()
-
-            m.family = s.family
-
-            return m
-
-        class SocketSocketMock(unittest.mock.Mock):
-
-            def __instancecheck__(self, instance):
-                return original_socket_socket.__instancecheck__(instance)
-
-        socket_socket_mock = SocketSocketMock(side_effect=socket_init_side_effect)
-
-        with unittest.mock.patch.object(socket, 'socket', new=socket_socket_mock):
-
-            self._run_client_with_device(ssl_context_container)
-
-        socket_socket_mock.assert_called()
-
-        self.assertGreaterEqual(len(client_ssl_context_wrap_socket_mock.call_args_list), 1)
-
-        for call_arg in client_ssl_context_wrap_socket_mock.call_args_list:
-            if call_arg[0]:
-                # TODO: replace call_arg[0] with call_arg.args when Python 3.7 support is dropped
-                sock = call_arg[0][0]
-            else:
-                # TODO: replace call_arg[1] with call_arg.kwargs when Python 3.7 support is dropped
-                sock = call_arg[1]['sock']
-
-            self.assertIn(unittest.mock.call.connect(unittest.mock.ANY), sock.method_calls)
-            self.assertNotIn(unittest.mock.call.listen(unittest.mock.ANY), sock.method_calls)
-            self.assertNotIn(unittest.mock.call.listen(), sock.method_calls)
-
-        self.assertGreaterEqual(len(server_ssl_context_wrap_socket_mock.call_args_list), 1)
-
-        branches = list()
-
-        for call_arg in server_ssl_context_wrap_socket_mock.call_args_list:
-            if call_arg[0]:
-                sock = call_arg[0][0]
-            else:
-                sock = call_arg[1]['sock']
-
-            branches.extend(sock.branches)
-
-        for call_arg in server_ssl_context_wrap_socket_mock.call_args_list:
-            if call_arg[0]:
-                sock = call_arg[0][0]
-            else:
-                sock = call_arg[1]['sock']
-
-            self.assertNotIn(unittest.mock.call.connect(unittest.mock.ANY), sock.method_calls)
-            self.assertTrue(unittest.mock.call.listen(unittest.mock.ANY) in sock.method_calls or
-                            unittest.mock.call.listen() in sock.method_calls or set(sock.w).intersection(branches))
-
-    @unittest.mock.patch('os.path.exists')
-    def test_mk_ssl_contexts(self, _):
-        """
-        Test that sdc11073.certloader.mk_ssl_contexts_from_folder creates different contexts for client and device.
-        """
-        original_ssl_context = ssl.SSLContext
-
-        ssl_context_mock_list: list[unittest.mock.Mock] = list()
-
-        def ssl_context_init_side_effect(*args, **kwargs):
-            s = original_ssl_context(*args, **kwargs)
-            m = unittest.mock.Mock(wraps=s)
-
-            m.load_cert_chain = unittest.mock.MagicMock()
-            m.load_verify_locations = unittest.mock.MagicMock()
-
-            ssl_context_mock_list.append(m)
-            return m
-
-        ssl_context_mock = unittest.mock.Mock(side_effect=ssl_context_init_side_effect)
-
-        with unittest.mock.patch.object(ssl, 'SSLContext', new=ssl_context_mock):
-            return_value = sdc11073.certloader.mk_ssl_contexts_from_folder('')
-
-        self.assertNotEqual(return_value.client_context, return_value.server_context)
-
-        ssl_context_mock.assert_called()
-        ssl_context_mock.assert_any_call(ssl.PROTOCOL_TLS_CLIENT)
-        ssl_context_mock.assert_any_call(ssl.PROTOCOL_TLS_SERVER)
-
-        self.assertGreaterEqual(len(ssl_context_mock_list), 2)
-
-        for context_mock in ssl_context_mock_list:
-            context_mock.load_cert_chain.assert_called()
-            context_mock.load_verify_locations.assert_called()
-
-    @staticmethod
-    def _run_client_with_device(ssl_context_container):
-        log_watcher = loghelper.LogWatcher(logging.getLogger('sdc'), level=logging.ERROR)
-        basic_logging_setup()
-        wsd = WSDiscovery('127.0.0.1')
-        wsd.start()
-        location = SdcLocation(fac='fac1', poc='CU1', bed='Bed')
-        sdc_device = SomeDevice.from_mdib_file(wsd, None, mdib_70041, ssl_context_container=ssl_context_container)
-        sdc_device.start_all(periodic_reports_interval=1.0)
-        _loc_validators = [pm_types.InstanceIdentifier('Validator', extension_string='System')]
-        sdc_device.set_location(location, _loc_validators)
-        provide_realtime_data(sdc_device)
-
-        time.sleep(0.5)
-        specific_components = SdcConsumerComponents(
-            action_dispatcher_class=RequestDispatcher
-        )
-
-        x_addr = sdc_device.get_xaddrs()
-        sdc_client = SdcConsumer(x_addr[0],
-                                 sdc_definitions=sdc_device.mdib.sdc_definitions,
-                                 ssl_context_container=ssl_context_container,
-                                 validate=CLIENT_VALIDATE,
-                                 specific_components=specific_components)
-        sdc_client.start_all(subscribe_periodic_reports=True)
-        time.sleep(1.5)
-
-        log_watcher.setPaused(True)
-        if sdc_device:
-            sdc_device.stop_all()
-        if sdc_client:
-            sdc_client.stop_all()
-        wsd.stop()
-
-        log_watcher.check()
-
-
-class Test_Client_SomeDevice(unittest.TestCase):
-    def setUp(self):
-        basic_logging_setup()
-        self.logger = get_logger_adapter('sdc.test')
-        sys.stderr.write('\n############### start setUp {} ##############\n'.format(self._testMethodName))
-        self.logger.info('############### start setUp {} ##############'.format(self._testMethodName))
-        self.wsd = WSDiscovery('127.0.0.1')
-        self.wsd.start()
-        self.sdc_device = SomeDevice.from_mdib_file(self.wsd, None, mdib_70041,
-                                                    default_components=default_sdc_provider_components_async,
-                                                    max_subscription_duration=10)  # shorter duration for faster tests
-        # in order to test correct handling of default namespaces, we make participant model the default namespace
-        self.sdc_device.start_all(periodic_reports_interval=1.0)
-        self._loc_validators = [pm_types.InstanceIdentifier('Validator', extension_string='System')]
-        self.sdc_device.set_location(utils.random_location(), self._loc_validators)
-        provide_realtime_data(self.sdc_device)
-
-        time.sleep(0.5)  # allow init of devices to complete
-        # no deferred action handling for easier debugging
-        specific_components = SdcConsumerComponents(
-            action_dispatcher_class=RequestDispatcher
-        )
-
-        x_addr = self.sdc_device.get_xaddrs()
-        self.sdc_client = SdcConsumer(x_addr[0],
-                                      sdc_definitions=self.sdc_device.mdib.sdc_definitions,
-                                      ssl_context_container=None,
-                                      validate=CLIENT_VALIDATE,
-                                      specific_components=specific_components)
-        self.sdc_client.start_all(subscribe_periodic_reports=True)
-        time.sleep(1)
-        sys.stderr.write('\n############### setUp done {} ##############\n'.format(self._testMethodName))
-        self.logger.info('############### setUp done {} ##############'.format(self._testMethodName))
-        time.sleep(0.5)
-        self.log_watcher = loghelper.LogWatcher(logging.getLogger('sdc'), level=logging.ERROR)
-
-    def tearDown(self):
-        sys.stderr.write('############### tearDown {}... ##############\n'.format(self._testMethodName))
-        self.log_watcher.setPaused(True)
-        try:
-            if self.sdc_device:
-                self.sdc_device.stop_all()
-            if self.sdc_client:
-                self.sdc_client.stop_all(unsubscribe=False)
-            self.wsd.stop()
-        except:
-            sys.stderr.write(traceback.format_exc())
-        try:
-            self.log_watcher.check()
-        except loghelper.LogWatchException as ex:
-            sys.stderr.write(repr(ex))
-            raise
-        sys.stderr.write('############### tearDown {} done ##############\n'.format(self._testMethodName))
-
-    def test_basic_connect(self):
-        runtest_basic_connect(self, self.sdc_client)
-        runtest_directed_probe(self, self.sdc_client, self.sdc_device)
-
-    def test_renew_get_status(self):
-        for s in self.sdc_client._subscription_mgr.subscriptions.values():
-            max_duration = self.sdc_device._max_subscription_duration
-            remaining_seconds = s.renew(max_duration + 100)
-            self.assertAlmostEqual(remaining_seconds, max_duration, delta=5.0)  # huge diff allowed due to jenkins
-            remaining_seconds = s.get_status()
-            self.assertAlmostEqual(remaining_seconds, max_duration, delta=5.0)  # huge diff allowed due to jenkins
-            # verify that device returns fault message on wrong subscription identifier
-            # if s.dev_reference_param.has_parameters:
-            if s.subscribe_response.SubscriptionManager.ReferenceParameters:
-                # ToDo: manipulate reference parameter
-                pass
-            else:
-                tmp = s.subscribe_response.SubscriptionManager.Address
-                try:
-                    # manipulate path
-                    self.logger.info('renew with invalid path')
-                    s._subscription_manager_path = s._subscription_manager_path[:-1] + 'xxx'
-                    # renew
-                    self.log_watcher.setPaused(True)  # ignore logged error
-                    remaining_seconds = s.renew(60)
-                    self.log_watcher.setPaused(False)
-                    self.assertFalse(s.is_subscribed)  # it did not work
-                    self.assertEqual(remaining_seconds, 0)
-                    s.is_subscribed = True
-                    # get_status
-                    self.logger.info('get_status with invalid path')
-                    self.log_watcher.setPaused(True)  # ignore logged error
-                    remaining_seconds = s.get_status()
-                    self.log_watcher.setPaused(False)
-                    self.assertFalse(s.is_subscribed)  # it did not work
-                    self.assertEqual(remaining_seconds, 0)
-                    # unsubscribe
-                    self.logger.info('unsubscribe with invalid path')
-                    self.log_watcher.setPaused(True)  # ignore logged error
-                    s.unsubscribe()
-                    self.log_watcher.setPaused(False)
-                    self.assertFalse(s.is_subscribed)  # it did not work
-
-                finally:
-                    s._subscription_manager_path = tmp
-                    s.is_subscribed = True
-
-    def test_client_stop(self):
-        """ verify that sockets get closed"""
-        cl_mdib = ConsumerMdib(self.sdc_client)
-        cl_mdib.init_mdib()
-
-        services = [s for s in self.sdc_device.hosted_services.dpws_hosted_services.values()
-                    if s.subscriptions_manager is not None]
-
-        all_subscriptions = []
-        for hosted_service in services:
-            all_subscriptions.extend(hosted_service.subscriptions_manager._subscriptions.objects)
-
-        # first check that we see subscriptions on devices side
-        for hosted_service in services:
-            mgr = hosted_service.subscriptions_manager
-            self.assertEqual(len(mgr._subscriptions.objects), 1)
-
-        # check that no subscription is closed
-        for hosted_service in services:
-            mgr = hosted_service.subscriptions_manager
-            subscriptions = list(mgr._subscriptions.objects)  # make a copy of this list
-            for s in subscriptions:
-                self.assertFalse(s.is_closed())
-        self.sdc_client._subscription_mgr.unsubscribe_all()
-
-        # all subscriptions shall be closed immediately
-        for s in all_subscriptions:
-            self.assertIsNotNone(s.unsubscribed_at)
-
-
-    def test_device_stop(self):
-        """Verify that sockets get closed."""
-        cl_mdib = ConsumerMdib(self.sdc_client)
-        cl_mdib.init_mdib()
-        services = [s for s in self.sdc_device.hosted_services.dpws_hosted_services.values()
-                    if s.subscriptions_manager is not None]
-
-        all_subscriptions = []
-        for hosted_service in services:
-            all_subscriptions.extend(hosted_service.subscriptions_manager._subscriptions.objects)
-
-        # first check that we see subscriptions on devices side
-        for hosted_service in services:
-            mgr = hosted_service.subscriptions_manager
-            self.assertEqual(len(mgr._subscriptions.objects), 1)
-
-        # check that no subscription is closed
-        for hosted_service in services:
-            mgr = hosted_service.subscriptions_manager
-            subscriptions = list(mgr._subscriptions.objects)  # make a copy of this list
-            for s in subscriptions:
-                self.assertFalse(s.is_closed())
-
-        self.sdc_device.stop_all()
-
-        # all subscriptions shall be closed immediately
-        for s in all_subscriptions:
-            self.assertTrue(s.is_closed())
-
-        # subscription managers shall have no subscriptions
-        for hosted_service in services:
-            mgr = hosted_service.subscriptions_manager
-            self.assertEqual(len(mgr._subscriptions.objects), 0)
-
-    def test_no_renew(self):
-        self.logger.info('stopping client')
-        self.sdc_client.stop_all()
-        # make renew period much longer than max subscription duration
-        # => all subscription expired,  all soap clients closed
-        self.logger.info('starting client again  with fixed_renew_interval=1000')
-        self.sdc_client.start_all(fixed_renew_interval=1000)
-        time.sleep(1)
-        self.assertGreater(len(self.sdc_device._soap_client_pool._soap_clients), 0)
-        sleep_time = int(self.sdc_device._max_subscription_duration + 3)
-        self.logger.info('sleep now for %d seconds', sleep_time)
-        time.sleep(sleep_time)
-        self.logger.info('check that all soap clients are closed')
-        self.assertEqual(len(self.sdc_device._soap_client_pool._soap_clients), 0)
-        self.sdc_client.stop_all(unsubscribe=False)  # avoid errors in tearDown
-
-    def test_client_stop_no_unsubscribe(self):
-        self.log_watcher.setPaused(True)  # this test will have error logs, no check
-        cl_mdib = ConsumerMdib(self.sdc_client)
-        cl_mdib.init_mdib()
-        services = [s for s in self.sdc_device.hosted_services.dpws_hosted_services.values()
-                    if s.subscriptions_manager is not None]
-        self.assertTrue(len(services) >= 2)
-
-        all_subscriptions = []
-        for hosted_service in services:
-            all_subscriptions.extend(hosted_service.subscriptions_manager._subscriptions.objects)
-
-        # first check that we see subscriptions on devices side
-        for hosted_service in services:
-            mgr = hosted_service.subscriptions_manager
-            self.assertEqual(len(mgr._subscriptions.objects), 1)
-
-        # check that no subscription is closed
-        for hosted_service in services:
-            mgr = hosted_service.subscriptions_manager
-            subscriptions = list(mgr._subscriptions.objects)  # make a copy of this list
-            for s in subscriptions:
-                self.assertFalse(s.is_closed())
-        self.sdc_client.stop_all(unsubscribe=False)
-        time.sleep(self.sdc_device._socket_timeout + 3)  # a little longer than socket timeout
-
-        # all subscriptions shall be closed now
-        for s in all_subscriptions:
-            self.assertTrue(s.is_closed(), msg=f'socket {s} is not closed')
-
-        # subscription managers shall have no subscriptions
-        for hosted_service in services:
-            mgr = hosted_service.subscriptions_manager
-            self.assertEqual(len(mgr._subscriptions.objects), 0)
-
-    def test_subscription_end(self):
-        self.sdc_device.stop_all()
-        time.sleep(1)
-        self.sdc_client.stop_all()
-        self.sdc_device = None
-        self.sdc_client = None
-
-    def test_get_md_state_parameters(self):
-        """ verify that get_md_state correctly handles call parameters
-        """
-        cl_get_service = self.sdc_client.client('Get')
-        result = cl_get_service.get_md_state(['0x34F05500'])
-        self.assertEqual(1, len(result.result.MdState.State))
-        result = cl_get_service.get_md_state(['not_existing_handle'])
-        self.assertEqual(0, len(result.result.MdState.State))
-
-    def test_get_md_description_parameters(self):
-        """ verify that getMdDescription correctly handles call parameters
-        """
-        cl_get_service = self.sdc_client.client('Get')
-        message_data = cl_get_service.get_md_description(['not_existing_handle'])
-        node = message_data.p_msg.msg_node
-        print(etree_.tostring(node, pretty_print=True))
-        descriptors = list(node[0])  # that is /m:GetMdDescriptionResponse/m:MdDescription/*
-        self.assertEqual(len(descriptors), 0)
-        existing_handle = '0x34F05500'
-        message_data = cl_get_service.get_md_description([existing_handle])
-        node = message_data.p_msg.msg_node
-        self.assertTrue(existing_handle.encode('utf-8') in message_data.p_msg.raw_data)
-
-    def test_instance_id(self):
-        """ verify that the client receives correct EpisodicMetricReports and PeriodicMetricReports"""
-        self.assertIsNone(self.sdc_device.mdib.instance_id)
-        cl_mdib = ConsumerMdib(self.sdc_client)
-        cl_mdib.init_mdib()
-        self.assertEqual(self.sdc_device.mdib.sequence_id, cl_mdib.sequence_id)
-        self.assertEqual(self.sdc_device.mdib.instance_id, cl_mdib.instance_id)
-
-        self.sdc_device.mdib.instance_id = 42
-
-        x_addr = self.sdc_device.get_xaddrs()
-        sdc_client = None
-        try:
-            # no deferred action handling for easier debugging
-            specific_components = SdcConsumerComponents(
-                action_dispatcher_class=RequestDispatcher
-            )
-            sdc_client = SdcConsumer(x_addr[0],
-                                     sdc_definitions=self.sdc_device.mdib.sdc_definitions,
-                                     ssl_context_container=None,
-                                     validate=CLIENT_VALIDATE,
-                                     specific_components=specific_components,
-                                     log_prefix='consumer2 ')
-            sdc_client.start_all(subscribe_periodic_reports=True)
-
-            cl_mdib = ConsumerMdib(sdc_client)
-            cl_mdib.init_mdib()
-            self.assertEqual(self.sdc_device.mdib.instance_id, cl_mdib.instance_id)
-        finally:
-            if sdc_client:
-                time.sleep(1)
-                sdc_client.stop_all()
-
-    def test_metric_report(self):
-        logging.getLogger('sdc.device.subscrMgr').setLevel(logging.DEBUG)
-        logging.getLogger('sdc.client.subscrMgr').setLevel(logging.DEBUG)
-        logging.getLogger('sdc.client.subscr').setLevel(logging.DEBUG)
-        runtest_metric_reports(self, self.sdc_device, self.sdc_client, self.logger)
-
-    def test_roundtrip_times(self):
-        # run a test that sens notifications
-        runtest_metric_reports(self, self.sdc_device, self.sdc_client, self.logger)
-        # expect at least one subscription with roundtrip stats and reasonable values
-        found = False
-        for mgr in self.sdc_device._subscriptions_managers.values():
-            for subscription in mgr._subscriptions.objects:
-                stats = subscription.get_roundtrip_stats()
-                if stats.values is not None:
-                    found = True
-                    self.assertTrue(stats.abs_max > 0)
-                    self.assertTrue(stats.avg > 0)
-                    self.assertTrue(stats.max > 0)
-                    self.assertTrue(stats.min >= 0)
-        self.assertTrue(found)
-
-    def test_alert_reports(self):
-        """ verify that the client receives correct EpisodicAlertReports and PeriodicAlertReports"""
-        client_mdib = ConsumerMdib(self.sdc_client)
-        client_mdib.init_mdib()
-
-        # wait for the next PeriodicAlertReport
-        coll2 = observableproperties.SingleValueCollector(self.sdc_client, 'periodic_alert_report')
-
-        # pick an AlertCondition for testing
-        alert_condition_state = self.sdc_device.mdib.states.NODETYPE[pm.AlertConditionState][0]
-        descriptor_handle = alert_condition_state.DescriptorHandle
-
-        for _activation_state, _actual_priority, _presence in product(list(pm_types.AlertActivation),
-                                                                      list(pm_types.AlertConditionPriority),
-                                                                      (True,
-                                                                       False)):  # test every possible combination
-            # wait for the next EpisodicAlertReport
-            coll = observableproperties.SingleValueCollector(self.sdc_client,
-                                                             'episodic_alert_report')
-            with self.sdc_device.mdib.transaction_manager() as mgr:
-                st = mgr.get_state(descriptor_handle)
-                st.ActivationState = _activation_state
-                st.ActualPriority = _actual_priority
-                st.Presence = _presence
-            coll.result(timeout=NOTIFICATION_TIMEOUT)
-            client_state_container = client_mdib.states.descriptor_handle.get_one(
-                descriptor_handle)  # this shall be updated by notification
-            self.assertEqual(client_state_container.diff(st), None)
-
-        # pick an AlertSignal for testing
-        alert_condition_state = self.sdc_device.mdib.states.NODETYPE[pm.AlertSignalState][0]
-        descriptor_handle = alert_condition_state.DescriptorHandle
-
-        for _activation_state, _presence, _location, _slot in product(list(pm_types.AlertActivation),
-                                                                      list(pm_types.AlertSignalPresence),
-                                                                      list(pm_types.AlertSignalPrimaryLocation),
-                                                                      (0, 1, 2)):
-            # wait for the next EpisodicAlertReport
-            coll = observableproperties.SingleValueCollector(self.sdc_client, 'episodic_alert_report')
-            with self.sdc_device.mdib.transaction_manager() as mgr:
-                st = mgr.get_state(descriptor_handle)
-                st.ActivationState = _activation_state
-                st.Presence = _presence
-                st.Location = _location
-                st.Slot = _slot
-            coll.result(timeout=NOTIFICATION_TIMEOUT)
-            client_state_container = client_mdib.states.descriptor_handle.get_one(
-                descriptor_handle)  # this shall be updated by notification
-            self.assertEqual(client_state_container.diff(st), None)
-
-        # verify that client also got a PeriodicAlertReport
-        message_data = coll2.result(timeout=NOTIFICATION_TIMEOUT)
-        cls = message_data.msg_reader.msg_types.PeriodicAlertReport
-        report = cls.from_node(message_data.p_msg.msg_node)
-        self.assertGreaterEqual(len(report.ReportPart), 1)
-
-    def test_set_patient_context_on_device(self):
-        """device updates patient.
-         verify that a notification device->client updates the client mdib."""
-        clientMdib = ConsumerMdib(self.sdc_client)
-        clientMdib.init_mdib()
-
-        patientDescriptorContainer = self.sdc_device.mdib.descriptions.NODETYPE.get_one(pm.PatientContextDescriptor)
-
-        coll = observableproperties.SingleValueCollector(self.sdc_client, 'episodic_context_report')
-        with self.sdc_device.mdib.transaction_manager() as mgr:
-            tr_MdibVersion = self.sdc_device.mdib.mdib_version
-            st = mgr.mk_context_state(patientDescriptorContainer.Handle, set_associated=True)
-            st.CoreData.Givenname = 'Max'
-            st.CoreData.Middlename = ['Willy']
-            st.CoreData.Birthname = 'Mustermann'
-            st.CoreData.Familyname = 'Musterfrau'
-            st.CoreData.Title = 'Rex'
-            st.CoreData.Sex = pm_types.Sex.MALE
-            st.CoreData.PatientType = pm_types.PatientType.ADULT
-            st.CoreData.Height = pm_types.Measurement(Decimal('88.2'), pm_types.CodedValue('abc', 'def'))
-            st.CoreData.Weight = pm_types.Measurement(Decimal('68.2'), pm_types.CodedValue('abc'))
-            st.CoreData.Race = pm_types.CodedValue('123', 'def')
-            st.CoreData.DateOfBirth = datetime.datetime(2012, 3, 15, 13, 12, 11)
-        coll.result(timeout=NOTIFICATION_TIMEOUT)
-        patient_context_state_container = clientMdib.context_states.NODETYPE.get_one(
-            pm.PatientContextState, allow_none=True)
-        self.assertTrue(patient_context_state_container is not None)
-        self.assertEqual(patient_context_state_container.CoreData.Givenname, st.CoreData.Givenname)
-        self.assertEqual(patient_context_state_container.CoreData.Middlename, st.CoreData.Middlename)
-        self.assertEqual(patient_context_state_container.CoreData.Birthname, st.CoreData.Birthname)
-        self.assertEqual(patient_context_state_container.CoreData.Familyname, st.CoreData.Familyname)
-        self.assertEqual(patient_context_state_container.CoreData.Title, st.CoreData.Title)
-        self.assertEqual(patient_context_state_container.CoreData.Sex, st.CoreData.Sex)
-        self.assertEqual(patient_context_state_container.CoreData.PatientType, st.CoreData.PatientType)
-        self.assertEqual(patient_context_state_container.CoreData.Height, st.CoreData.Height)
-        self.assertEqual(patient_context_state_container.CoreData.Weight, st.CoreData.Weight)
-        self.assertEqual(patient_context_state_container.CoreData.Race, st.CoreData.Race)
-        self.assertEqual(patient_context_state_container.CoreData.DateOfBirth, st.CoreData.DateOfBirth)
-        self.assertEqual(patient_context_state_container.BindingMdibVersion,
-                         self.sdc_device.mdib.mdib_version)
-        self.assertEqual(patient_context_state_container.UnbindingMdibVersion, None)
-
-        # test update of same patient
-        coll = observableproperties.SingleValueCollector(self.sdc_client, 'episodic_context_report')
-        with self.sdc_device.mdib.transaction_manager() as mgr:
-            st = mgr.get_context_state(patient_context_state_container.Handle)
-            st.CoreData.Givenname = 'Moritz'
-        coll.result(timeout=NOTIFICATION_TIMEOUT)
-        patient_context_state_container = clientMdib.context_states.NODETYPE.get_one(
-            pm.PatientContextState, allow_none=True)
-        self.assertEqual(patient_context_state_container.CoreData.Givenname, 'Moritz')
-        self.assertGreater(patient_context_state_container.BindingMdibVersion,
-                           tr_MdibVersion)
-        self.assertEqual(patient_context_state_container.UnbindingMdibVersion, None)
-
-    def test_get_containment_tree(self):
-        self.log_watcher.setPaused(True)  # this will create an error log, but that shall be ignored
-        self.assertRaises(HTTPReturnCodeError,
-                          self.sdc_client.containment_tree_service_client.get_containment_tree,
-                          ['0x34F05500', '0x34F05501', '0x34F05506'])
-
-        self.assertRaises(HTTPReturnCodeError,
-                          self.sdc_client.containment_tree_service_client.get_descriptor,
-                          ['0x34F05500', '0x34F05501', '0x34F05506'])
-
-    def test_get_supported_languages(self):
-        storage = self.sdc_device.localization_storage
-        storage.add(
-            pm_types.LocalizedText('bla', lang='de-de', ref='a', version=1, text_width=pm_types.LocalizedTextWidth.XS),
-            pm_types.LocalizedText('foo', lang='en-en', ref='a', version=1, text_width=pm_types.LocalizedTextWidth.XS)
-        )
-
-        get_request_response = self.sdc_client.localization_service_client.get_supported_languages()
-        languages = get_request_response.result.Lang
-        self.assertEqual(len(languages), 2)
-        self.assertTrue('de-de' in languages)
-        self.assertTrue('en-en' in languages)
-
-    def test_get_localized_texts(self):
-        storage = self.sdc_device.localization_storage
-        storage.add(pm_types.LocalizedText('bla_a', lang='de-de', ref='a', version=1,
-                                           text_width=pm_types.LocalizedTextWidth.XS))
-        storage.add(pm_types.LocalizedText('foo_a', lang='en-en', ref='a', version=1,
-                                           text_width=pm_types.LocalizedTextWidth.XS))
-        storage.add(pm_types.LocalizedText('bla_b', lang='de-de', ref='b', version=1,
-                                           text_width=pm_types.LocalizedTextWidth.XS))
-        storage.add(pm_types.LocalizedText('foo_b', lang='en-en', ref='b', version=1,
-                                           text_width=pm_types.LocalizedTextWidth.XS))
-        storage.add(pm_types.LocalizedText('bla_aa', lang='de-de', ref='a', version=2,
-                                           text_width=pm_types.LocalizedTextWidth.S))
-        storage.add(pm_types.LocalizedText('foo_aa', lang='en-en', ref='a', version=2,
-                                           text_width=pm_types.LocalizedTextWidth.S))
-        storage.add(pm_types.LocalizedText('bla_bb', lang='de-de', ref='b', version=2,
-                                           text_width=pm_types.LocalizedTextWidth.S))
-        storage.add(pm_types.LocalizedText('foo_bb', lang='en-en', ref='b', version=2,
-                                           text_width=pm_types.LocalizedTextWidth.S))
-        service_client = self.sdc_client.localization_service_client
-        get_request_response = service_client.get_localized_texts()
-        report = get_request_response.result
-        self.assertEqual(len(report.Text), 4)
-        for t in report.Text:
-            self.assertEqual(t.TextWidth, 's')
-            self.assertTrue(t.Ref in ('a', 'b'))
-
-        get_request_response = service_client.get_localized_texts(version=1)
-        report = get_request_response.result
-        self.assertEqual(len(report.Text), 4)
-        for t in report.Text:
-            self.assertEqual(t.TextWidth, 'xs')
-
-        get_request_response = service_client.get_localized_texts(refs=['a'],
-                                                                  langs=['de-de'],
-                                                                  version=1)
-        report = get_request_response.result
-        self.assertEqual(len(report.Text), 1)
-        self.assertEqual(report.Text[0].text, 'bla_a')
-
-        get_request_response = service_client.get_localized_texts(refs=['b'],
-                                                                  langs=['en-en'],
-                                                                  version=2)
-        report = get_request_response.result
-        self.assertEqual(len(report.Text), 1)
-        self.assertEqual(report.Text[0].text, 'foo_bb')
-
-        get_request_response = service_client.get_localized_texts(refs=['b'],
-                                                                  langs=['en-en'],
-                                                                  text_widths=['xs'])
-        report = get_request_response.result
-        self.assertEqual(len(report.Text), 0)
-
-        get_request_response = service_client.get_localized_texts(refs=['b'],
-                                                                  langs=['en-en'],
-                                                                  text_widths=['xs', pm_types.LocalizedTextWidth.S])
-        report = get_request_response.result
-        self.assertEqual(len(report.Text), 1)
-        self.assertEqual(report.Text[0].text, 'foo_bb')
-
-    def test_realtime_samples(self):
-        runtest_realtime_samples(self, self.sdc_device, self.sdc_client)
-
-    def test_description_modification(self):
-        descriptor_handle = '0x34F00100'
-        logging.getLogger('sdc.device').setLevel(logging.DEBUG)
-        # set value of a metric
-        first_value = Decimal(12)
-        with self.sdc_device.mdib.transaction_manager() as mgr:
-            # mgr automatically increases the StateVersion
-            st = mgr.get_state(descriptor_handle)
-            if st.MetricValue is None:
-                st.mk_metric_value()
-            st.MetricValue.Value = first_value
-            st.MetricValue.MetricQuality.Validity = pm_types.MeasurementValidity.VALID
-
-        client_mdib = ConsumerMdib(self.sdc_client)
-        client_mdib.init_mdib()
-
-        descriptor_container = client_mdib.descriptions.handle.get_one(descriptor_handle)
-        initial_descriptor_version = descriptor_container.DescriptorVersion
-
-        state_container = client_mdib.states.descriptor_handle.get_one(descriptor_handle)
-        self.assertEqual(state_container.DescriptorVersion, initial_descriptor_version)
-
-        # now update something and  wait for the next DescriptionModificationReport
-        coll = observableproperties.SingleValueCollector(self.sdc_client,
-                                                         'description_modification_report')
-        new_determination_period = 3.14159
-        with self.sdc_device.mdib.transaction_manager() as mgr:
-            descr = mgr.get_descriptor(descriptor_handle)
-            descr.DeterminationPeriod = new_determination_period
-        coll.result(timeout=NOTIFICATION_TIMEOUT)
-        device_mdib = self.sdc_device.mdib
-        expected_descriptor_version = initial_descriptor_version + 1
-
-        # verify that devices mdib contains the updated descriptor_container
-        # plus an updated state wit correct DescriptorVersion
-        descriptor_container = device_mdib.descriptions.handle.get_one(descriptor_handle)
-        state_container = device_mdib.states.descriptor_handle.get_one(descriptor_handle)
-        self.assertEqual(descriptor_container.DescriptorVersion, expected_descriptor_version)
-        self.assertEqual(descriptor_container.DeterminationPeriod, new_determination_period)
-        self.assertEqual(state_container.DescriptorVersion, expected_descriptor_version)
-
-        # verify that client got updates
-        descriptor_container = client_mdib.descriptions.handle.get_one(descriptor_handle)
-        state_container = client_mdib.states.descriptor_handle.get_one(descriptor_handle)
-        self.assertEqual(descriptor_container.DescriptorVersion, expected_descriptor_version)
-        self.assertEqual(descriptor_container.DeterminationPeriod, new_determination_period)
-        self.assertEqual(state_container.DescriptorVersion, expected_descriptor_version)
-
-        # test creating a descriptor
-        # coll: wait for the next DescriptionModificationReport
-        coll = observableproperties.SingleValueCollector(self.sdc_client, 'description_modification_report')
-        new_handle = 'a_generated_descriptor'
-        node_name = pm.NumericMetricDescriptor
-        cls = self.sdc_device.mdib.data_model.get_descriptor_container_class(node_name)
-        with self.sdc_device.mdib.transaction_manager() as mgr:
-            new_descriptor_container = cls(handle=new_handle,
-                                           parent_handle=descriptor_container.parent_handle,
-                                           )
-            new_descriptor_container.Type = pm_types.CodedValue('12345')
-            new_descriptor_container.Unit = pm_types.CodedValue('hector')
-            new_descriptor_container.Resolution = Decimal('0.42')
-            mgr.add_descriptor(new_descriptor_container)
-        # long timeout, sometimes high load on jenkins makes these tests fail
-        coll.result(timeout=NOTIFICATION_TIMEOUT)
-        cl_descriptor_container = client_mdib.descriptions.handle.get_one(new_handle, allow_none=True)
-        self.assertEqual(cl_descriptor_container.Handle, new_handle)
-
-        # test deleting a descriptor
-        coll = observableproperties.SingleValueCollector(self.sdc_client,
-                                                         'description_modification_report')
-        with self.sdc_device.mdib.transaction_manager() as mgr:
-            mgr.remove_descriptor(new_handle)
-        coll.result(timeout=NOTIFICATION_TIMEOUT)
-        cl_descriptor_container = client_mdib.descriptions.handle.get_one(new_handle, allow_none=True)
-        self.assertIsNone(cl_descriptor_container)
-
-    def test_alert_condition_modification(self):
-        alert_descriptor_handle = '0xD3C00100'
-        limit_alert_descriptor_handle = '0xD3C00108'
-
-        client_mdib = ConsumerMdib(self.sdc_client)
-        client_mdib.init_mdib()
-
-        coll = observableproperties.SingleValueCollector(self.sdc_client, 'description_modification_report')
-        # update descriptors
-        with self.sdc_device.mdib.transaction_manager() as mgr:
-            alert_descriptor = mgr.get_descriptor(alert_descriptor_handle)
-            limit_alert_descriptor = mgr.get_descriptor(limit_alert_descriptor_handle)
-
-            # update descriptors
-            alert_descriptor.SafetyClassification = pm_types.SafetyClassification.MED_C
-            limit_alert_descriptor.SafetyClassification = pm_types.SafetyClassification.MED_B
-            limit_alert_descriptor.AutoLimitSupported = True
-        coll.result(timeout=NOTIFICATION_TIMEOUT)  # wait for update in client
-        # verify that descriptor updates are transported to client
-        client_alert_descriptor = client_mdib.descriptions.handle.get_one(alert_descriptor_handle)
-        self.assertEqual(client_alert_descriptor.SafetyClassification, pm_types.SafetyClassification.MED_C)
-
-        client_limit_alert_descriptor = client_mdib.descriptions.handle.get_one(limit_alert_descriptor_handle)
-        self.assertEqual(client_limit_alert_descriptor.SafetyClassification, pm_types.SafetyClassification.MED_B)
-        self.assertEqual(client_limit_alert_descriptor.AutoLimitSupported, True)
-
-        # set alert state presence to true
-        time.sleep(0.01)
-        coll = observableproperties.SingleValueCollector(self.sdc_client, 'episodic_alert_report')
-        with self.sdc_device.mdib.transaction_manager() as mgr:
-            alert_state = mgr.get_state(alert_descriptor_handle)
-
-            limit_alert_state = mgr.get_state(limit_alert_descriptor_handle)
-
-            alert_state.Presence = True
-            alert_state.ActualPriority = pm_types.AlertConditionPriority.HIGH
-            limit_alert_state.ActualPriority = pm_types.AlertConditionPriority.MEDIUM
-            limit_alert_state.Limits = pm_types.Range(upper=Decimal('3'))
-
-        coll.result(timeout=NOTIFICATION_TIMEOUT)  # wait for update in client
-        # verify that state updates are transported to client
-        client_alert_state = client_mdib.states.descriptor_handle.get_one(alert_descriptor_handle)
-        self.assertEqual(client_alert_state.ActualPriority, pm_types.AlertConditionPriority.HIGH)
-        self.assertEqual(client_alert_state.Presence, True)
-
-        # verify that alert system state is also updated
-        alert_system_descr = client_mdib.descriptions.handle.get_one(client_alert_descriptor.parent_handle)
-        alert_system_state = client_mdib.states.descriptor_handle.get_one(alert_system_descr.Handle)
-        self.assertTrue(alert_descriptor_handle in alert_system_state.PresentPhysiologicalAlarmConditions)
-        self.assertGreater(alert_system_state.SelfCheckCount, 0)
-
-        client_limit_alert_state = client_mdib.states.descriptor_handle.get_one(limit_alert_descriptor_handle)
-        self.assertEqual(client_limit_alert_state.ActualPriority, pm_types.AlertConditionPriority.MEDIUM)
-        self.assertEqual(client_limit_alert_state.Limits, pm_types.Range(upper=Decimal(3)))
-        self.assertEqual(client_limit_alert_state.Presence, False)
-        self.assertEqual(client_limit_alert_state.MonitoredAlertLimits,
-                         pm_types.AlertConditionMonitoredLimits.NONE)  # default
-
-    def test_metadata_modification(self):
-        with self.sdc_device.mdib.transaction_manager() as mgr:
-            # set Metadata
-            mds_descriptors = self.sdc_device.mdib.descriptions.NODETYPE.get(pm.MdsDescriptor)
-            for tmp_mds_descriptor in mds_descriptors:
-                mds_descriptor = mgr.get_descriptor(tmp_mds_descriptor.Handle)
-                if mds_descriptor.MetaData is None:
-                    cls = self.sdc_device.mdib.data_model.pm_types.MetaData
-                    mds_descriptor.MetaData = cls()
-                mds_descriptor.MetaData.Manufacturer.append(pm_types.LocalizedText(u'My Company'))
-                mds_descriptor.MetaData.ModelName.append(pm_types.LocalizedText(u'pySDC'))
-                mds_descriptor.MetaData.SerialNumber.append('pmDCBA-4321')
-                mds_descriptor.MetaData.ModelNumber = '1.09'
-
-        client_mdib = ConsumerMdib(self.sdc_client)
-        client_mdib.init_mdib()
-
-        cl_mds_descriptors = client_mdib.descriptions.NODETYPE.get(pm.MdsDescriptor)
-        for cl_mds_descriptor in cl_mds_descriptors:
-            self.assertEqual(cl_mds_descriptor.MetaData.ModelNumber, '1.09')
-            self.assertEqual(cl_mds_descriptor.MetaData.Manufacturer[-1].text, u'My Company')
-
-    def test_remove_mds(self):
-        self.sdc_device.stop_realtime_sample_loop()
-        time.sleep(0.1)
-        client_mdib = ConsumerMdib(self.sdc_client)
-        client_mdib.init_mdib()
-        dev_descriptor_count1 = len(self.sdc_device.mdib.descriptions.objects)
-        descr_handles = list(self.sdc_device.mdib.descriptions.handle.keys())
-        state_descriptor_handles = list(self.sdc_device.mdib.states.descriptor_handle.keys())
-        context_state_handles = list(self.sdc_device.mdib.context_states.handle.keys())
-        coll = observableproperties.SingleValueCollector(self.sdc_client, 'description_modification_report')
-        with self.sdc_device.mdib.transaction_manager() as mgr:
-            mds_descriptors = self.sdc_device.mdib.descriptions.NODETYPE.get(pm.MdsDescriptor)
-            for descr in mds_descriptors:
-                mgr.remove_descriptor(descr.Handle)
-        coll.result(timeout=NOTIFICATION_TIMEOUT)
-        # verify that all state versions were saved
-        descr_handles_lookup1 = copy.copy(self.sdc_device.mdib.descriptions.handle_version_lookup)
-        state_descriptor_handles_lookup1 = copy.copy(self.sdc_device.mdib.states.handle_version_lookup)
-        context_state_descriptor_handles_lookup1 = copy.copy(self.sdc_device.mdib.context_states.handle_version_lookup)
-        for h in descr_handles:
-            self.assertTrue(h in descr_handles_lookup1)
-        for h in state_descriptor_handles:
-            self.assertTrue(h in state_descriptor_handles_lookup1)
-        for h in context_state_handles:
-            self.assertTrue(h in context_state_descriptor_handles_lookup1)
-
-        # verify that client mdib has same number of objects as device mdib
-        dev_descriptor_count2 = len(self.sdc_device.mdib.descriptions.objects)
-        dev_state_count2 = len(self.sdc_device.mdib.states.objects)
-        cl_descriptor_count2 = len(client_mdib.descriptions.objects)
-        cl_state_count2 = len(client_mdib.states.objects)
-        self.assertTrue(dev_descriptor_count2 < dev_descriptor_count1)
-        self.assertEqual(dev_descriptor_count2, 0)
-        self.assertEqual(dev_descriptor_count2, cl_descriptor_count2)
-        self.assertEqual(dev_state_count2, cl_state_count2)
-
-    def test_client_mdib_observables(self):
-        client_mdib = ConsumerMdib(self.sdc_client)
-        client_mdib.init_mdib()
-
-        # wait for the next EpisodicMetricReport
-        coll = observableproperties.SingleValueCollector(client_mdib, 'metrics_by_handle')
-        descriptor_handle = '0x34F00100'
-        first_value = Decimal('12')
-        with self.sdc_device.mdib.transaction_manager(set_determination_time=False) as mgr:
-            st = mgr.get_state(descriptor_handle)
-            if st.MetricValue is None:
-                st.mk_metric_value()
-            st.MetricValue.Value = first_value
-            st.MetricValue.MetricQuality.Validity = pm_types.MeasurementValidity.VALID
-            st.MetricValue.DeterminationTime = time.time()
-            st.PhysiologicalRange = [pm_types.Range(*dec_list(1, 2, 3, 4, 5)),
-                                     pm_types.Range(*dec_list(10, 20, 30, 40, 50))]
-        data = coll.result(timeout=NOTIFICATION_TIMEOUT)
-        self.assertTrue(descriptor_handle in data.keys())
-        self.assertEqual(st.MetricValue.Value, data[descriptor_handle].MetricValue.Value)  # compare some data
-
-        coll = observableproperties.SingleValueCollector(client_mdib,
-                                                         'alert_by_handle')  # wait for the next EpisodicAlertReport
-        descriptor_handle = '0xD3C00108'  # an AlertConditionDescriptorHandle
-        with self.sdc_device.mdib.transaction_manager(set_determination_time=False) as mgr:
-            st = mgr.get_state(descriptor_handle)
-            st.Presence = True
-            st.Rank = 3
-            st.DeterminationTime = time.time()
-        data = coll.result(timeout=NOTIFICATION_TIMEOUT)
-        self.assertTrue(descriptor_handle in data.keys())
-        self.assertEqual(st.Rank, data[descriptor_handle].Rank)  # compare some data
-
-        coll = observableproperties.SingleValueCollector(client_mdib, 'updated_descriptors_by_handle')
-        descriptor_handle = '0x34F00100'
-        with self.sdc_device.mdib.transaction_manager(set_determination_time=False) as mgr:
-            descr = mgr.get_descriptor(descriptor_handle)
-            descr.DeterminationPeriod = 42
-        data = coll.result(timeout=NOTIFICATION_TIMEOUT)
-        self.assertTrue(descriptor_handle in data.keys())
-        self.assertEqual(descr.DeterminationPeriod,
-                         data[descriptor_handle].DeterminationPeriod)  # compare some data
-
-        coll = observableproperties.SingleValueCollector(client_mdib,
-                                                         'waveform_by_handle')  # wait for the next WaveformReport
-        # waveforms are already sent, no need to trigger anything
-        data = coll.result(timeout=NOTIFICATION_TIMEOUT)
-        self.assertGreater(len(data.keys()), 0)  # at least one real time sample array
-
-    def test_is_connected_unfriendly(self):
-        """ Test device stop without sending subscription end messages"""
-        self.log_watcher.setPaused(True)
-        time.sleep(1)
-        self.assertEqual(self.sdc_client.is_connected, True)
-        collectors = []
-        coll = observableproperties.SingleValueCollector(self.sdc_client,
-                                                         'is_connected')  # waiter for the next state transition
-        collectors.append(coll)
-        self.sdc_device.stop_all(send_subscription_end=False)
-        for coll in collectors:
-            is_connected = coll.result(timeout=15)
-            self.assertEqual(is_connected, False)
-        self.sdc_client.stop_all(unsubscribe=False)  # without unsubscribe, is faster and would make no sense anyway
-
-    def test_is_connected_friendly(self):
-        """ Test device stop with sending subscription end messages"""
-        self.log_watcher.setPaused(True)
-        time.sleep(1)
-        self.assertEqual(self.sdc_client.is_connected, True)
-        collectors = []
-        coll = observableproperties.SingleValueCollector(self.sdc_client,
-                                                         'is_connected')  # waiter for the next state transition
-        collectors.append(coll)
-        self.sdc_device.stop_all(send_subscription_end=True)
-        for coll in collectors:
-            is_connected = coll.result(timeout=15)
-            self.assertEqual(is_connected, False)
-        self.sdc_client.stop_all(unsubscribe=False)  # without unsubscribe, is faster and would make no sense anyway
-
-    # def test_invalid_request(self):
-    #     """MDPWS R0012: If a HOSTED SERVICE receives a MESSAGE that is inconsistent with its WSDL description, the HOSTED
-    #     SERVICE SHOULD generate a SOAP Fault with a Code Value of 'Sender', unless a 'MustUnderstand' or
-    #     'VersionMismatch' Fault is generated
-    #     """
-    #     self.log_watcher.setPaused(True)
-    #     self.sdc_client.get_service_client._validate = False  # want to send an invalid request
-    #     try:
-    #         method = self.sdc_device.mdib.data_model.ns_helper.msgTag('Nonsense')
-    #         action_string = 'Nonsense'
-    #         message = self.sdc_client.get_service_client._msg_factory._mk_get_method_message(
-    #             self.sdc_client.get_service_client.endpoint_reference.address,
-    #             action_string,
-    #             method)
-    #         self.sdc_client.get_service_client.post_message(message)
-    #
-    #     except HTTPReturnCodeError as ex:
-    #         self.assertEqual(ex.status, 400)
-    #         self.assertEqual(ex.soap_fault.code, 's12:Sender')
-    #     else:
-    #         self.fail('HTTPReturnCodeError not raised')
-
-    def test_invalid_request(self):
-        """MDPWS R0012: If a HOSTED SERVICE receives a MESSAGE that is inconsistent with its WSDL description, the HOSTED
-        SERVICE SHOULD generate a SOAP Fault with a Code Value of 'Sender', unless a 'MustUnderstand' or
-        'VersionMismatch' Fault is generated
-        """
-        self.log_watcher.setPaused(True)
-        self.sdc_client.get_service_client._validate = False  # want to send an invalid request
-        try:
-            method = self.sdc_device.mdib.data_model.ns_helper.MSG.tag('Nonsense')
-            action_string = 'Nonsense'
-            message = self._mk_get_method_message(
-                self.sdc_client.get_service_client.endpoint_reference.Address,
-                action_string,
-                method)
-            # do not validate outgoing message, need the response from device
-            self.sdc_client.get_service_client.post_message(message, validate=False)
-
-        except HTTPReturnCodeError as ex:
-            self.assertEqual(ex.status, 400)
-            self.assertEqual(ex.soap_fault.Code.Value, faultcodeEnum.SENDER)
-        else:
-            self.fail('HTTPReturnCodeError not raised')
-
-    def _mk_get_method_message(self, addr_to, action: str, method: etree_.QName, params=None) -> CreatedMessage:
-        get_node = etree_.Element(method)
-        soap_envelope = Soap12Envelope(default_ns_helper.partial_map(default_ns_helper.MSG))
-        soap_envelope.set_header_info_block(HeaderInformationBlock(action=action, addr_to=addr_to))
-        if params:
-            for param in params:
-                get_node.append(param)
-        soap_envelope.payload_element = get_node
-        return CreatedMessage(soap_envelope, self.sdc_client.get_service_client._msg_factory)
-
-    def test_extension(self):
-        def are_equivalent(node1, node2):
-            if node1.tag != node2.tag or node1.attrib != node2.attrib or node1.text != node2.text:
-                return False
-            for ch1, ch2 in zip(node1, node2):
-                if not are_equivalent(ch1, ch2):
-                    return False
-            return True
-
-        cl_mdib = ConsumerMdib(self.sdc_client)
-        cl_mdib.init_mdib()
-        for cl_descriptor in cl_mdib.descriptions.objects:
-            dev_descriptor = self.sdc_device.mdib.descriptions.handle.get_one(cl_descriptor.Handle)
-            self.assertEqual(dev_descriptor.Extension.value.keys(), cl_descriptor.Extension.value.keys())
-            for key, dev_val in dev_descriptor.Extension.value.items():
-                cl_val = cl_descriptor.Extension.value[key]
-                try:
-                    if isinstance(dev_val, etree_._Element):
-                        self.assertTrue(are_equivalent(dev_val, cl_val))
-                    else:
-                        self.assertEqual(dev_val, cl_val)
-                except:
-                    raise
-
-
-class Test_DeviceCommonHttpServer(unittest.TestCase):
-
-    def setUp(self):
-        basic_logging_setup()
-        self.logger = get_logger_adapter('sdc.test')
-        sys.stderr.write('\n############### start setUp {} ##############\n'.format(self._testMethodName))
-        self.logger.info('############### start setUp {} ##############'.format(self._testMethodName))
-        self.wsd = WSDiscovery('127.0.0.1')
-        self.wsd.start()
-        location = utils.random_location()
-        self._loc_validators = [pm_types.InstanceIdentifier('Validator', extension_string='System')]
-
-        # common http server for all devices and clients
-        self.httpserver = HttpServerThreadBase(
-            my_ipaddress='0.0.0.0',
-            ssl_context=None,
-            supported_encodings=compression.CompressionHandler.available_encodings[:],
-            logger=logging.getLogger('sdc.common_http_srv_a'))
-        self.httpserver.start()
-        self.httpserver.started_evt.wait(timeout=5)
-        self.logger.info('common http server A listens on port {}', self.httpserver.my_port)
-
-        self.sdc_device_1 = SomeDevice.from_mdib_file(self.wsd, 'device1', mdib_70041, log_prefix='<dev1> ')
-        self.sdc_device_1.start_all(shared_http_server=self.httpserver)
-        self.sdc_device_1.set_location(location, self._loc_validators)
-        provide_realtime_data(self.sdc_device_1)
-
-        self.sdc_device_2 = SomeDevice.from_mdib_file(self.wsd, 'device2', mdib_70041, log_prefix='<dev2> ')
-        self.sdc_device_2.start_all(shared_http_server=self.httpserver)
-        self.sdc_device_2.set_location(location, self._loc_validators)
-        provide_realtime_data(self.sdc_device_2)
-
-        time.sleep(0.5)  # allow full init of devices
-
-        x_addr = self.sdc_device_1.get_xaddrs()
-        self.sdc_client_1 = SdcConsumer(x_addr[0],
-                                        sdc_definitions=self.sdc_device_1.mdib.sdc_definitions,
-                                        ssl_context_container=None,
-                                        epr="client1",
-                                        validate=CLIENT_VALIDATE,
-                                        log_prefix='<cl1> ')
-        self.sdc_client_1.start_all(shared_http_server=self.httpserver)
-
-        x_addr = self.sdc_device_2.get_xaddrs()
-        self.sdc_client_2 = SdcConsumer(x_addr[0],
-                                        sdc_definitions=self.sdc_device_2.mdib.sdc_definitions,
-                                        ssl_context_container=None,
-                                        epr="client2",
-                                        validate=CLIENT_VALIDATE,
-                                        log_prefix='<cl2> ')
-        self.sdc_client_2.start_all(shared_http_server=self.httpserver)
-
-        self._all_cl_dev = ((self.sdc_client_1, self.sdc_device_1),
-                            (self.sdc_client_2, self.sdc_device_2))
-
-        time.sleep(1)
-        sys.stderr.write('\n############### setUp done {} ##############\n'.format(self._testMethodName))
-        self.logger.info('############### setUp done {} ##############'.format(self._testMethodName))
-        self.log_watcher = loghelper.LogWatcher(logging.getLogger('sdc'), level=logging.ERROR)
-
-    def tearDown(self):
-        sys.stderr.write('############### tearDown {}... ##############\n'.format(self._testMethodName))
-        self.log_watcher.setPaused(True)
-        for sdc_client, sdc_device in self._all_cl_dev:
-            sdc_client.stop_all()
-            time.sleep(0.1)
-            sdc_device.stop_all()
-        self.wsd.stop()
-        sys.stderr.write(
-            '############### tearDown {} done, checking logs... ##############\n'.format(self._testMethodName))
-        try:
-            self.log_watcher.check()
-        except loghelper.LogWatchException as ex:
-            sys.stderr.write(repr(ex))
-            raise
-        sys.stderr.write('############### tearDown {} done ##############\n'.format(self._testMethodName))
-
-    def test_basic_connect_common(self):
-        runtest_basic_connect(self, self.sdc_client_1)
-        runtest_basic_connect(self, self.sdc_client_2)
-
-    def test_realtime_samples_common(self):
-        runtest_realtime_samples(self, self.sdc_device_1, self.sdc_client_1)
-        runtest_realtime_samples(self, self.sdc_device_2, self.sdc_client_2)
-
-    def test_metric_report_common(self):
-        logging.getLogger('sdc.device.subscrMgr').setLevel(logging.DEBUG)
-        logging.getLogger('sdc.client.subscrMgr').setLevel(logging.DEBUG)
-        logging.getLogger('sdc.client.subscr').setLevel(logging.DEBUG)
-        runtest_metric_reports(self, self.sdc_device_1, self.sdc_client_1, self.logger, test_periodic_reports=False)
-        runtest_metric_reports(self, self.sdc_device_2, self.sdc_client_2, self.logger, test_periodic_reports=False)
-
-
-class Test_Client_SomeDevice_chunked(unittest.TestCase):
-    def setUp(self):
-        basic_logging_setup()
-        sys.stderr.write('\n############### start setUp {} ##############\n'.format(self._testMethodName))
-        logging.getLogger('sdc').info('############### start setUp {} ##############'.format(self._testMethodName))
-        self.wsd = WSDiscovery('127.0.0.1')
-        self.wsd.start()
-        self.sdc_device = SomeDevice.from_mdib_file(self.wsd, None, mdib_70041, log_prefix='<Final> ',
-                                                    chunk_size=512)
-
-        # in order to test correct handling of default namespaces, we make participant model the default namespace
-        self.sdc_device.start_all()
-        self._loc_validators = [pm_types.InstanceIdentifier('Validator', extension_string='System')]
-        self.sdc_device.set_location(utils.random_location(), self._loc_validators)
-        provide_realtime_data(self.sdc_device)
-
-        time.sleep(0.5)  # allow full init of devices
-
-        x_addr = self.sdc_device.get_xaddrs()
-        self.sdc_client = SdcConsumer(x_addr[0],
-<<<<<<< HEAD
-                                      sdc_definitions=self.sdc_device.mdib.sdc_definitions,
-                                      ssl_context_container=None,
-                                      validate=CLIENT_VALIDATE,
-                                      log_prefix='<Final> ',
-                                      chunked_requests=True)
-=======
-                                    sdc_definitions=self.sdc_device.mdib.sdc_definitions,
-                                    ssl_context=None,
-                                    validate=CLIENT_VALIDATE,
-                                    log_prefix='<Final> ',
-                                    request_chunk_size=512)
->>>>>>> bf878cac
-        self.sdc_client.start_all()
-
-        time.sleep(1)
-        sys.stderr.write('\n############### setUp done {} ##############\n'.format(self._testMethodName))
-        logging.getLogger('sdc').info('############### setUp done {} ##############'.format(self._testMethodName))
-        time.sleep(0.5)
-        self.log_watcher = loghelper.LogWatcher(logging.getLogger('sdc'), level=logging.ERROR)
-
-    def tearDown(self):
-        sys.stderr.write('############### tearDown {}... ##############\n'.format(self._testMethodName))
-        self.log_watcher.setPaused(True)
-        self.sdc_client.stop_all()
-        self.sdc_device.stop_all()
-        self.wsd.stop()
-        try:
-            self.log_watcher.check()
-        except loghelper.LogWatchException as ex:
-            sys.stderr.write(repr(ex))
-            raise
-        sys.stderr.write('############### tearDown {} done ##############\n'.format(self._testMethodName))
-
-    def test_basic_connect_chunked(self):
-        runtest_basic_connect(self, self.sdc_client)
-
-
-class TestClientSomeDeviceReferenceParametersDispatch(unittest.TestCase):
-    def setUp(self):
-        basic_logging_setup()
-        sys.stderr.write('\n############### start setUp {} ##############\n'.format(self._testMethodName))
-        logging.getLogger('sdc').info('############### start setUp {} ##############'.format(self._testMethodName))
-        self.wsd = WSDiscovery('127.0.0.1')
-        self.wsd.start()
-
-        specific_components = SdcProviderComponents(
-            subscriptions_manager_class={'StateEvent': SubscriptionsManagerReferenceParamAsync},
-            soap_client_class=SoapClientAsync
-        )
-        self.sdc_device = SomeDevice.from_mdib_file(self.wsd, None, mdib_70041, log_prefix='<Final> ',
-                                                    specific_components=specific_components,
-                                                    chunk_size=512)
-        # in order to test correct handling of default namespaces, we make participant model the default namespace
-        self.sdc_device.start_all()
-        self._loc_validators = [pm_types.InstanceIdentifier('Validator', extension_string='System')]
-        self.sdc_device.set_location(utils.random_location(), self._loc_validators)
-
-        time.sleep(0.5)  # allow full init of devices
-
-        x_addr = self.sdc_device.get_xaddrs()
-        specific_components = SdcConsumerComponents(subscription_manager_class=ClientSubscriptionManagerReferenceParams)
-        self.sdc_client = SdcConsumer(x_addr[0],
-<<<<<<< HEAD
-                                      sdc_definitions=self.sdc_device.mdib.sdc_definitions,
-                                      ssl_context_container=None,
-                                      validate=CLIENT_VALIDATE,
-                                      log_prefix='<Final> ',
-                                      specific_components=specific_components,
-                                      chunked_requests=True)
-=======
-                                    sdc_definitions=self.sdc_device.mdib.sdc_definitions,
-                                    ssl_context=None,
-                                    validate=CLIENT_VALIDATE,
-                                    log_prefix='<Final> ',
-                                    specific_components=specific_components,
-                                    request_chunk_size=512)
->>>>>>> bf878cac
-        self.sdc_client.start_all()
-
-        time.sleep(1)
-        sys.stderr.write('\n############### setUp done {} ##############\n'.format(self._testMethodName))
-        logging.getLogger('sdc').info('############### setUp done {} ##############'.format(self._testMethodName))
-        time.sleep(0.5)
-        self.log_watcher = loghelper.LogWatcher(logging.getLogger('sdc'), level=logging.ERROR)
-
-    def tearDown(self):
-        sys.stderr.write('############### tearDown {}... ##############\n'.format(self._testMethodName))
-        self.log_watcher.setPaused(True)
-        self.sdc_client.stop_all()
-        self.sdc_device.stop_all()
-        self.wsd.stop()
-        try:
-            self.log_watcher.check()
-        except loghelper.LogWatchException as ex:
-            sys.stderr.write(repr(ex))
-            raise
-        sys.stderr.write('############### tearDown {} done ##############\n'.format(self._testMethodName))
-
-    def test_basic_connect(self):
-        # simply check that correct top node is returned
-        get_service = self.sdc_client.client('Get')
-        get_request_result = get_service.get_md_description()
-        node = get_request_result.p_msg.msg_node
-        self.assertEqual(node.tag, str(msg.GetMdDescriptionResponse))
-        self.assertEqual(get_request_result.msg_name, 'GetMdDescriptionResponse')
-
-        get_request_result = get_service.get_mdib()
-        node = get_request_result.p_msg.msg_node
-        self.assertEqual(node.tag, str(msg.GetMdibResponse))
-        self.assertEqual(get_request_result.msg_name, 'GetMdibResponse')
-
-        get_request_result = get_service.get_md_state()
-        node = get_request_result.p_msg.msg_node
-        self.assertEqual(node.tag, str(msg.GetMdStateResponse))
-        self.assertEqual(get_request_result.msg_name, 'GetMdStateResponse')
-
-        context_service = self.sdc_client.client('Context')
-        get_request_result = context_service.get_context_states()
-        self.assertGreater(len(get_request_result.result.ContextState), 0)
-        node = get_request_result.p_msg.msg_node
-        self.assertEqual(node.tag, str(msg.GetContextStatesResponse))
-        self.assertEqual(get_request_result.msg_name, 'GetContextStatesResponse')
-
-    def test_renew_get_status(self):
-        """ If renew and get_status work, then reference parameters based dispatching works. """
-        max_duration = self.sdc_device._max_subscription_duration
-        for s in self.sdc_client._subscription_mgr.subscriptions.values():
-            remaining_seconds = s.renew(max_duration + 100)  # very long
-            self.assertAlmostEqual(remaining_seconds, max_duration, delta=5.0)  # huge diff allowed due to CI perform
-            remaining_seconds = s.get_status()
-            self.assertAlmostEqual(remaining_seconds, max_duration, delta=5.0)
-
-    def test_subscription_end(self):
-        self.sdc_device.stop_all()
-        time.sleep(1)
-        self.sdc_client.stop_all()
-
-
-class Test_Client_SomeDevice_sync(unittest.TestCase):
-    def setUp(self):
-        basic_logging_setup()
-        self.logger = get_logger_adapter('sdc.test')
-        sys.stderr.write('\n############### start setUp {} ##############\n'.format(self._testMethodName))
-        self.logger.info('############### start setUp {} ##############'.format(self._testMethodName))
-        self.wsd = WSDiscovery('127.0.0.1')
-        self.wsd.start()
-        self.sdc_device = SomeDevice.from_mdib_file(self.wsd, None, mdib_70041, log_prefix='',
-                                                    default_components=default_sdc_provider_components_sync,
-                                                    chunk_size=512)
-        self.sdc_device.start_all(periodic_reports_interval=1.0)
-        self._loc_validators = [pm_types.InstanceIdentifier('Validator', extension_string='System')]
-        self.sdc_device.set_location(utils.random_location(), self._loc_validators)
-
-        time.sleep(0.5)  # allow full init of devices
-
-        x_addr = self.sdc_device.get_xaddrs()
-        self.sdc_client = SdcConsumer(x_addr[0],
-<<<<<<< HEAD
-                                      sdc_definitions=self.sdc_device.mdib.sdc_definitions,
-                                      ssl_context_container=None,
-                                      validate=CLIENT_VALIDATE,
-                                      log_prefix='',
-                                      chunked_requests=True)
-=======
-                                    sdc_definitions=self.sdc_device.mdib.sdc_definitions,
-                                    ssl_context=None,
-                                    validate=CLIENT_VALIDATE,
-                                    log_prefix='',
-                                    request_chunk_size=512)
->>>>>>> bf878cac
-        self.sdc_client.start_all(subscribe_periodic_reports=True)
-
-        time.sleep(1)
-        sys.stderr.write('\n############### setUp done {} ##############\n'.format(self._testMethodName))
-        self.logger.info('############### setUp done {} ##############'.format(self._testMethodName))
-        time.sleep(0.5)
-        self.log_watcher = loghelper.LogWatcher(logging.getLogger('sdc'), level=logging.ERROR)
-
-    def tearDown(self):
-        sys.stderr.write('############### tearDown {}... ##############\n'.format(self._testMethodName))
-        self.log_watcher.setPaused(True)
-        self.sdc_client.stop_all()
-        self.sdc_device.stop_all()
-        self.wsd.stop()
-        try:
-            self.log_watcher.check()
-        except loghelper.LogWatchException as ex:
-            sys.stderr.write(repr(ex))
-            raise
-        sys.stderr.write('############### tearDown {} done ##############\n'.format(self._testMethodName))
-
-    def test_basic_connect_sync(self):
-        # simply check that correct top node is returned
-        get_service = self.sdc_client.client('Get')
-        message_data = get_service.get_md_description()
-        self.assertEqual(message_data.msg_name, 'GetMdDescriptionResponse')
-
-        message_data = get_service.get_mdib()
-        self.assertEqual(message_data.msg_name, 'GetMdibResponse')
-
-        message_data = get_service.get_md_state()
-        self.assertEqual(message_data.msg_name, 'GetMdStateResponse')
-
-        context_service = self.sdc_client.client('Context')
-        result = context_service.get_context_states()
-        self.assertGreater(len(result.result.ContextState), 0)
-
-    def test_realtime_samples_sync(self):
-        provide_realtime_data(self.sdc_device)
-        time.sleep(0.2)  # let some rt data exist before test starts
-        runtest_realtime_samples(self, self.sdc_device, self.sdc_client)
-
-    def test_metric_report_sync(self):
-        logging.getLogger('sdc.device.subscrMgr').setLevel(logging.DEBUG)
-        logging.getLogger('sdc.client.subscrMgr').setLevel(logging.DEBUG)
-        logging.getLogger('sdc.client.subscr').setLevel(logging.DEBUG)
-        runtest_metric_reports(self, self.sdc_device, self.sdc_client, self.logger)
+import copy
+import datetime
+import logging
+import socket
+import ssl
+import sys
+import time
+import traceback
+import unittest
+import unittest.mock
+from decimal import Decimal
+from itertools import product
+
+from lxml import etree as etree_
+
+import sdc11073.certloader
+import sdc11073.definitions_sdc
+from sdc11073 import commlog
+from sdc11073 import loghelper
+from sdc11073 import observableproperties
+from sdc11073.consumer import SdcConsumer
+from sdc11073.consumer.components import SdcConsumerComponents
+from sdc11073.consumer.subscription import ClientSubscriptionManagerReferenceParams
+from sdc11073.dispatch import RequestDispatcher
+from sdc11073.httpserver import compression
+from sdc11073.httpserver.httpserverimpl import HttpServerThreadBase
+from sdc11073.location import SdcLocation
+from sdc11073.loghelper import basic_logging_setup, get_logger_adapter
+from sdc11073.mdib import ConsumerMdib
+from sdc11073.mdib.providerwaveform import Annotator
+from sdc11073.namespaces import default_ns_helper
+from sdc11073.provider import waveforms
+from sdc11073.provider.components import SdcProviderComponents, default_sdc_provider_components_async
+from sdc11073.provider.subscriptionmgr_async import SubscriptionsManagerReferenceParamAsync
+from sdc11073.pysoap.msgfactory import CreatedMessage
+from sdc11073.pysoap.soapclient import HTTPReturnCodeError
+from sdc11073.pysoap.soapclient_async import SoapClientAsync
+from sdc11073.pysoap.soapenvelope import Soap12Envelope, faultcodeEnum
+from sdc11073.wsdiscovery import WSDiscovery
+from sdc11073.xml_types import pm_types, msg_qnames as msg, pm_qnames as pm
+from sdc11073.xml_types.addressing_types import HeaderInformationBlock
+from sdc11073.consumer import SdcConsumer
+from sdc11073.consumer.components import SdcConsumerComponents
+from sdc11073.consumer.subscription import ClientSubscriptionManagerReferenceParams
+from sdc11073.provider import waveforms
+from sdc11073.provider.components import (SdcProviderComponents,
+                                          default_sdc_provider_components_async,
+                                          default_sdc_provider_components_sync)
+from sdc11073.provider.subscriptionmgr_async import SubscriptionsManagerReferenceParamAsync
+from sdc11073.wsdiscovery import WSDiscovery
+from sdc11073.namespaces import default_ns_helper
+from tests import utils
+from tests.mockstuff import SomeDevice, dec_list
+
+ENABLE_COMMLOG = False
+if ENABLE_COMMLOG:
+    comm_logger = commlog.CommLogger(log_folder=r'c:\temp\sdc_commlog',
+                                     log_out=True,
+                                     log_in=True,
+                                     broadcast_ip_filter=None)
+    commlog.set_communication_logger(comm_logger)
+
+CLIENT_VALIDATE = True
+SET_TIMEOUT = 10  # longer timeout than usually needed, but jenkins jobs frequently failed with 3 seconds timeout
+NOTIFICATION_TIMEOUT = 5  # also jenkins related value
+
+# mdib_70041 = '70041_MDIB_Final.xml'
+mdib_70041 = '70041_MDIB_multi.xml'
+
+
+def provide_realtime_data(sdc_device):
+    waveform_provider = sdc_device.mdib.xtra.waveform_provider
+    if waveform_provider is None:
+        return
+    paw = waveforms.SawtoothGenerator(min_value=0, max_value=10, waveformperiod=1.1, sampleperiod=0.01)
+    waveform_provider.register_waveform_generator('0x34F05500', paw)  # '0x34F05500 MBUSX_RESP_THERAPY2.00H_Paw'
+
+    flow = waveforms.SinusGenerator(min_value=-8.0, max_value=10.0, waveformperiod=1.2, sampleperiod=0.01)
+    waveform_provider.register_waveform_generator('0x34F05501', flow)  # '0x34F05501 MBUSX_RESP_THERAPY2.01H_Flow'
+
+    co2 = waveforms.TriangleGenerator(min_value=0, max_value=20, waveformperiod=1.0, sampleperiod=0.01)
+    waveform_provider.register_waveform_generator('0x34F05506',
+                                                  co2)  # '0x34F05506 MBUSX_RESP_THERAPY2.06H_CO2_Signal'
+
+    # make SinusGenerator (0x34F05501) the annotator source
+    annotator = Annotator(annotation=pm_types.Annotation(pm_types.CodedValue('a', 'b')),
+                          trigger_handle='0x34F05501',
+                          annotated_handles=['0x34F05500', '0x34F05501', '0x34F05506'])
+    waveform_provider.register_annotation_generator(annotator)
+
+
+def runtest_basic_connect(unit_test, sdc_client):
+    # simply check that correct top node is returned
+    cl_get_service = sdc_client.client('Get')
+    get_result = cl_get_service.get_mdib()
+    descriptor_containers, state_containers = get_result.result
+    unit_test.assertGreater(len(descriptor_containers), 0)
+    unit_test.assertGreater(len(state_containers), 0)
+
+    get_result = cl_get_service.get_md_description()
+    unit_test.assertGreater(len(get_result.result.MdDescription.Mds), 0)
+
+    get_result = cl_get_service.get_md_state()
+    unit_test.assertGreater(len(get_result.result.MdState.State), 0)
+
+    context_service = sdc_client.client('Context')
+    get_result = context_service.get_context_states()
+    unit_test.assertGreater(len(get_result.result.ContextState), 0)
+
+
+def runtest_directed_probe(unit_test, sdc_client, sdc_device):
+    probe_matches = sdc_client.send_probe()
+    unit_test.assertEqual(1, len(probe_matches.ProbeMatch))
+    probe_match = probe_matches.ProbeMatch[0]
+    unit_test.assertEqual(1, len(probe_match.XAddrs))
+    unit_test.assertEqual(probe_match.XAddrs[0], sdc_device.get_xaddrs()[0])
+    print(probe_matches)
+
+
+def runtest_realtime_samples(unit_test, sdc_device, sdc_client):
+    # a random number for maxRealtimeSamples, not too big, otherwise we have to wait too long.
+    # But wait long enough to have at least one full waveform period in buffer for annotations.
+    client_mdib = ConsumerMdib(sdc_client, max_realtime_samples=297)
+    client_mdib.init_mdib()
+    client_mdib.xtra.set_calculate_wf_age_stats(True)
+    time.sleep(3.5)  # Wait long enough to make the rt_buffers full.
+    d_handles = ('0x34F05500', '0x34F05501', '0x34F05506')
+
+    # now verify that we have real time samples
+    for d_handle in d_handles:
+        # check content of state container
+        container = client_mdib.states.descriptor_handle.get_one(d_handle)
+        unit_test.assertEqual(container.ActivationState, pm_types.ComponentActivation.ON)
+        unit_test.assertIsNotNone(container.MetricValue)
+        unit_test.assertAlmostEqual(container.MetricValue.DeterminationTime, time.time(), delta=0.5)
+        unit_test.assertGreater(len(container.MetricValue.Samples), 1)
+
+    for d_handle in d_handles:
+        # check content of rt_buffer
+        rt_buffer = client_mdib.rt_buffers.get(d_handle)
+        unit_test.assertTrue(rt_buffer is not None, msg=f'no rtBuffer for handle {d_handle}')
+        rt_data = copy.copy(rt_buffer.rt_data)  # we need a copy that not change during test
+        unit_test.assertEqual(len(rt_data), client_mdib._max_realtime_samples)
+        unit_test.assertAlmostEqual(rt_data[-1].determination_time, time.time(), delta=0.5)
+        with_annotation = [x for x in rt_data if len(x.annotations) > 0]
+        # verify that we have annotations
+        unit_test.assertGreater(len(with_annotation), 0)
+        for w_a in with_annotation:
+            unit_test.assertEqual(len(w_a.annotations), 1)
+            unit_test.assertEqual(w_a.annotations[0].Type,
+                                  pm_types.CodedValue('a', 'b'))  # like in provide_realtime_data
+
+    # now disable one waveform
+    d_handle = d_handles[0]
+    waveform_provider = sdc_device.mdib.xtra.waveform_provider
+    waveform_provider.set_activation_state(d_handle, pm_types.ComponentActivation.OFF)
+    time.sleep(0.5)
+    container = client_mdib.states.descriptor_handle.get_one(d_handle)
+    unit_test.assertEqual(container.ActivationState, pm_types.ComponentActivation.OFF)
+    unit_test.assertTrue(container.MetricValue is None)
+
+    rt_buffer = client_mdib.rt_buffers.get(d_handle)
+    unit_test.assertEqual(len(rt_buffer.rt_data), client_mdib._max_realtime_samples)
+    unit_test.assertLess(rt_buffer.rt_data[-1].determination_time, time.time() - 0.4)
+
+    # check waveform for completeness: the delta between all two-value-pairs of the triangle must be identical
+    my_handle = d_handles[-1]
+    expected_delta = 0.4  # triangle, waveform-period = 1 sec., 10 values per second, max-min=2
+
+    time.sleep(1)
+    rt_buffer = client_mdib.rt_buffers.get(my_handle)  # this is the handle for triangle wf
+    values = rt_buffer.read_rt_data()
+    for i in range(len(values) - 1):
+        n, m = values[i], values[i + 1]
+        unit_test.assertAlmostEqual(abs(float(m.value - n.value)), expected_delta, delta=0.01)
+
+    dt = values[-1].determination_time - values[1].determination_time
+    unit_test.assertAlmostEqual(0.01 * len(values), dt, delta=0.5)
+
+    age_data = client_mdib.xtra.get_wf_age_stdev()
+    unit_test.assertLess(abs(age_data.mean_age), 1)
+    unit_test.assertLess(abs(age_data.stdev), 0.5)
+    unit_test.assertLess(abs(age_data.min_age), 1)
+    unit_test.assertGreater(abs(age_data.max_age), 0.0)
+
+
+def runtest_metric_reports(unit_test, sdc_device, sdc_client, logger, test_periodic_reports=True):
+    """Verify that the client receives correct EpisodicMetricReports and PeriodicMetricReports."""
+    cl_mdib = ConsumerMdib(sdc_client)
+    cl_mdib.init_mdib()
+    # wait for the next EpisodicMetricReport
+    coll = observableproperties.SingleValueCollector(sdc_client, 'episodic_metric_report')
+    # wait for the next PeriodicMetricReport
+    if test_periodic_reports:
+        coll2 = observableproperties.SingleValueCollector(sdc_client, 'periodic_metric_report')
+    else:
+        coll2 = None
+    # create a state instance
+    descriptor_handle = '0x34F00100'
+    first_value = Decimal(12)
+    my_physical_connector = pm_types.PhysicalConnectorInfo([pm_types.LocalizedText('ABC')], 1)
+    now = time.time()
+    logger.info('updating state {} value to {}', descriptor_handle, first_value)
+    with sdc_device.mdib.transaction_manager(set_determination_time=False) as mgr:
+        st = mgr.get_state(descriptor_handle)
+        if st.MetricValue is None:
+            st.mk_metric_value()
+        st.MetricValue.Value = first_value
+        st.MetricValue.MetricQuality.Validity = pm_types.MeasurementValidity.VALID
+        st.MetricValue.DeterminationTime = now
+        st.PhysiologicalRange = [pm_types.Range(*dec_list(1, 2, 3, 4, 5)),
+                                 pm_types.Range(*dec_list(10, 20, 30, 40, 50))]
+        st.PhysicalConnector = my_physical_connector
+
+    # verify that client automatically got the state (via EpisodicMetricReport )
+    coll.result(timeout=NOTIFICATION_TIMEOUT)
+    cl_state1 = cl_mdib.states.descriptor_handle.get_one(descriptor_handle)
+    unit_test.assertEqual(cl_state1.MetricValue.Value, first_value)
+    unit_test.assertAlmostEqual(cl_state1.MetricValue.DeterminationTime, now, delta=0.01)
+    unit_test.assertEqual(cl_state1.MetricValue.MetricQuality.Validity, pm_types.MeasurementValidity.VALID)
+    unit_test.assertEqual(cl_state1.StateVersion, 1)  # this is the first state update after init
+    unit_test.assertEqual(cl_state1.PhysicalConnector, my_physical_connector)
+
+    # set new Value
+    new_value = Decimal('13')
+    logger.info('updating state {} value to {}', descriptor_handle, new_value)
+
+    coll = observableproperties.SingleValueCollector(sdc_client,
+                                                     'episodic_metric_report')  # wait for the next EpisodicMetricReport
+    with sdc_device.mdib.transaction_manager() as mgr:
+        st = mgr.get_state(descriptor_handle)
+        st.MetricValue.Value = new_value
+
+    # verify that client automatically got the state (via EpisodicMetricReport )
+    coll.result(timeout=NOTIFICATION_TIMEOUT)
+    cl_state1 = cl_mdib.states.descriptor_handle.get_one(descriptor_handle)
+    unit_test.assertEqual(cl_state1.MetricValue.Value, new_value)
+    unit_test.assertEqual(cl_state1.StateVersion, 2)  # this is the 2nd state update after init
+
+    # verify that client also got a PeriodicMetricReport
+    if test_periodic_reports:
+        message_data = coll2.result(timeout=NOTIFICATION_TIMEOUT)
+        cls = message_data.msg_reader.msg_types.PeriodicMetricReport
+        report = cls.from_node(message_data.p_msg.msg_node)
+        unit_test.assertGreaterEqual(len(report.ReportPart), 1)
+
+
+class ClientDeviceSSLIntegration(unittest.TestCase):
+    """
+    Integration test for the sdc11073 client and sdc11073 device regarding their usage of ssl context objects.
+    """
+
+    @staticmethod
+    def wrap_socket(self, sock, *args, **kwargs):
+
+        def accept(self, *args, **kwargs):
+            conn, address = self.old_accept(*args, **kwargs)
+
+            sock.branches.append(conn)
+
+            return conn, address
+
+        new_socket = self.old_wrap_socket(sock.s, *args, **kwargs)
+        new_socket.old_accept = new_socket.accept
+        new_socket.accept = accept.__get__(new_socket, socket.SocketType)
+
+        m = unittest.mock.Mock(wraps=new_socket)
+        sock.w.append(m)
+
+        return m
+
+    def test_basic_connection_with_different_ssl_contexts(self):
+        """
+        Test that client and server contexts are used only for their intended purpose.
+        """
+        client_ssl_context = ssl.SSLContext(ssl.PROTOCOL_TLS_CLIENT)
+        server_ssl_context = ssl.SSLContext(ssl.PROTOCOL_TLS_SERVER)
+
+        client_ssl_context.check_hostname = False
+
+        client_ssl_context.verify_mode = ssl.CERT_NONE
+        server_ssl_context.verify_mode = ssl.CERT_NONE
+
+        # this is intentionally unsafe so that the unittest is simplified to work without dh params and rsa keys
+        client_ssl_context.set_ciphers('ALL:@SECLEVEL=0')
+        server_ssl_context.set_ciphers('ALL:@SECLEVEL=0')
+
+        client_ssl_context_wrap_socket_mock = unittest.mock.Mock(
+            side_effect=self.wrap_socket.__get__(client_ssl_context, ssl.SSLContext))
+        server_ssl_context_wrap_socket_mock = unittest.mock.Mock(
+            side_effect=self.wrap_socket.__get__(server_ssl_context, ssl.SSLContext))
+
+        client_ssl_context.old_wrap_socket = client_ssl_context.wrap_socket
+        client_ssl_context.wrap_socket = client_ssl_context_wrap_socket_mock
+        server_ssl_context.old_wrap_socket = server_ssl_context.wrap_socket
+        server_ssl_context.wrap_socket = server_ssl_context_wrap_socket_mock
+
+        ssl_context_container = sdc11073.certloader.SSLContextContainer(client_context=client_ssl_context,
+                                                                        server_context=server_ssl_context)
+
+        original_socket_socket = socket.socket
+
+        def socket_init_side_effect(*args, **kwargs):
+
+            s = original_socket_socket(*args, **kwargs)
+            m = unittest.mock.Mock(wraps=s)
+
+            m.s = s
+            m.w = list()
+
+            m.branches = list()
+
+            m.family = s.family
+
+            return m
+
+        class SocketSocketMock(unittest.mock.Mock):
+
+            def __instancecheck__(self, instance):
+                return original_socket_socket.__instancecheck__(instance)
+
+        socket_socket_mock = SocketSocketMock(side_effect=socket_init_side_effect)
+
+        with unittest.mock.patch.object(socket, 'socket', new=socket_socket_mock):
+
+            self._run_client_with_device(ssl_context_container)
+
+        socket_socket_mock.assert_called()
+
+        self.assertGreaterEqual(len(client_ssl_context_wrap_socket_mock.call_args_list), 1)
+
+        for call_arg in client_ssl_context_wrap_socket_mock.call_args_list:
+            if call_arg[0]:
+                # TODO: replace call_arg[0] with call_arg.args when Python 3.7 support is dropped
+                sock = call_arg[0][0]
+            else:
+                # TODO: replace call_arg[1] with call_arg.kwargs when Python 3.7 support is dropped
+                sock = call_arg[1]['sock']
+
+            self.assertIn(unittest.mock.call.connect(unittest.mock.ANY), sock.method_calls)
+            self.assertNotIn(unittest.mock.call.listen(unittest.mock.ANY), sock.method_calls)
+            self.assertNotIn(unittest.mock.call.listen(), sock.method_calls)
+
+        self.assertGreaterEqual(len(server_ssl_context_wrap_socket_mock.call_args_list), 1)
+
+        branches = list()
+
+        for call_arg in server_ssl_context_wrap_socket_mock.call_args_list:
+            if call_arg[0]:
+                sock = call_arg[0][0]
+            else:
+                sock = call_arg[1]['sock']
+
+            branches.extend(sock.branches)
+
+        for call_arg in server_ssl_context_wrap_socket_mock.call_args_list:
+            if call_arg[0]:
+                sock = call_arg[0][0]
+            else:
+                sock = call_arg[1]['sock']
+
+            self.assertNotIn(unittest.mock.call.connect(unittest.mock.ANY), sock.method_calls)
+            self.assertTrue(unittest.mock.call.listen(unittest.mock.ANY) in sock.method_calls or
+                            unittest.mock.call.listen() in sock.method_calls or set(sock.w).intersection(branches))
+
+    @unittest.mock.patch('os.path.exists')
+    def test_mk_ssl_contexts(self, _):
+        """
+        Test that sdc11073.certloader.mk_ssl_contexts_from_folder creates different contexts for client and device.
+        """
+        original_ssl_context = ssl.SSLContext
+
+        ssl_context_mock_list: list[unittest.mock.Mock] = list()
+
+        def ssl_context_init_side_effect(*args, **kwargs):
+            s = original_ssl_context(*args, **kwargs)
+            m = unittest.mock.Mock(wraps=s)
+
+            m.load_cert_chain = unittest.mock.MagicMock()
+            m.load_verify_locations = unittest.mock.MagicMock()
+
+            ssl_context_mock_list.append(m)
+            return m
+
+        ssl_context_mock = unittest.mock.Mock(side_effect=ssl_context_init_side_effect)
+
+        with unittest.mock.patch.object(ssl, 'SSLContext', new=ssl_context_mock):
+            return_value = sdc11073.certloader.mk_ssl_contexts_from_folder('')
+
+        self.assertNotEqual(return_value.client_context, return_value.server_context)
+
+        ssl_context_mock.assert_called()
+        ssl_context_mock.assert_any_call(ssl.PROTOCOL_TLS_CLIENT)
+        ssl_context_mock.assert_any_call(ssl.PROTOCOL_TLS_SERVER)
+
+        self.assertGreaterEqual(len(ssl_context_mock_list), 2)
+
+        for context_mock in ssl_context_mock_list:
+            context_mock.load_cert_chain.assert_called()
+            context_mock.load_verify_locations.assert_called()
+
+    @staticmethod
+    def _run_client_with_device(ssl_context_container):
+        log_watcher = loghelper.LogWatcher(logging.getLogger('sdc'), level=logging.ERROR)
+        basic_logging_setup()
+        wsd = WSDiscovery('127.0.0.1')
+        wsd.start()
+        location = SdcLocation(fac='fac1', poc='CU1', bed='Bed')
+        sdc_device = SomeDevice.from_mdib_file(wsd, None, mdib_70041, ssl_context_container=ssl_context_container)
+        sdc_device.start_all(periodic_reports_interval=1.0)
+        _loc_validators = [pm_types.InstanceIdentifier('Validator', extension_string='System')]
+        sdc_device.set_location(location, _loc_validators)
+        provide_realtime_data(sdc_device)
+
+        time.sleep(0.5)
+        specific_components = SdcConsumerComponents(
+            action_dispatcher_class=RequestDispatcher
+        )
+
+        x_addr = sdc_device.get_xaddrs()
+        sdc_client = SdcConsumer(x_addr[0],
+                                 sdc_definitions=sdc_device.mdib.sdc_definitions,
+                                 ssl_context_container=ssl_context_container,
+                                 validate=CLIENT_VALIDATE,
+                                 specific_components=specific_components)
+        sdc_client.start_all(subscribe_periodic_reports=True)
+        time.sleep(1.5)
+
+        log_watcher.setPaused(True)
+        if sdc_device:
+            sdc_device.stop_all()
+        if sdc_client:
+            sdc_client.stop_all()
+        wsd.stop()
+
+        log_watcher.check()
+
+
+class Test_Client_SomeDevice(unittest.TestCase):
+    def setUp(self):
+        basic_logging_setup()
+        self.logger = get_logger_adapter('sdc.test')
+        sys.stderr.write('\n############### start setUp {} ##############\n'.format(self._testMethodName))
+        self.logger.info('############### start setUp {} ##############'.format(self._testMethodName))
+        self.wsd = WSDiscovery('127.0.0.1')
+        self.wsd.start()
+        self.sdc_device = SomeDevice.from_mdib_file(self.wsd, None, mdib_70041,
+                                                    default_components=default_sdc_provider_components_async,
+                                                    max_subscription_duration=10)  # shorter duration for faster tests
+        # in order to test correct handling of default namespaces, we make participant model the default namespace
+        self.sdc_device.start_all(periodic_reports_interval=1.0)
+        self._loc_validators = [pm_types.InstanceIdentifier('Validator', extension_string='System')]
+        self.sdc_device.set_location(utils.random_location(), self._loc_validators)
+        provide_realtime_data(self.sdc_device)
+
+        time.sleep(0.5)  # allow init of devices to complete
+        # no deferred action handling for easier debugging
+        specific_components = SdcConsumerComponents(
+            action_dispatcher_class=RequestDispatcher
+        )
+
+        x_addr = self.sdc_device.get_xaddrs()
+        self.sdc_client = SdcConsumer(x_addr[0],
+                                      sdc_definitions=self.sdc_device.mdib.sdc_definitions,
+                                      ssl_context_container=None,
+                                      validate=CLIENT_VALIDATE,
+                                      specific_components=specific_components)
+        self.sdc_client.start_all(subscribe_periodic_reports=True)
+        time.sleep(1)
+        sys.stderr.write('\n############### setUp done {} ##############\n'.format(self._testMethodName))
+        self.logger.info('############### setUp done {} ##############'.format(self._testMethodName))
+        time.sleep(0.5)
+        self.log_watcher = loghelper.LogWatcher(logging.getLogger('sdc'), level=logging.ERROR)
+
+    def tearDown(self):
+        sys.stderr.write('############### tearDown {}... ##############\n'.format(self._testMethodName))
+        self.log_watcher.setPaused(True)
+        try:
+            if self.sdc_device:
+                self.sdc_device.stop_all()
+            if self.sdc_client:
+                self.sdc_client.stop_all(unsubscribe=False)
+            self.wsd.stop()
+        except:
+            sys.stderr.write(traceback.format_exc())
+        try:
+            self.log_watcher.check()
+        except loghelper.LogWatchException as ex:
+            sys.stderr.write(repr(ex))
+            raise
+        sys.stderr.write('############### tearDown {} done ##############\n'.format(self._testMethodName))
+
+    def test_basic_connect(self):
+        runtest_basic_connect(self, self.sdc_client)
+        runtest_directed_probe(self, self.sdc_client, self.sdc_device)
+
+    def test_renew_get_status(self):
+        for s in self.sdc_client._subscription_mgr.subscriptions.values():
+            max_duration = self.sdc_device._max_subscription_duration
+            remaining_seconds = s.renew(max_duration + 100)
+            self.assertAlmostEqual(remaining_seconds, max_duration, delta=5.0)  # huge diff allowed due to jenkins
+            remaining_seconds = s.get_status()
+            self.assertAlmostEqual(remaining_seconds, max_duration, delta=5.0)  # huge diff allowed due to jenkins
+            # verify that device returns fault message on wrong subscription identifier
+            # if s.dev_reference_param.has_parameters:
+            if s.subscribe_response.SubscriptionManager.ReferenceParameters:
+                # ToDo: manipulate reference parameter
+                pass
+            else:
+                tmp = s.subscribe_response.SubscriptionManager.Address
+                try:
+                    # manipulate path
+                    self.logger.info('renew with invalid path')
+                    s._subscription_manager_path = s._subscription_manager_path[:-1] + 'xxx'
+                    # renew
+                    self.log_watcher.setPaused(True)  # ignore logged error
+                    remaining_seconds = s.renew(60)
+                    self.log_watcher.setPaused(False)
+                    self.assertFalse(s.is_subscribed)  # it did not work
+                    self.assertEqual(remaining_seconds, 0)
+                    s.is_subscribed = True
+                    # get_status
+                    self.logger.info('get_status with invalid path')
+                    self.log_watcher.setPaused(True)  # ignore logged error
+                    remaining_seconds = s.get_status()
+                    self.log_watcher.setPaused(False)
+                    self.assertFalse(s.is_subscribed)  # it did not work
+                    self.assertEqual(remaining_seconds, 0)
+                    # unsubscribe
+                    self.logger.info('unsubscribe with invalid path')
+                    self.log_watcher.setPaused(True)  # ignore logged error
+                    s.unsubscribe()
+                    self.log_watcher.setPaused(False)
+                    self.assertFalse(s.is_subscribed)  # it did not work
+
+                finally:
+                    s._subscription_manager_path = tmp
+                    s.is_subscribed = True
+
+    def test_client_stop(self):
+        """ verify that sockets get closed"""
+        cl_mdib = ConsumerMdib(self.sdc_client)
+        cl_mdib.init_mdib()
+
+        services = [s for s in self.sdc_device.hosted_services.dpws_hosted_services.values()
+                    if s.subscriptions_manager is not None]
+
+        all_subscriptions = []
+        for hosted_service in services:
+            all_subscriptions.extend(hosted_service.subscriptions_manager._subscriptions.objects)
+
+        # first check that we see subscriptions on devices side
+        for hosted_service in services:
+            mgr = hosted_service.subscriptions_manager
+            self.assertEqual(len(mgr._subscriptions.objects), 1)
+
+        # check that no subscription is closed
+        for hosted_service in services:
+            mgr = hosted_service.subscriptions_manager
+            subscriptions = list(mgr._subscriptions.objects)  # make a copy of this list
+            for s in subscriptions:
+                self.assertFalse(s.is_closed())
+        self.sdc_client._subscription_mgr.unsubscribe_all()
+
+        # all subscriptions shall be closed immediately
+        for s in all_subscriptions:
+            self.assertIsNotNone(s.unsubscribed_at)
+
+
+    def test_device_stop(self):
+        """Verify that sockets get closed."""
+        cl_mdib = ConsumerMdib(self.sdc_client)
+        cl_mdib.init_mdib()
+        services = [s for s in self.sdc_device.hosted_services.dpws_hosted_services.values()
+                    if s.subscriptions_manager is not None]
+
+        all_subscriptions = []
+        for hosted_service in services:
+            all_subscriptions.extend(hosted_service.subscriptions_manager._subscriptions.objects)
+
+        # first check that we see subscriptions on devices side
+        for hosted_service in services:
+            mgr = hosted_service.subscriptions_manager
+            self.assertEqual(len(mgr._subscriptions.objects), 1)
+
+        # check that no subscription is closed
+        for hosted_service in services:
+            mgr = hosted_service.subscriptions_manager
+            subscriptions = list(mgr._subscriptions.objects)  # make a copy of this list
+            for s in subscriptions:
+                self.assertFalse(s.is_closed())
+
+        self.sdc_device.stop_all()
+
+        # all subscriptions shall be closed immediately
+        for s in all_subscriptions:
+            self.assertTrue(s.is_closed())
+
+        # subscription managers shall have no subscriptions
+        for hosted_service in services:
+            mgr = hosted_service.subscriptions_manager
+            self.assertEqual(len(mgr._subscriptions.objects), 0)
+
+    def test_no_renew(self):
+        self.logger.info('stopping client')
+        self.sdc_client.stop_all()
+        # make renew period much longer than max subscription duration
+        # => all subscription expired,  all soap clients closed
+        self.logger.info('starting client again  with fixed_renew_interval=1000')
+        self.sdc_client.start_all(fixed_renew_interval=1000)
+        time.sleep(1)
+        self.assertGreater(len(self.sdc_device._soap_client_pool._soap_clients), 0)
+        sleep_time = int(self.sdc_device._max_subscription_duration + 3)
+        self.logger.info('sleep now for %d seconds', sleep_time)
+        time.sleep(sleep_time)
+        self.logger.info('check that all soap clients are closed')
+        self.assertEqual(len(self.sdc_device._soap_client_pool._soap_clients), 0)
+        self.sdc_client.stop_all(unsubscribe=False)  # avoid errors in tearDown
+
+    def test_client_stop_no_unsubscribe(self):
+        self.log_watcher.setPaused(True)  # this test will have error logs, no check
+        cl_mdib = ConsumerMdib(self.sdc_client)
+        cl_mdib.init_mdib()
+        services = [s for s in self.sdc_device.hosted_services.dpws_hosted_services.values()
+                    if s.subscriptions_manager is not None]
+        self.assertTrue(len(services) >= 2)
+
+        all_subscriptions = []
+        for hosted_service in services:
+            all_subscriptions.extend(hosted_service.subscriptions_manager._subscriptions.objects)
+
+        # first check that we see subscriptions on devices side
+        for hosted_service in services:
+            mgr = hosted_service.subscriptions_manager
+            self.assertEqual(len(mgr._subscriptions.objects), 1)
+
+        # check that no subscription is closed
+        for hosted_service in services:
+            mgr = hosted_service.subscriptions_manager
+            subscriptions = list(mgr._subscriptions.objects)  # make a copy of this list
+            for s in subscriptions:
+                self.assertFalse(s.is_closed())
+        self.sdc_client.stop_all(unsubscribe=False)
+        time.sleep(self.sdc_device._socket_timeout + 3)  # a little longer than socket timeout
+
+        # all subscriptions shall be closed now
+        for s in all_subscriptions:
+            self.assertTrue(s.is_closed(), msg=f'socket {s} is not closed')
+
+        # subscription managers shall have no subscriptions
+        for hosted_service in services:
+            mgr = hosted_service.subscriptions_manager
+            self.assertEqual(len(mgr._subscriptions.objects), 0)
+
+    def test_subscription_end(self):
+        self.sdc_device.stop_all()
+        time.sleep(1)
+        self.sdc_client.stop_all()
+        self.sdc_device = None
+        self.sdc_client = None
+
+    def test_get_md_state_parameters(self):
+        """ verify that get_md_state correctly handles call parameters
+        """
+        cl_get_service = self.sdc_client.client('Get')
+        result = cl_get_service.get_md_state(['0x34F05500'])
+        self.assertEqual(1, len(result.result.MdState.State))
+        result = cl_get_service.get_md_state(['not_existing_handle'])
+        self.assertEqual(0, len(result.result.MdState.State))
+
+    def test_get_md_description_parameters(self):
+        """ verify that getMdDescription correctly handles call parameters
+        """
+        cl_get_service = self.sdc_client.client('Get')
+        message_data = cl_get_service.get_md_description(['not_existing_handle'])
+        node = message_data.p_msg.msg_node
+        print(etree_.tostring(node, pretty_print=True))
+        descriptors = list(node[0])  # that is /m:GetMdDescriptionResponse/m:MdDescription/*
+        self.assertEqual(len(descriptors), 0)
+        existing_handle = '0x34F05500'
+        message_data = cl_get_service.get_md_description([existing_handle])
+        node = message_data.p_msg.msg_node
+        self.assertTrue(existing_handle.encode('utf-8') in message_data.p_msg.raw_data)
+
+    def test_instance_id(self):
+        """ verify that the client receives correct EpisodicMetricReports and PeriodicMetricReports"""
+        self.assertIsNone(self.sdc_device.mdib.instance_id)
+        cl_mdib = ConsumerMdib(self.sdc_client)
+        cl_mdib.init_mdib()
+        self.assertEqual(self.sdc_device.mdib.sequence_id, cl_mdib.sequence_id)
+        self.assertEqual(self.sdc_device.mdib.instance_id, cl_mdib.instance_id)
+
+        self.sdc_device.mdib.instance_id = 42
+
+        x_addr = self.sdc_device.get_xaddrs()
+        sdc_client = None
+        try:
+            # no deferred action handling for easier debugging
+            specific_components = SdcConsumerComponents(
+                action_dispatcher_class=RequestDispatcher
+            )
+            sdc_client = SdcConsumer(x_addr[0],
+                                     sdc_definitions=self.sdc_device.mdib.sdc_definitions,
+                                     ssl_context_container=None,
+                                     validate=CLIENT_VALIDATE,
+                                     specific_components=specific_components,
+                                     log_prefix='consumer2 ')
+            sdc_client.start_all(subscribe_periodic_reports=True)
+
+            cl_mdib = ConsumerMdib(sdc_client)
+            cl_mdib.init_mdib()
+            self.assertEqual(self.sdc_device.mdib.instance_id, cl_mdib.instance_id)
+        finally:
+            if sdc_client:
+                time.sleep(1)
+                sdc_client.stop_all()
+
+    def test_metric_report(self):
+        logging.getLogger('sdc.device.subscrMgr').setLevel(logging.DEBUG)
+        logging.getLogger('sdc.client.subscrMgr').setLevel(logging.DEBUG)
+        logging.getLogger('sdc.client.subscr').setLevel(logging.DEBUG)
+        runtest_metric_reports(self, self.sdc_device, self.sdc_client, self.logger)
+
+    def test_roundtrip_times(self):
+        # run a test that sens notifications
+        runtest_metric_reports(self, self.sdc_device, self.sdc_client, self.logger)
+        # expect at least one subscription with roundtrip stats and reasonable values
+        found = False
+        for mgr in self.sdc_device._subscriptions_managers.values():
+            for subscription in mgr._subscriptions.objects:
+                stats = subscription.get_roundtrip_stats()
+                if stats.values is not None:
+                    found = True
+                    self.assertTrue(stats.abs_max > 0)
+                    self.assertTrue(stats.avg > 0)
+                    self.assertTrue(stats.max > 0)
+                    self.assertTrue(stats.min >= 0)
+        self.assertTrue(found)
+
+    def test_alert_reports(self):
+        """ verify that the client receives correct EpisodicAlertReports and PeriodicAlertReports"""
+        client_mdib = ConsumerMdib(self.sdc_client)
+        client_mdib.init_mdib()
+
+        # wait for the next PeriodicAlertReport
+        coll2 = observableproperties.SingleValueCollector(self.sdc_client, 'periodic_alert_report')
+
+        # pick an AlertCondition for testing
+        alert_condition_state = self.sdc_device.mdib.states.NODETYPE[pm.AlertConditionState][0]
+        descriptor_handle = alert_condition_state.DescriptorHandle
+
+        for _activation_state, _actual_priority, _presence in product(list(pm_types.AlertActivation),
+                                                                      list(pm_types.AlertConditionPriority),
+                                                                      (True,
+                                                                       False)):  # test every possible combination
+            # wait for the next EpisodicAlertReport
+            coll = observableproperties.SingleValueCollector(self.sdc_client,
+                                                             'episodic_alert_report')
+            with self.sdc_device.mdib.transaction_manager() as mgr:
+                st = mgr.get_state(descriptor_handle)
+                st.ActivationState = _activation_state
+                st.ActualPriority = _actual_priority
+                st.Presence = _presence
+            coll.result(timeout=NOTIFICATION_TIMEOUT)
+            client_state_container = client_mdib.states.descriptor_handle.get_one(
+                descriptor_handle)  # this shall be updated by notification
+            self.assertEqual(client_state_container.diff(st), None)
+
+        # pick an AlertSignal for testing
+        alert_condition_state = self.sdc_device.mdib.states.NODETYPE[pm.AlertSignalState][0]
+        descriptor_handle = alert_condition_state.DescriptorHandle
+
+        for _activation_state, _presence, _location, _slot in product(list(pm_types.AlertActivation),
+                                                                      list(pm_types.AlertSignalPresence),
+                                                                      list(pm_types.AlertSignalPrimaryLocation),
+                                                                      (0, 1, 2)):
+            # wait for the next EpisodicAlertReport
+            coll = observableproperties.SingleValueCollector(self.sdc_client, 'episodic_alert_report')
+            with self.sdc_device.mdib.transaction_manager() as mgr:
+                st = mgr.get_state(descriptor_handle)
+                st.ActivationState = _activation_state
+                st.Presence = _presence
+                st.Location = _location
+                st.Slot = _slot
+            coll.result(timeout=NOTIFICATION_TIMEOUT)
+            client_state_container = client_mdib.states.descriptor_handle.get_one(
+                descriptor_handle)  # this shall be updated by notification
+            self.assertEqual(client_state_container.diff(st), None)
+
+        # verify that client also got a PeriodicAlertReport
+        message_data = coll2.result(timeout=NOTIFICATION_TIMEOUT)
+        cls = message_data.msg_reader.msg_types.PeriodicAlertReport
+        report = cls.from_node(message_data.p_msg.msg_node)
+        self.assertGreaterEqual(len(report.ReportPart), 1)
+
+    def test_set_patient_context_on_device(self):
+        """device updates patient.
+         verify that a notification device->client updates the client mdib."""
+        clientMdib = ConsumerMdib(self.sdc_client)
+        clientMdib.init_mdib()
+
+        patientDescriptorContainer = self.sdc_device.mdib.descriptions.NODETYPE.get_one(pm.PatientContextDescriptor)
+
+        coll = observableproperties.SingleValueCollector(self.sdc_client, 'episodic_context_report')
+        with self.sdc_device.mdib.transaction_manager() as mgr:
+            tr_MdibVersion = self.sdc_device.mdib.mdib_version
+            st = mgr.mk_context_state(patientDescriptorContainer.Handle, set_associated=True)
+            st.CoreData.Givenname = 'Max'
+            st.CoreData.Middlename = ['Willy']
+            st.CoreData.Birthname = 'Mustermann'
+            st.CoreData.Familyname = 'Musterfrau'
+            st.CoreData.Title = 'Rex'
+            st.CoreData.Sex = pm_types.Sex.MALE
+            st.CoreData.PatientType = pm_types.PatientType.ADULT
+            st.CoreData.Height = pm_types.Measurement(Decimal('88.2'), pm_types.CodedValue('abc', 'def'))
+            st.CoreData.Weight = pm_types.Measurement(Decimal('68.2'), pm_types.CodedValue('abc'))
+            st.CoreData.Race = pm_types.CodedValue('123', 'def')
+            st.CoreData.DateOfBirth = datetime.datetime(2012, 3, 15, 13, 12, 11)
+        coll.result(timeout=NOTIFICATION_TIMEOUT)
+        patient_context_state_container = clientMdib.context_states.NODETYPE.get_one(
+            pm.PatientContextState, allow_none=True)
+        self.assertTrue(patient_context_state_container is not None)
+        self.assertEqual(patient_context_state_container.CoreData.Givenname, st.CoreData.Givenname)
+        self.assertEqual(patient_context_state_container.CoreData.Middlename, st.CoreData.Middlename)
+        self.assertEqual(patient_context_state_container.CoreData.Birthname, st.CoreData.Birthname)
+        self.assertEqual(patient_context_state_container.CoreData.Familyname, st.CoreData.Familyname)
+        self.assertEqual(patient_context_state_container.CoreData.Title, st.CoreData.Title)
+        self.assertEqual(patient_context_state_container.CoreData.Sex, st.CoreData.Sex)
+        self.assertEqual(patient_context_state_container.CoreData.PatientType, st.CoreData.PatientType)
+        self.assertEqual(patient_context_state_container.CoreData.Height, st.CoreData.Height)
+        self.assertEqual(patient_context_state_container.CoreData.Weight, st.CoreData.Weight)
+        self.assertEqual(patient_context_state_container.CoreData.Race, st.CoreData.Race)
+        self.assertEqual(patient_context_state_container.CoreData.DateOfBirth, st.CoreData.DateOfBirth)
+        self.assertEqual(patient_context_state_container.BindingMdibVersion,
+                         self.sdc_device.mdib.mdib_version)
+        self.assertEqual(patient_context_state_container.UnbindingMdibVersion, None)
+
+        # test update of same patient
+        coll = observableproperties.SingleValueCollector(self.sdc_client, 'episodic_context_report')
+        with self.sdc_device.mdib.transaction_manager() as mgr:
+            st = mgr.get_context_state(patient_context_state_container.Handle)
+            st.CoreData.Givenname = 'Moritz'
+        coll.result(timeout=NOTIFICATION_TIMEOUT)
+        patient_context_state_container = clientMdib.context_states.NODETYPE.get_one(
+            pm.PatientContextState, allow_none=True)
+        self.assertEqual(patient_context_state_container.CoreData.Givenname, 'Moritz')
+        self.assertGreater(patient_context_state_container.BindingMdibVersion,
+                           tr_MdibVersion)
+        self.assertEqual(patient_context_state_container.UnbindingMdibVersion, None)
+
+    def test_get_containment_tree(self):
+        self.log_watcher.setPaused(True)  # this will create an error log, but that shall be ignored
+        self.assertRaises(HTTPReturnCodeError,
+                          self.sdc_client.containment_tree_service_client.get_containment_tree,
+                          ['0x34F05500', '0x34F05501', '0x34F05506'])
+
+        self.assertRaises(HTTPReturnCodeError,
+                          self.sdc_client.containment_tree_service_client.get_descriptor,
+                          ['0x34F05500', '0x34F05501', '0x34F05506'])
+
+    def test_get_supported_languages(self):
+        storage = self.sdc_device.localization_storage
+        storage.add(
+            pm_types.LocalizedText('bla', lang='de-de', ref='a', version=1, text_width=pm_types.LocalizedTextWidth.XS),
+            pm_types.LocalizedText('foo', lang='en-en', ref='a', version=1, text_width=pm_types.LocalizedTextWidth.XS)
+        )
+
+        get_request_response = self.sdc_client.localization_service_client.get_supported_languages()
+        languages = get_request_response.result.Lang
+        self.assertEqual(len(languages), 2)
+        self.assertTrue('de-de' in languages)
+        self.assertTrue('en-en' in languages)
+
+    def test_get_localized_texts(self):
+        storage = self.sdc_device.localization_storage
+        storage.add(pm_types.LocalizedText('bla_a', lang='de-de', ref='a', version=1,
+                                           text_width=pm_types.LocalizedTextWidth.XS))
+        storage.add(pm_types.LocalizedText('foo_a', lang='en-en', ref='a', version=1,
+                                           text_width=pm_types.LocalizedTextWidth.XS))
+        storage.add(pm_types.LocalizedText('bla_b', lang='de-de', ref='b', version=1,
+                                           text_width=pm_types.LocalizedTextWidth.XS))
+        storage.add(pm_types.LocalizedText('foo_b', lang='en-en', ref='b', version=1,
+                                           text_width=pm_types.LocalizedTextWidth.XS))
+        storage.add(pm_types.LocalizedText('bla_aa', lang='de-de', ref='a', version=2,
+                                           text_width=pm_types.LocalizedTextWidth.S))
+        storage.add(pm_types.LocalizedText('foo_aa', lang='en-en', ref='a', version=2,
+                                           text_width=pm_types.LocalizedTextWidth.S))
+        storage.add(pm_types.LocalizedText('bla_bb', lang='de-de', ref='b', version=2,
+                                           text_width=pm_types.LocalizedTextWidth.S))
+        storage.add(pm_types.LocalizedText('foo_bb', lang='en-en', ref='b', version=2,
+                                           text_width=pm_types.LocalizedTextWidth.S))
+        service_client = self.sdc_client.localization_service_client
+        get_request_response = service_client.get_localized_texts()
+        report = get_request_response.result
+        self.assertEqual(len(report.Text), 4)
+        for t in report.Text:
+            self.assertEqual(t.TextWidth, 's')
+            self.assertTrue(t.Ref in ('a', 'b'))
+
+        get_request_response = service_client.get_localized_texts(version=1)
+        report = get_request_response.result
+        self.assertEqual(len(report.Text), 4)
+        for t in report.Text:
+            self.assertEqual(t.TextWidth, 'xs')
+
+        get_request_response = service_client.get_localized_texts(refs=['a'],
+                                                                  langs=['de-de'],
+                                                                  version=1)
+        report = get_request_response.result
+        self.assertEqual(len(report.Text), 1)
+        self.assertEqual(report.Text[0].text, 'bla_a')
+
+        get_request_response = service_client.get_localized_texts(refs=['b'],
+                                                                  langs=['en-en'],
+                                                                  version=2)
+        report = get_request_response.result
+        self.assertEqual(len(report.Text), 1)
+        self.assertEqual(report.Text[0].text, 'foo_bb')
+
+        get_request_response = service_client.get_localized_texts(refs=['b'],
+                                                                  langs=['en-en'],
+                                                                  text_widths=['xs'])
+        report = get_request_response.result
+        self.assertEqual(len(report.Text), 0)
+
+        get_request_response = service_client.get_localized_texts(refs=['b'],
+                                                                  langs=['en-en'],
+                                                                  text_widths=['xs', pm_types.LocalizedTextWidth.S])
+        report = get_request_response.result
+        self.assertEqual(len(report.Text), 1)
+        self.assertEqual(report.Text[0].text, 'foo_bb')
+
+    def test_realtime_samples(self):
+        runtest_realtime_samples(self, self.sdc_device, self.sdc_client)
+
+    def test_description_modification(self):
+        descriptor_handle = '0x34F00100'
+        logging.getLogger('sdc.device').setLevel(logging.DEBUG)
+        # set value of a metric
+        first_value = Decimal(12)
+        with self.sdc_device.mdib.transaction_manager() as mgr:
+            # mgr automatically increases the StateVersion
+            st = mgr.get_state(descriptor_handle)
+            if st.MetricValue is None:
+                st.mk_metric_value()
+            st.MetricValue.Value = first_value
+            st.MetricValue.MetricQuality.Validity = pm_types.MeasurementValidity.VALID
+
+        client_mdib = ConsumerMdib(self.sdc_client)
+        client_mdib.init_mdib()
+
+        descriptor_container = client_mdib.descriptions.handle.get_one(descriptor_handle)
+        initial_descriptor_version = descriptor_container.DescriptorVersion
+
+        state_container = client_mdib.states.descriptor_handle.get_one(descriptor_handle)
+        self.assertEqual(state_container.DescriptorVersion, initial_descriptor_version)
+
+        # now update something and  wait for the next DescriptionModificationReport
+        coll = observableproperties.SingleValueCollector(self.sdc_client,
+                                                         'description_modification_report')
+        new_determination_period = 3.14159
+        with self.sdc_device.mdib.transaction_manager() as mgr:
+            descr = mgr.get_descriptor(descriptor_handle)
+            descr.DeterminationPeriod = new_determination_period
+        coll.result(timeout=NOTIFICATION_TIMEOUT)
+        device_mdib = self.sdc_device.mdib
+        expected_descriptor_version = initial_descriptor_version + 1
+
+        # verify that devices mdib contains the updated descriptor_container
+        # plus an updated state wit correct DescriptorVersion
+        descriptor_container = device_mdib.descriptions.handle.get_one(descriptor_handle)
+        state_container = device_mdib.states.descriptor_handle.get_one(descriptor_handle)
+        self.assertEqual(descriptor_container.DescriptorVersion, expected_descriptor_version)
+        self.assertEqual(descriptor_container.DeterminationPeriod, new_determination_period)
+        self.assertEqual(state_container.DescriptorVersion, expected_descriptor_version)
+
+        # verify that client got updates
+        descriptor_container = client_mdib.descriptions.handle.get_one(descriptor_handle)
+        state_container = client_mdib.states.descriptor_handle.get_one(descriptor_handle)
+        self.assertEqual(descriptor_container.DescriptorVersion, expected_descriptor_version)
+        self.assertEqual(descriptor_container.DeterminationPeriod, new_determination_period)
+        self.assertEqual(state_container.DescriptorVersion, expected_descriptor_version)
+
+        # test creating a descriptor
+        # coll: wait for the next DescriptionModificationReport
+        coll = observableproperties.SingleValueCollector(self.sdc_client, 'description_modification_report')
+        new_handle = 'a_generated_descriptor'
+        node_name = pm.NumericMetricDescriptor
+        cls = self.sdc_device.mdib.data_model.get_descriptor_container_class(node_name)
+        with self.sdc_device.mdib.transaction_manager() as mgr:
+            new_descriptor_container = cls(handle=new_handle,
+                                           parent_handle=descriptor_container.parent_handle,
+                                           )
+            new_descriptor_container.Type = pm_types.CodedValue('12345')
+            new_descriptor_container.Unit = pm_types.CodedValue('hector')
+            new_descriptor_container.Resolution = Decimal('0.42')
+            mgr.add_descriptor(new_descriptor_container)
+        # long timeout, sometimes high load on jenkins makes these tests fail
+        coll.result(timeout=NOTIFICATION_TIMEOUT)
+        cl_descriptor_container = client_mdib.descriptions.handle.get_one(new_handle, allow_none=True)
+        self.assertEqual(cl_descriptor_container.Handle, new_handle)
+
+        # test deleting a descriptor
+        coll = observableproperties.SingleValueCollector(self.sdc_client,
+                                                         'description_modification_report')
+        with self.sdc_device.mdib.transaction_manager() as mgr:
+            mgr.remove_descriptor(new_handle)
+        coll.result(timeout=NOTIFICATION_TIMEOUT)
+        cl_descriptor_container = client_mdib.descriptions.handle.get_one(new_handle, allow_none=True)
+        self.assertIsNone(cl_descriptor_container)
+
+    def test_alert_condition_modification(self):
+        alert_descriptor_handle = '0xD3C00100'
+        limit_alert_descriptor_handle = '0xD3C00108'
+
+        client_mdib = ConsumerMdib(self.sdc_client)
+        client_mdib.init_mdib()
+
+        coll = observableproperties.SingleValueCollector(self.sdc_client, 'description_modification_report')
+        # update descriptors
+        with self.sdc_device.mdib.transaction_manager() as mgr:
+            alert_descriptor = mgr.get_descriptor(alert_descriptor_handle)
+            limit_alert_descriptor = mgr.get_descriptor(limit_alert_descriptor_handle)
+
+            # update descriptors
+            alert_descriptor.SafetyClassification = pm_types.SafetyClassification.MED_C
+            limit_alert_descriptor.SafetyClassification = pm_types.SafetyClassification.MED_B
+            limit_alert_descriptor.AutoLimitSupported = True
+        coll.result(timeout=NOTIFICATION_TIMEOUT)  # wait for update in client
+        # verify that descriptor updates are transported to client
+        client_alert_descriptor = client_mdib.descriptions.handle.get_one(alert_descriptor_handle)
+        self.assertEqual(client_alert_descriptor.SafetyClassification, pm_types.SafetyClassification.MED_C)
+
+        client_limit_alert_descriptor = client_mdib.descriptions.handle.get_one(limit_alert_descriptor_handle)
+        self.assertEqual(client_limit_alert_descriptor.SafetyClassification, pm_types.SafetyClassification.MED_B)
+        self.assertEqual(client_limit_alert_descriptor.AutoLimitSupported, True)
+
+        # set alert state presence to true
+        time.sleep(0.01)
+        coll = observableproperties.SingleValueCollector(self.sdc_client, 'episodic_alert_report')
+        with self.sdc_device.mdib.transaction_manager() as mgr:
+            alert_state = mgr.get_state(alert_descriptor_handle)
+
+            limit_alert_state = mgr.get_state(limit_alert_descriptor_handle)
+
+            alert_state.Presence = True
+            alert_state.ActualPriority = pm_types.AlertConditionPriority.HIGH
+            limit_alert_state.ActualPriority = pm_types.AlertConditionPriority.MEDIUM
+            limit_alert_state.Limits = pm_types.Range(upper=Decimal('3'))
+
+        coll.result(timeout=NOTIFICATION_TIMEOUT)  # wait for update in client
+        # verify that state updates are transported to client
+        client_alert_state = client_mdib.states.descriptor_handle.get_one(alert_descriptor_handle)
+        self.assertEqual(client_alert_state.ActualPriority, pm_types.AlertConditionPriority.HIGH)
+        self.assertEqual(client_alert_state.Presence, True)
+
+        # verify that alert system state is also updated
+        alert_system_descr = client_mdib.descriptions.handle.get_one(client_alert_descriptor.parent_handle)
+        alert_system_state = client_mdib.states.descriptor_handle.get_one(alert_system_descr.Handle)
+        self.assertTrue(alert_descriptor_handle in alert_system_state.PresentPhysiologicalAlarmConditions)
+        self.assertGreater(alert_system_state.SelfCheckCount, 0)
+
+        client_limit_alert_state = client_mdib.states.descriptor_handle.get_one(limit_alert_descriptor_handle)
+        self.assertEqual(client_limit_alert_state.ActualPriority, pm_types.AlertConditionPriority.MEDIUM)
+        self.assertEqual(client_limit_alert_state.Limits, pm_types.Range(upper=Decimal(3)))
+        self.assertEqual(client_limit_alert_state.Presence, False)
+        self.assertEqual(client_limit_alert_state.MonitoredAlertLimits,
+                         pm_types.AlertConditionMonitoredLimits.NONE)  # default
+
+    def test_metadata_modification(self):
+        with self.sdc_device.mdib.transaction_manager() as mgr:
+            # set Metadata
+            mds_descriptors = self.sdc_device.mdib.descriptions.NODETYPE.get(pm.MdsDescriptor)
+            for tmp_mds_descriptor in mds_descriptors:
+                mds_descriptor = mgr.get_descriptor(tmp_mds_descriptor.Handle)
+                if mds_descriptor.MetaData is None:
+                    cls = self.sdc_device.mdib.data_model.pm_types.MetaData
+                    mds_descriptor.MetaData = cls()
+                mds_descriptor.MetaData.Manufacturer.append(pm_types.LocalizedText(u'My Company'))
+                mds_descriptor.MetaData.ModelName.append(pm_types.LocalizedText(u'pySDC'))
+                mds_descriptor.MetaData.SerialNumber.append('pmDCBA-4321')
+                mds_descriptor.MetaData.ModelNumber = '1.09'
+
+        client_mdib = ConsumerMdib(self.sdc_client)
+        client_mdib.init_mdib()
+
+        cl_mds_descriptors = client_mdib.descriptions.NODETYPE.get(pm.MdsDescriptor)
+        for cl_mds_descriptor in cl_mds_descriptors:
+            self.assertEqual(cl_mds_descriptor.MetaData.ModelNumber, '1.09')
+            self.assertEqual(cl_mds_descriptor.MetaData.Manufacturer[-1].text, u'My Company')
+
+    def test_remove_mds(self):
+        self.sdc_device.stop_realtime_sample_loop()
+        time.sleep(0.1)
+        client_mdib = ConsumerMdib(self.sdc_client)
+        client_mdib.init_mdib()
+        dev_descriptor_count1 = len(self.sdc_device.mdib.descriptions.objects)
+        descr_handles = list(self.sdc_device.mdib.descriptions.handle.keys())
+        state_descriptor_handles = list(self.sdc_device.mdib.states.descriptor_handle.keys())
+        context_state_handles = list(self.sdc_device.mdib.context_states.handle.keys())
+        coll = observableproperties.SingleValueCollector(self.sdc_client, 'description_modification_report')
+        with self.sdc_device.mdib.transaction_manager() as mgr:
+            mds_descriptors = self.sdc_device.mdib.descriptions.NODETYPE.get(pm.MdsDescriptor)
+            for descr in mds_descriptors:
+                mgr.remove_descriptor(descr.Handle)
+        coll.result(timeout=NOTIFICATION_TIMEOUT)
+        # verify that all state versions were saved
+        descr_handles_lookup1 = copy.copy(self.sdc_device.mdib.descriptions.handle_version_lookup)
+        state_descriptor_handles_lookup1 = copy.copy(self.sdc_device.mdib.states.handle_version_lookup)
+        context_state_descriptor_handles_lookup1 = copy.copy(self.sdc_device.mdib.context_states.handle_version_lookup)
+        for h in descr_handles:
+            self.assertTrue(h in descr_handles_lookup1)
+        for h in state_descriptor_handles:
+            self.assertTrue(h in state_descriptor_handles_lookup1)
+        for h in context_state_handles:
+            self.assertTrue(h in context_state_descriptor_handles_lookup1)
+
+        # verify that client mdib has same number of objects as device mdib
+        dev_descriptor_count2 = len(self.sdc_device.mdib.descriptions.objects)
+        dev_state_count2 = len(self.sdc_device.mdib.states.objects)
+        cl_descriptor_count2 = len(client_mdib.descriptions.objects)
+        cl_state_count2 = len(client_mdib.states.objects)
+        self.assertTrue(dev_descriptor_count2 < dev_descriptor_count1)
+        self.assertEqual(dev_descriptor_count2, 0)
+        self.assertEqual(dev_descriptor_count2, cl_descriptor_count2)
+        self.assertEqual(dev_state_count2, cl_state_count2)
+
+    def test_client_mdib_observables(self):
+        client_mdib = ConsumerMdib(self.sdc_client)
+        client_mdib.init_mdib()
+
+        # wait for the next EpisodicMetricReport
+        coll = observableproperties.SingleValueCollector(client_mdib, 'metrics_by_handle')
+        descriptor_handle = '0x34F00100'
+        first_value = Decimal('12')
+        with self.sdc_device.mdib.transaction_manager(set_determination_time=False) as mgr:
+            st = mgr.get_state(descriptor_handle)
+            if st.MetricValue is None:
+                st.mk_metric_value()
+            st.MetricValue.Value = first_value
+            st.MetricValue.MetricQuality.Validity = pm_types.MeasurementValidity.VALID
+            st.MetricValue.DeterminationTime = time.time()
+            st.PhysiologicalRange = [pm_types.Range(*dec_list(1, 2, 3, 4, 5)),
+                                     pm_types.Range(*dec_list(10, 20, 30, 40, 50))]
+        data = coll.result(timeout=NOTIFICATION_TIMEOUT)
+        self.assertTrue(descriptor_handle in data.keys())
+        self.assertEqual(st.MetricValue.Value, data[descriptor_handle].MetricValue.Value)  # compare some data
+
+        coll = observableproperties.SingleValueCollector(client_mdib,
+                                                         'alert_by_handle')  # wait for the next EpisodicAlertReport
+        descriptor_handle = '0xD3C00108'  # an AlertConditionDescriptorHandle
+        with self.sdc_device.mdib.transaction_manager(set_determination_time=False) as mgr:
+            st = mgr.get_state(descriptor_handle)
+            st.Presence = True
+            st.Rank = 3
+            st.DeterminationTime = time.time()
+        data = coll.result(timeout=NOTIFICATION_TIMEOUT)
+        self.assertTrue(descriptor_handle in data.keys())
+        self.assertEqual(st.Rank, data[descriptor_handle].Rank)  # compare some data
+
+        coll = observableproperties.SingleValueCollector(client_mdib, 'updated_descriptors_by_handle')
+        descriptor_handle = '0x34F00100'
+        with self.sdc_device.mdib.transaction_manager(set_determination_time=False) as mgr:
+            descr = mgr.get_descriptor(descriptor_handle)
+            descr.DeterminationPeriod = 42
+        data = coll.result(timeout=NOTIFICATION_TIMEOUT)
+        self.assertTrue(descriptor_handle in data.keys())
+        self.assertEqual(descr.DeterminationPeriod,
+                         data[descriptor_handle].DeterminationPeriod)  # compare some data
+
+        coll = observableproperties.SingleValueCollector(client_mdib,
+                                                         'waveform_by_handle')  # wait for the next WaveformReport
+        # waveforms are already sent, no need to trigger anything
+        data = coll.result(timeout=NOTIFICATION_TIMEOUT)
+        self.assertGreater(len(data.keys()), 0)  # at least one real time sample array
+
+    def test_is_connected_unfriendly(self):
+        """ Test device stop without sending subscription end messages"""
+        self.log_watcher.setPaused(True)
+        time.sleep(1)
+        self.assertEqual(self.sdc_client.is_connected, True)
+        collectors = []
+        coll = observableproperties.SingleValueCollector(self.sdc_client,
+                                                         'is_connected')  # waiter for the next state transition
+        collectors.append(coll)
+        self.sdc_device.stop_all(send_subscription_end=False)
+        for coll in collectors:
+            is_connected = coll.result(timeout=15)
+            self.assertEqual(is_connected, False)
+        self.sdc_client.stop_all(unsubscribe=False)  # without unsubscribe, is faster and would make no sense anyway
+
+    def test_is_connected_friendly(self):
+        """ Test device stop with sending subscription end messages"""
+        self.log_watcher.setPaused(True)
+        time.sleep(1)
+        self.assertEqual(self.sdc_client.is_connected, True)
+        collectors = []
+        coll = observableproperties.SingleValueCollector(self.sdc_client,
+                                                         'is_connected')  # waiter for the next state transition
+        collectors.append(coll)
+        self.sdc_device.stop_all(send_subscription_end=True)
+        for coll in collectors:
+            is_connected = coll.result(timeout=15)
+            self.assertEqual(is_connected, False)
+        self.sdc_client.stop_all(unsubscribe=False)  # without unsubscribe, is faster and would make no sense anyway
+
+    # def test_invalid_request(self):
+    #     """MDPWS R0012: If a HOSTED SERVICE receives a MESSAGE that is inconsistent with its WSDL description, the HOSTED
+    #     SERVICE SHOULD generate a SOAP Fault with a Code Value of 'Sender', unless a 'MustUnderstand' or
+    #     'VersionMismatch' Fault is generated
+    #     """
+    #     self.log_watcher.setPaused(True)
+    #     self.sdc_client.get_service_client._validate = False  # want to send an invalid request
+    #     try:
+    #         method = self.sdc_device.mdib.data_model.ns_helper.msgTag('Nonsense')
+    #         action_string = 'Nonsense'
+    #         message = self.sdc_client.get_service_client._msg_factory._mk_get_method_message(
+    #             self.sdc_client.get_service_client.endpoint_reference.address,
+    #             action_string,
+    #             method)
+    #         self.sdc_client.get_service_client.post_message(message)
+    #
+    #     except HTTPReturnCodeError as ex:
+    #         self.assertEqual(ex.status, 400)
+    #         self.assertEqual(ex.soap_fault.code, 's12:Sender')
+    #     else:
+    #         self.fail('HTTPReturnCodeError not raised')
+
+    def test_invalid_request(self):
+        """MDPWS R0012: If a HOSTED SERVICE receives a MESSAGE that is inconsistent with its WSDL description, the HOSTED
+        SERVICE SHOULD generate a SOAP Fault with a Code Value of 'Sender', unless a 'MustUnderstand' or
+        'VersionMismatch' Fault is generated
+        """
+        self.log_watcher.setPaused(True)
+        self.sdc_client.get_service_client._validate = False  # want to send an invalid request
+        try:
+            method = self.sdc_device.mdib.data_model.ns_helper.MSG.tag('Nonsense')
+            action_string = 'Nonsense'
+            message = self._mk_get_method_message(
+                self.sdc_client.get_service_client.endpoint_reference.Address,
+                action_string,
+                method)
+            # do not validate outgoing message, need the response from device
+            self.sdc_client.get_service_client.post_message(message, validate=False)
+
+        except HTTPReturnCodeError as ex:
+            self.assertEqual(ex.status, 400)
+            self.assertEqual(ex.soap_fault.Code.Value, faultcodeEnum.SENDER)
+        else:
+            self.fail('HTTPReturnCodeError not raised')
+
+    def _mk_get_method_message(self, addr_to, action: str, method: etree_.QName, params=None) -> CreatedMessage:
+        get_node = etree_.Element(method)
+        soap_envelope = Soap12Envelope(default_ns_helper.partial_map(default_ns_helper.MSG))
+        soap_envelope.set_header_info_block(HeaderInformationBlock(action=action, addr_to=addr_to))
+        if params:
+            for param in params:
+                get_node.append(param)
+        soap_envelope.payload_element = get_node
+        return CreatedMessage(soap_envelope, self.sdc_client.get_service_client._msg_factory)
+
+    def test_extension(self):
+        def are_equivalent(node1, node2):
+            if node1.tag != node2.tag or node1.attrib != node2.attrib or node1.text != node2.text:
+                return False
+            for ch1, ch2 in zip(node1, node2):
+                if not are_equivalent(ch1, ch2):
+                    return False
+            return True
+
+        cl_mdib = ConsumerMdib(self.sdc_client)
+        cl_mdib.init_mdib()
+        for cl_descriptor in cl_mdib.descriptions.objects:
+            dev_descriptor = self.sdc_device.mdib.descriptions.handle.get_one(cl_descriptor.Handle)
+            self.assertEqual(dev_descriptor.Extension.value.keys(), cl_descriptor.Extension.value.keys())
+            for key, dev_val in dev_descriptor.Extension.value.items():
+                cl_val = cl_descriptor.Extension.value[key]
+                try:
+                    if isinstance(dev_val, etree_._Element):
+                        self.assertTrue(are_equivalent(dev_val, cl_val))
+                    else:
+                        self.assertEqual(dev_val, cl_val)
+                except:
+                    raise
+
+
+class Test_DeviceCommonHttpServer(unittest.TestCase):
+
+    def setUp(self):
+        basic_logging_setup()
+        self.logger = get_logger_adapter('sdc.test')
+        sys.stderr.write('\n############### start setUp {} ##############\n'.format(self._testMethodName))
+        self.logger.info('############### start setUp {} ##############'.format(self._testMethodName))
+        self.wsd = WSDiscovery('127.0.0.1')
+        self.wsd.start()
+        location = utils.random_location()
+        self._loc_validators = [pm_types.InstanceIdentifier('Validator', extension_string='System')]
+
+        # common http server for all devices and clients
+        self.httpserver = HttpServerThreadBase(
+            my_ipaddress='0.0.0.0',
+            ssl_context=None,
+            supported_encodings=compression.CompressionHandler.available_encodings[:],
+            logger=logging.getLogger('sdc.common_http_srv_a'))
+        self.httpserver.start()
+        self.httpserver.started_evt.wait(timeout=5)
+        self.logger.info('common http server A listens on port {}', self.httpserver.my_port)
+
+        self.sdc_device_1 = SomeDevice.from_mdib_file(self.wsd, 'device1', mdib_70041, log_prefix='<dev1> ')
+        self.sdc_device_1.start_all(shared_http_server=self.httpserver)
+        self.sdc_device_1.set_location(location, self._loc_validators)
+        provide_realtime_data(self.sdc_device_1)
+
+        self.sdc_device_2 = SomeDevice.from_mdib_file(self.wsd, 'device2', mdib_70041, log_prefix='<dev2> ')
+        self.sdc_device_2.start_all(shared_http_server=self.httpserver)
+        self.sdc_device_2.set_location(location, self._loc_validators)
+        provide_realtime_data(self.sdc_device_2)
+
+        time.sleep(0.5)  # allow full init of devices
+
+        x_addr = self.sdc_device_1.get_xaddrs()
+        self.sdc_client_1 = SdcConsumer(x_addr[0],
+                                        sdc_definitions=self.sdc_device_1.mdib.sdc_definitions,
+                                        ssl_context_container=None,
+                                        epr="client1",
+                                        validate=CLIENT_VALIDATE,
+                                        log_prefix='<cl1> ')
+        self.sdc_client_1.start_all(shared_http_server=self.httpserver)
+
+        x_addr = self.sdc_device_2.get_xaddrs()
+        self.sdc_client_2 = SdcConsumer(x_addr[0],
+                                        sdc_definitions=self.sdc_device_2.mdib.sdc_definitions,
+                                        ssl_context_container=None,
+                                        epr="client2",
+                                        validate=CLIENT_VALIDATE,
+                                        log_prefix='<cl2> ')
+        self.sdc_client_2.start_all(shared_http_server=self.httpserver)
+
+        self._all_cl_dev = ((self.sdc_client_1, self.sdc_device_1),
+                            (self.sdc_client_2, self.sdc_device_2))
+
+        time.sleep(1)
+        sys.stderr.write('\n############### setUp done {} ##############\n'.format(self._testMethodName))
+        self.logger.info('############### setUp done {} ##############'.format(self._testMethodName))
+        self.log_watcher = loghelper.LogWatcher(logging.getLogger('sdc'), level=logging.ERROR)
+
+    def tearDown(self):
+        sys.stderr.write('############### tearDown {}... ##############\n'.format(self._testMethodName))
+        self.log_watcher.setPaused(True)
+        for sdc_client, sdc_device in self._all_cl_dev:
+            sdc_client.stop_all()
+            time.sleep(0.1)
+            sdc_device.stop_all()
+        self.wsd.stop()
+        sys.stderr.write(
+            '############### tearDown {} done, checking logs... ##############\n'.format(self._testMethodName))
+        try:
+            self.log_watcher.check()
+        except loghelper.LogWatchException as ex:
+            sys.stderr.write(repr(ex))
+            raise
+        sys.stderr.write('############### tearDown {} done ##############\n'.format(self._testMethodName))
+
+    def test_basic_connect_common(self):
+        runtest_basic_connect(self, self.sdc_client_1)
+        runtest_basic_connect(self, self.sdc_client_2)
+
+    def test_realtime_samples_common(self):
+        runtest_realtime_samples(self, self.sdc_device_1, self.sdc_client_1)
+        runtest_realtime_samples(self, self.sdc_device_2, self.sdc_client_2)
+
+    def test_metric_report_common(self):
+        logging.getLogger('sdc.device.subscrMgr').setLevel(logging.DEBUG)
+        logging.getLogger('sdc.client.subscrMgr').setLevel(logging.DEBUG)
+        logging.getLogger('sdc.client.subscr').setLevel(logging.DEBUG)
+        runtest_metric_reports(self, self.sdc_device_1, self.sdc_client_1, self.logger, test_periodic_reports=False)
+        runtest_metric_reports(self, self.sdc_device_2, self.sdc_client_2, self.logger, test_periodic_reports=False)
+
+
+class Test_Client_SomeDevice_chunked(unittest.TestCase):
+    def setUp(self):
+        basic_logging_setup()
+        sys.stderr.write('\n############### start setUp {} ##############\n'.format(self._testMethodName))
+        logging.getLogger('sdc').info('############### start setUp {} ##############'.format(self._testMethodName))
+        self.wsd = WSDiscovery('127.0.0.1')
+        self.wsd.start()
+        self.sdc_device = SomeDevice.from_mdib_file(self.wsd, None, mdib_70041, log_prefix='<Final> ',
+                                                    chunk_size=512)
+
+        # in order to test correct handling of default namespaces, we make participant model the default namespace
+        self.sdc_device.start_all()
+        self._loc_validators = [pm_types.InstanceIdentifier('Validator', extension_string='System')]
+        self.sdc_device.set_location(utils.random_location(), self._loc_validators)
+        provide_realtime_data(self.sdc_device)
+
+        time.sleep(0.5)  # allow full init of devices
+
+        x_addr = self.sdc_device.get_xaddrs()
+        self.sdc_client = SdcConsumer(x_addr[0],
+                                      sdc_definitions=self.sdc_device.mdib.sdc_definitions,
+                                      ssl_context_container=None,
+                                      validate=CLIENT_VALIDATE,
+                                      log_prefix='<Final> ',
+                                      request_chunk_size=512)
+        self.sdc_client.start_all()
+
+        time.sleep(1)
+        sys.stderr.write('\n############### setUp done {} ##############\n'.format(self._testMethodName))
+        logging.getLogger('sdc').info('############### setUp done {} ##############'.format(self._testMethodName))
+        time.sleep(0.5)
+        self.log_watcher = loghelper.LogWatcher(logging.getLogger('sdc'), level=logging.ERROR)
+
+    def tearDown(self):
+        sys.stderr.write('############### tearDown {}... ##############\n'.format(self._testMethodName))
+        self.log_watcher.setPaused(True)
+        self.sdc_client.stop_all()
+        self.sdc_device.stop_all()
+        self.wsd.stop()
+        try:
+            self.log_watcher.check()
+        except loghelper.LogWatchException as ex:
+            sys.stderr.write(repr(ex))
+            raise
+        sys.stderr.write('############### tearDown {} done ##############\n'.format(self._testMethodName))
+
+    def test_basic_connect_chunked(self):
+        runtest_basic_connect(self, self.sdc_client)
+
+
+class TestClientSomeDeviceReferenceParametersDispatch(unittest.TestCase):
+    def setUp(self):
+        basic_logging_setup()
+        sys.stderr.write('\n############### start setUp {} ##############\n'.format(self._testMethodName))
+        logging.getLogger('sdc').info('############### start setUp {} ##############'.format(self._testMethodName))
+        self.wsd = WSDiscovery('127.0.0.1')
+        self.wsd.start()
+
+        specific_components = SdcProviderComponents(
+            subscriptions_manager_class={'StateEvent': SubscriptionsManagerReferenceParamAsync},
+            soap_client_class=SoapClientAsync
+        )
+        self.sdc_device = SomeDevice.from_mdib_file(self.wsd, None, mdib_70041, log_prefix='<Final> ',
+                                                    specific_components=specific_components,
+                                                    chunk_size=512)
+        # in order to test correct handling of default namespaces, we make participant model the default namespace
+        self.sdc_device.start_all()
+        self._loc_validators = [pm_types.InstanceIdentifier('Validator', extension_string='System')]
+        self.sdc_device.set_location(utils.random_location(), self._loc_validators)
+
+        time.sleep(0.5)  # allow full init of devices
+
+        x_addr = self.sdc_device.get_xaddrs()
+        specific_components = SdcConsumerComponents(subscription_manager_class=ClientSubscriptionManagerReferenceParams)
+        self.sdc_client = SdcConsumer(x_addr[0],
+                                      sdc_definitions=self.sdc_device.mdib.sdc_definitions,
+                                      ssl_context_container=None,
+                                      validate=CLIENT_VALIDATE,
+                                      log_prefix='<Final> ',
+                                      specific_components=specific_components,
+                                      request_chunk_size=512)
+        self.sdc_client.start_all()
+
+        time.sleep(1)
+        sys.stderr.write('\n############### setUp done {} ##############\n'.format(self._testMethodName))
+        logging.getLogger('sdc').info('############### setUp done {} ##############'.format(self._testMethodName))
+        time.sleep(0.5)
+        self.log_watcher = loghelper.LogWatcher(logging.getLogger('sdc'), level=logging.ERROR)
+
+    def tearDown(self):
+        sys.stderr.write('############### tearDown {}... ##############\n'.format(self._testMethodName))
+        self.log_watcher.setPaused(True)
+        self.sdc_client.stop_all()
+        self.sdc_device.stop_all()
+        self.wsd.stop()
+        try:
+            self.log_watcher.check()
+        except loghelper.LogWatchException as ex:
+            sys.stderr.write(repr(ex))
+            raise
+        sys.stderr.write('############### tearDown {} done ##############\n'.format(self._testMethodName))
+
+    def test_basic_connect(self):
+        # simply check that correct top node is returned
+        get_service = self.sdc_client.client('Get')
+        get_request_result = get_service.get_md_description()
+        node = get_request_result.p_msg.msg_node
+        self.assertEqual(node.tag, str(msg.GetMdDescriptionResponse))
+        self.assertEqual(get_request_result.msg_name, 'GetMdDescriptionResponse')
+
+        get_request_result = get_service.get_mdib()
+        node = get_request_result.p_msg.msg_node
+        self.assertEqual(node.tag, str(msg.GetMdibResponse))
+        self.assertEqual(get_request_result.msg_name, 'GetMdibResponse')
+
+        get_request_result = get_service.get_md_state()
+        node = get_request_result.p_msg.msg_node
+        self.assertEqual(node.tag, str(msg.GetMdStateResponse))
+        self.assertEqual(get_request_result.msg_name, 'GetMdStateResponse')
+
+        context_service = self.sdc_client.client('Context')
+        get_request_result = context_service.get_context_states()
+        self.assertGreater(len(get_request_result.result.ContextState), 0)
+        node = get_request_result.p_msg.msg_node
+        self.assertEqual(node.tag, str(msg.GetContextStatesResponse))
+        self.assertEqual(get_request_result.msg_name, 'GetContextStatesResponse')
+
+    def test_renew_get_status(self):
+        """ If renew and get_status work, then reference parameters based dispatching works. """
+        max_duration = self.sdc_device._max_subscription_duration
+        for s in self.sdc_client._subscription_mgr.subscriptions.values():
+            remaining_seconds = s.renew(max_duration + 100)  # very long
+            self.assertAlmostEqual(remaining_seconds, max_duration, delta=5.0)  # huge diff allowed due to CI perform
+            remaining_seconds = s.get_status()
+            self.assertAlmostEqual(remaining_seconds, max_duration, delta=5.0)
+
+    def test_subscription_end(self):
+        self.sdc_device.stop_all()
+        time.sleep(1)
+        self.sdc_client.stop_all()
+
+
+class Test_Client_SomeDevice_sync(unittest.TestCase):
+    def setUp(self):
+        basic_logging_setup()
+        self.logger = get_logger_adapter('sdc.test')
+        sys.stderr.write('\n############### start setUp {} ##############\n'.format(self._testMethodName))
+        self.logger.info('############### start setUp {} ##############'.format(self._testMethodName))
+        self.wsd = WSDiscovery('127.0.0.1')
+        self.wsd.start()
+        self.sdc_device = SomeDevice.from_mdib_file(self.wsd, None, mdib_70041, log_prefix='',
+                                                    default_components=default_sdc_provider_components_sync,
+                                                    chunk_size=512)
+        self.sdc_device.start_all(periodic_reports_interval=1.0)
+        self._loc_validators = [pm_types.InstanceIdentifier('Validator', extension_string='System')]
+        self.sdc_device.set_location(utils.random_location(), self._loc_validators)
+
+        time.sleep(0.5)  # allow full init of devices
+
+        x_addr = self.sdc_device.get_xaddrs()
+        self.sdc_client = SdcConsumer(x_addr[0],
+                                      sdc_definitions=self.sdc_device.mdib.sdc_definitions,
+                                      ssl_context_container=None,
+                                      validate=CLIENT_VALIDATE,
+                                      log_prefix='',
+                                      request_chunk_size=512)
+        self.sdc_client.start_all(subscribe_periodic_reports=True)
+
+        time.sleep(1)
+        sys.stderr.write('\n############### setUp done {} ##############\n'.format(self._testMethodName))
+        self.logger.info('############### setUp done {} ##############'.format(self._testMethodName))
+        time.sleep(0.5)
+        self.log_watcher = loghelper.LogWatcher(logging.getLogger('sdc'), level=logging.ERROR)
+
+    def tearDown(self):
+        sys.stderr.write('############### tearDown {}... ##############\n'.format(self._testMethodName))
+        self.log_watcher.setPaused(True)
+        self.sdc_client.stop_all()
+        self.sdc_device.stop_all()
+        self.wsd.stop()
+        try:
+            self.log_watcher.check()
+        except loghelper.LogWatchException as ex:
+            sys.stderr.write(repr(ex))
+            raise
+        sys.stderr.write('############### tearDown {} done ##############\n'.format(self._testMethodName))
+
+    def test_basic_connect_sync(self):
+        # simply check that correct top node is returned
+        get_service = self.sdc_client.client('Get')
+        message_data = get_service.get_md_description()
+        self.assertEqual(message_data.msg_name, 'GetMdDescriptionResponse')
+
+        message_data = get_service.get_mdib()
+        self.assertEqual(message_data.msg_name, 'GetMdibResponse')
+
+        message_data = get_service.get_md_state()
+        self.assertEqual(message_data.msg_name, 'GetMdStateResponse')
+
+        context_service = self.sdc_client.client('Context')
+        result = context_service.get_context_states()
+        self.assertGreater(len(result.result.ContextState), 0)
+
+    def test_realtime_samples_sync(self):
+        provide_realtime_data(self.sdc_device)
+        time.sleep(0.2)  # let some rt data exist before test starts
+        runtest_realtime_samples(self, self.sdc_device, self.sdc_client)
+
+    def test_metric_report_sync(self):
+        logging.getLogger('sdc.device.subscrMgr').setLevel(logging.DEBUG)
+        logging.getLogger('sdc.client.subscrMgr').setLevel(logging.DEBUG)
+        logging.getLogger('sdc.client.subscr').setLevel(logging.DEBUG)
+        runtest_metric_reports(self, self.sdc_device, self.sdc_client, self.logger)
--- conflicted
+++ resolved
@@ -1,500 +1,496 @@
-from __future__ import annotations
-
-import time
-import uuid
-from collections import defaultdict
-from contextlib import contextmanager
-from threading import Lock
-<<<<<<< HEAD
-from typing import List, Type
-=======
-from typing import List, TYPE_CHECKING
->>>>>>> a6af13b5
-
-from . import mdibbase
-from .devicewaveform import AbstractWaveformSource
-from .devicewaveform import DefaultWaveformSource
-from .transactions import RtDataMdibUpdateTransaction, MdibUpdateTransaction, TransactionProcessor
-from .. import loghelper
-from .. import pmtypes
-from ..definitions_base import ProtocolsRegistry
-from ..definitions_sdc import SDC_v1_Definitions
-from ..msgtypes import RetrievabilityMethod
-from ..namespaces import domTag
-from ..pysoap.msgreader import MessageReaderDevice
-
-if TYPE_CHECKING:
-    from ..definitions_base import BaseDefinitions
-
-
-class DeviceMdibContainer(mdibbase.MdibContainer):
-    """Device side implementation of an mdib.
-     Do not modify containers directly, use transactions for that purpose.
-     Transactions keep track of changes and initiate sending of update notifications to clients."""
-
-    def __init__(self, sdc_definitions: [BaseDefinitions, None],
-                 log_prefix: [str, None] = None,
-                 waveform_source: [AbstractWaveformSource, None] = None,
-                 transaction_proc_cls : [Type[TransactionProcessor]] = TransactionProcessor):
-        """
-        :param sdc_definitions: defaults to sdc11073.definitions_sdc.SDC_v1_Definitions
-        :param log_prefix: a string
-        :param waveform_source: an instance of an object that implements devicewaveform.AbstractWaveformSource
-        :param transaction_proc_cls: runs the transaction
-        """
-        if sdc_definitions is None:
-            sdc_definitions = SDC_v1_Definitions
-        super().__init__(sdc_definitions)
-        self._logger = loghelper.get_logger_adapter('sdc.device.mdib', log_prefix)
-        self._sdc_device = None
-        self._tr_lock = Lock()  # transaction lock
-
-        self.sequence_id = uuid.uuid4().urn  # this uuid identifies this mdib instance
-
-        self._current_location = None  # or a SdcLocation instance
-        self._annotators = {}
-        self._current_transaction = None
-
-        self.pre_commit_handler = None  # pre_commit_handler can modify transaction if needed before it is committed
-        self.post_commit_handler = None  # post_commit_handler can modify mdib if needed after it is committed
-        self._waveform_source = waveform_source or DefaultWaveformSource()
-        self._transaction_proc_cls = transaction_proc_cls
-        self._retrievability_episodic = []  # a list of handles
-        self.retrievability_periodic = defaultdict(list)
-        self.descriptor_factory = DescriptorFactory(self)
-
-    @contextmanager
-    def transaction_manager(self, set_determination_time=True):
-        # pylint: disable=protected-access
-        with self._tr_lock:
-            try:
-                self._current_transaction = MdibUpdateTransaction(self)
-                yield self._current_transaction
-                if callable(self.pre_commit_handler):
-                    self.pre_commit_handler(self, self._current_transaction)  # pylint: disable=not-callable
-                if self._current_transaction._error:
-                    self._logger.info('transaction_manager: transaction without updates!')
-                else:
-                    processor = self._transaction_proc_cls(self, self._current_transaction,
-                                                           set_determination_time, self._logger)
-                    processor.process_transaction()
-                    self._send_notifications(processor)
-                    self._current_transaction.mdib_version = self.mdib_version
-
-                    if callable(self.post_commit_handler):
-                        self.post_commit_handler(self, self._current_transaction)  # pylint: disable=not-callable
-            finally:
-                self._current_transaction = None
-
-    mdibUpdateTransaction = transaction_manager  # backwards compatibility
-
-    def _send_notifications(self, transaction_processor):
-        mdib_version = self.mdib_version
-        if self._sdc_device is not None:
-            if transaction_processor.has_descriptor_updates:
-                self._sdc_device.send_descriptor_updates(mdib_version,
-                                                         updated=transaction_processor.descr_updated,
-                                                         created=transaction_processor.descr_created,
-                                                         deleted=transaction_processor.descr_deleted,
-                                                         states=transaction_processor.descr_updated_states)
-            if len(transaction_processor.metric_updates) > 0:
-                self._sdc_device.send_metric_state_updates(mdib_version, transaction_processor.metric_updates)
-            if len(transaction_processor.alert_updates) > 0:
-                self._sdc_device.send_alert_state_updates(mdib_version, transaction_processor.alert_updates)
-            if len(transaction_processor.comp_updates) > 0:
-                self._sdc_device.send_component_state_updates(mdib_version, transaction_processor.comp_updates)
-            if len(transaction_processor.ctxt_updates) > 0:
-                self._sdc_device.send_context_state_updates(mdib_version, transaction_processor.ctxt_updates)
-            if len(transaction_processor.op_updates) > 0:
-                self._sdc_device.send_operational_state_updates(mdib_version, transaction_processor.op_updates)
-            if len(transaction_processor.rt_updates) > 0:
-                self._sdc_device.send_realtime_samples_state_updates(mdib_version, transaction_processor.rt_updates)
-
-    @contextmanager
-    def _rt_sample_transaction(self):
-        with self._tr_lock:
-            with self.mdib_lock:
-                try:
-                    self._current_transaction = RtDataMdibUpdateTransaction(self)
-                    yield self._current_transaction
-                    if callable(self.pre_commit_handler):
-                        self.pre_commit_handler(self, self._current_transaction)  # pylint: disable=not-callable
-                    if self._current_transaction.error:
-                        self._logger.info('_rtsampleTransaction: transaction without updates!')
-                    else:
-                        self._process_internal_rt_transaction()
-                        if callable(self.post_commit_handler):
-                            self.post_commit_handler(self, self._current_transaction)  # pylint: disable=not-callable
-                finally:
-                    self._current_transaction = None
-
-    def _process_internal_rt_transaction(self):
-        mgr = self._current_transaction
-        # handle real time samples
-        if len(mgr.rt_sample_state_updates) > 0:
-            self.mdib_version += 1
-            updates = []
-            self._logger.debug('transaction_manager: rtSample updates = {}', mgr.rt_sample_state_updates)
-            for value in mgr.rt_sample_state_updates.values():
-                try:
-                    value.new.set_node_member(self.nsmapper)
-                    updates.append(value.new)
-                except RuntimeError:
-                    self._logger.warn('transaction_manager: {} did not exist before!! really??', value.new)
-                    raise
-            # makes copies of all states for sending, so that they can't be affected by transactions after this one
-            updates = [s.mk_copy() for s in updates]
-            if self._sdc_device is not None:
-                self._sdc_device.send_realtime_samples_state_updates(self.mdib_version, updates)
-        mgr.mdib_version = self.mdib_version
-
-    def set_sdc_device(self, sdc_device):
-        self._sdc_device = sdc_device
-
-    @property
-    def msg_reader(self):
-        return None if self._sdc_device is None else self._sdc_device.msg_reader
-
-    def set_location(self, sdc_location, validators=None):
-        """
-        This method updates only the mdib internal data!
-        use the SdcDevice.set_location method if you want to publish the address an the network.
-        :param sdc_location: a pysdc.location.SdcLocation instance
-        :param validators: a list of pysdc.pmtypes.InstanceIdentifier objects or None
-        """
-        all_location_contexts = self.context_states.NODETYPE.get(domTag('LocationContextState'), [])
-        with self.transaction_manager() as mgr:
-            # set all to currently associated Locations to Disassociated
-            associated_locations = [l for l in all_location_contexts if
-                                    l.ContextAssociation == pmtypes.ContextAssociation.ASSOCIATED]
-            for location in associated_locations:
-                location_context = mgr.get_state(location.descriptorHandle, location.Handle)
-                location_context.ContextAssociation = pmtypes.ContextAssociation.DISASSOCIATED
-                # UnbindingMdibVersion is the first version in which it is no longer bound ( == this version)
-                location_context.UnbindingMdibVersion = self.mdib_version
-            descriptor_container = self.descriptions.NODETYPE.get_one(domTag('LocationContextDescriptor'))
-
-            self._current_location = mgr.get_state(descriptor_container.handle)  # this creates a new location state
-            self._current_location.update_from_sdc_location(sdc_location)
-            self._current_location.set_node_member(self.nsmapper)
-            if validators is not None:
-                self._current_location.Validator = validators
-
-    def add_descriptor(self, descriptor_container, adjust_state_version=True):
-        """Add descriptor to mdib.
-        If method is called within an transaction, the created object is added to transaction and clients will be
-        notified. Otherwise the object is only added to mdib without sending notifications to clients!
-        :param descriptor_container: a descriptor container container instance
-        :param adjust_state_version: if True, and an object with the same handle was already in this mdib,
-           the descriptor version is set to last version + 1.
-        """
-        if self._current_transaction is not None:
-            self._current_transaction.add_descriptor(descriptor_container, adjust_state_version)
-        else:
-            self.descriptions.add_object(descriptor_container)
-        return descriptor_container
-
-    def add_state(self, state_container, adjust_state_version=True):
-        """Add state to mdib.
-        If method is called within an transaction, the created object is added to transaction and clients will be
-        notified. Otherwise the object is only added to mdib without sending notifications to clients!
-        :param state_container: a state container instance
-        :param adjust_state_version: if True, and an object with the same handle was already in this mdib,
-           the state version is set to last version + 1.
-        """
-        if state_container.descriptor_container is None:
-            descriptor_container = None
-            if self._current_transaction is not None:
-                descriptor_container = self._current_transaction.descriptor_updates.get(
-                    state_container.DescriptorHandle).new
-            if descriptor_container is None:
-                descriptor_container = self.descriptions.handle.get_one(state_container.DescriptorHandle)
-            state_container.set_descriptor_container(descriptor_container)
-
-        if self._current_transaction is not None:
-            self._current_transaction.add_state(state_container, adjust_state_version)
-        else:
-            if state_container.isContextState:
-                if state_container.Handle in self.context_states.handle:
-                    raise ValueError(f'context state Handle {state_container.Handle} already in mdib!')
-                table = self.context_states
-            else:
-                if state_container.descriptorHandle in self.states.descriptorHandle:
-                    raise ValueError(f'state descriptorHandle {state_container.descriptorHandle} already in mdib!')
-                table = self.states
-            if adjust_state_version:
-                table.set_version(state_container)
-            table.add_object(state_container)
-
-    def ensure_location_context_descriptor(self):
-        """Create a LocationContextDescriptor if there is none in mdib."""
-        system_context_container = self.descriptions.NODETYPE.get_one(domTag('SystemContextDescriptor'))
-        children = self.descriptions.parent_handle.get(system_context_container.handle)
-        child_node_types = [ch.NODETYPE for ch in children]
-        q_name = domTag('LocationContextDescriptor')
-        if q_name not in child_node_types:
-            self._logger.info('creating a LocationContextDescriptor')
-            descr_cls = self.sdc_definitions.get_descriptor_container_class(q_name)
-            descr_container = descr_cls(handle=uuid.uuid4().hex, parent_handle=system_context_container.handle)
-            descr_container.SafetyClassification = pmtypes.SafetyClassification.INF
-            self.add_descriptor(descr_container)
-
-    def ensure_patient_context_descriptor(self):
-        """Create PatientContextDescriptor if there is none in mdib."""
-        system_context_container = self.descriptions.NODETYPE.get_one(domTag('SystemContextDescriptor'))
-        children = self.descriptions.parent_handle.get(system_context_container.handle)
-        child_node_types = [ch.NODETYPE for ch in children]
-        q_name = domTag('PatientContextDescriptor')
-        if q_name not in child_node_types:
-            self._logger.info('creating a PatientContextDescriptor')
-            descr_cls = self.sdc_definitions.get_descriptor_container_class(q_name)
-            descr_container = descr_cls(self.nsmapper,
-                                        handle=uuid.uuid4().hex, parent_handle=system_context_container.handle)
-            descr_container.SafetyClassification = pmtypes.SafetyClassification.INF
-            self.add_descriptor(descr_container)
-
-    # real time data handling
-    def register_waveform_generator(self, descriptor_handle: str, wf_generator):
-        self._waveform_source.register_waveform_generator(self, descriptor_handle, wf_generator)
-
-    def set_waveform_generator_activation_state(self, descriptor_handle: str,
-                                                component_activation: pmtypes.ComponentActivation):
-        self._waveform_source.set_activation_state(self, descriptor_handle, component_activation)
-
-    def register_annotation_generator(self, annotation: pmtypes.Annotation, trigger_handle: str,
-                                      annotated_handles: List[str]):
-        self._waveform_source.register_annotation_generator(annotation, trigger_handle, annotated_handles)
-
-    def update_all_rt_samples(self):
-        with self._rt_sample_transaction() as transaction:
-            self._waveform_source.update_all_realtime_samples(transaction)
-
-    def mk_state_containers_for_all_descriptors(self):
-        """The model requires that there is a state for every descriptor (exception: multi-states)
-        Call this method to create missing states
-        :return:
-        """
-        for descr in self.descriptions.objects:
-            if descr.handle not in self.states.descriptorHandle and descr.handle not in self.context_states.descriptorHandle:
-                state_cls = self.get_state_class_for_descriptor(descr)
-                if state_cls.isMultiState:
-                    pass  # nothing to do, it is allowed to have no state
-                else:
-                    state = state_cls(descr)
-                    # add some initial values where needed
-                    if state.isAlertCondition:
-                        state.DeterminationTime = time.time()
-                    elif state.NODETYPE == domTag('AlertSystemState'):
-                        state.LastSelfCheck = time.time()
-                        state.SelfCheckCount = 1
-                    elif state.NODETYPE == domTag('ClockState'):
-                        state.LastSet = time.time()
-                    state.set_node_member(self.nsmapper)
-                    if self._current_transaction is not None:
-                        self._current_transaction.add_state(state)
-                    else:
-                        self.states.add_object(state)
-
-    def update_retrievability_lists(self):
-        """This method updates internal lists, based on current mdib descriptors. """
-        with self.mdib_lock:
-            del self._retrievability_episodic[:]
-            self.retrievability_periodic.clear()
-            for descr in self.descriptions.objects:
-                if descr.retrievability is not None:
-                    for r_by in descr.retrievability.By:
-                        if r_by.Method == RetrievabilityMethod.EPISODIC:
-                            self._retrievability_episodic.append(descr.handle)
-                        elif r_by.Method == RetrievabilityMethod.PERIODIC:
-                            period_float = r_by.UpdatePeriod
-                            period_ms = int(period_float * 1000.0)
-                            self.retrievability_periodic[period_ms].append(descr.handle)
-
-    @classmethod
-    def from_mdib_file(cls, path,
-                       protocol_definition=None,
-                       xml_reader_class=MessageReaderDevice,
-                       log_prefix=None):
-        """
-        An alternative constructor for the class
-        :param path: the input file path for creating the mdib
-        :param protocol_definition: an optional object derived from BaseDefinitions, forces usage of this definition
-        :param xml_reader_class: class that is used to read mdib xml file
-        :param log_prefix: a string or None
-        :return: instance
-        """
-        with open(path, 'rb') as the_file:
-            xml_text = the_file.read()
-        return cls.from_string(xml_text,
-                               protocol_definition,
-                               xml_reader_class,
-                               log_prefix)
-
-    @classmethod
-    def from_string(cls, xml_text,
-                    protocol_definition=None,
-                    xml_reader_class=MessageReaderDevice,
-                    log_prefix=None):
-        """
-        An alternative constructor for the class
-        :param xml_text: the input string for creating the mdib
-        :param protocol_definition: an optional object derived from BaseDefinitions, forces usage of this definition
-        :param xml_reader_class: class that is used to read mdib xml file
-        :param log_prefix: a string or None
-        :return: instance
-        """
-        # get protocol definition that matches xml_text
-        if protocol_definition is None:
-            for definition_cls in ProtocolsRegistry.protocols:
-                if definition_cls.ParticipantModelNamespace is not None and definition_cls.ParticipantModelNamespace.encode(
-                        'utf-8') in xml_text:
-                    protocol_definition = definition_cls
-                    break
-        if protocol_definition is None:
-            raise ValueError('cannot create instance, no known BICEPS schema version identified')
-        # xml_reader_class = protocol_definition.DefaultSdcDeviceComponents.xml_reader_class
-        mdib = cls(protocol_definition, log_prefix=log_prefix)
-
-        xml_msg_reader = xml_reader_class(protocol_definition, mdib._logger, log_prefix)
-        message_data = xml_msg_reader.read_payload_data(xml_text)
-        descriptor_containers, state_containers = xml_msg_reader.read_get_mdib_response(message_data)
-
-        mdib.add_description_containers(descriptor_containers)
-        mdib.add_state_containers(state_containers)
-        mdib.mk_state_containers_for_all_descriptors()
-        mdib.update_retrievability_lists()
-        return mdib
-
-
-class DescriptorFactory:
-    def __init__(self, mdib):
-        self._mdib = mdib
-
-    @staticmethod
-    def _create_descriptor_container(container_cls, handle, parent_handle, coded_value, safety_classification):
-        obj = container_cls(handle=handle, parent_handle=parent_handle)
-        obj.SafetyClassification = safety_classification
-        obj.Type = coded_value
-        return obj
-
-    def create_vmd_descriptor_container(self, handle: str, parent_handle: str, coded_value: pmtypes.CodedValue,
-                                        safety_classification: pmtypes.SafetyClassification,
-                                        add_to_mdib: bool = True):
-        """
-        This method creates an VmdDescriptorContainer with the given properties.
-        If it is called within an transaction, the created object is added to transaction and clients will be notified.
-        Otherwise the object is only added to mdib without sending notifications to clients!
-        :param handle: Handle of the new container
-        :param parent_handle: Handle of the parent
-        :param coded_value: a pmtypes.CodedValue instance that defines what this onject represents in medical terms.
-        :param safety_classification: a pmtypes.SafetyClassification value
-        :param add_to_mdib:
-        :return: the created object
-        """
-        cls = self._mdib.sdc_definitions.get_descriptor_container_class(domTag('VmdDescriptor'))
-        obj = self._create_descriptor_container(cls, handle, parent_handle, coded_value, safety_classification)
-        if add_to_mdib:
-            self._mdib.add_descriptor(obj)
-        return obj
-
-    def create_channel_descriptor_container(self, handle: str, parent_handle: str, coded_value: pmtypes.CodedValue,
-                                            safety_classification: pmtypes.SafetyClassification,
-                                            add_to_mdib: bool = True):
-        """
-        This method creates a ChannelDescriptorContainer with the given properties and optionally adds it to the mdib.
-        If it is called within an transaction, the created object is added to transaction and clients will be notified.
-        Otherwise the object is only added to mdib without sending notifications to clients!
-        :param handle: Handle of the new container
-        :param parent_handle: Handle of the parent
-        :param coded_value: a pmtypes.CodedValue instance that defines what this onject represents in medical terms.
-        :param safety_classification: a pmtypes.SafetyClassification value
-        :param add_to_mdib:
-        :return: the created object
-        """
-        cls = self._mdib.sdc_definitions.get_descriptor_container_class(domTag('ChannelDescriptor'))
-        obj = self._create_descriptor_container(cls, handle, parent_handle, coded_value, safety_classification)
-        if add_to_mdib:
-            self._mdib.add_descriptor(obj)
-        return obj
-
-    def create_string_metric_descriptor_container(
-            self, handle: str, parent_handle: str, coded_value: pmtypes.CodedValue,
-            safety_classification: pmtypes.SafetyClassification, unit: pmtypes.CodedValue,
-            metric_availability: pmtypes.MetricAvailability = pmtypes.MetricAvailability.INTERMITTENT,
-            metric_category: pmtypes.MetricCategory = pmtypes.MetricCategory.UNSPECIFIED,
-            add_to_mdib: bool = True):
-        """
-        This method creates a StringMetricDescriptorContainer with the given properties and optionally adds it to the mdib.
-        If it is called within an transaction, the created object is added to transaction and clients will be notified.
-        Otherwise the object is only added to mdib without sending notifications to clients!
-        :param handle: Handle of the new container
-        :param parent_handle: Handle of the parent
-        :param coded_value: a pmtypes.CodedValue instance that defines what this onject represents in medical terms.
-        :param safety_classification: a pmtypes.SafetyClassification value
-        :param unit: a CodedValue
-        :param metric_availability: pmtypes.MetricAvailability
-        :param metric_category: pmtypes.MetricCategory
-        :param add_to_mdib:
-        :return: the created object
-        """
-        cls = self._mdib.sdc_definitions.get_descriptor_container_class(domTag('StringMetricDescriptor'))
-        obj = self._create_descriptor_container(cls, handle, parent_handle, coded_value, safety_classification)
-        obj.Unit = unit
-        obj.MetricAvailability = metric_availability
-        obj.MetricCategory = metric_category
-        if add_to_mdib:
-            self._mdib.add_descriptor(obj)
-        return obj
-
-    def create_enum_string_metric_descriptor_container(
-            self, handle: str, parent_handle: str, coded_value: pmtypes.CodedValue,
-            safety_classification: pmtypes.SafetyClassification, unit: pmtypes.CodedValue,
-            allowed_values: List[str],
-            metric_availability: pmtypes.MetricAvailability = pmtypes.MetricAvailability.INTERMITTENT,
-            metric_category: pmtypes.MetricCategory = pmtypes.MetricCategory.UNSPECIFIED,
-            add_to_mdib: bool = True):
-        """
-        This method creates an EnumStringMetricDescriptorContainer with the given properties and optionally adds it
-        to the mdib.
-        If it is called within an transaction, the created object is added to transaction and clients will be notified.
-        Otherwise the object is only added to mdib without sending notifications to clients!
-        :param handle: Handle of the new container
-        :param parent_handle: Handle of the parent
-        :param coded_value: a pmtypes.CodedValue instance that defines what this onject represents in medical terms.
-        :param safety_classification: a pmtypes.SafetyClassification value
-        :param unit: pmtypes.CodedValue
-        :param allowed_values:
-        :param metric_availability: pmtypes.MetricAvailability
-        :param metric_category: pmtypes.MetricCategory
-        :param add_to_mdib:
-        :return: the created object
-        """
-        cls = self._mdib.sdc_definitions.get_descriptor_container_class(domTag('EnumStringMetricDescriptor'))
-        obj = self._create_descriptor_container(cls, handle, parent_handle, coded_value, safety_classification)
-        obj.Unit = unit
-        obj.MetricAvailability = metric_availability
-        obj.MetricCategory = metric_category
-        obj.AllowedValue = allowed_values
-        if add_to_mdib:
-            self._mdib.add_descriptor(obj)
-        return obj
-
-    def create_clock_descriptor_container(self, handle: str, parent_handle: str, coded_value: pmtypes.CodedValue,
-                                          safety_classification: pmtypes.SafetyClassification,
-                                          add_to_mdib: bool = True):
-        """
-        This method creates a ClockDescriptorContainer with the given properties.
-        If it is called within an transaction, the created object is added to transaction and clients will be notified.
-        Otherwise the object is only added to mdib without sending notifications to clients!
-        :param handle: Handle of the new container
-        :param parent_handle: Handle of the parent
-        :param coded_value: a pmtypes.CodedValue instance that defines what this onject represents in medical terms.
-        :param safety_classification: a pmtypes.SafetyClassification value
-        :param add_to_mdib:
-        :return: the created object
-        """
-        cls = self._mdib.sdc_definitions.get_descriptor_container_class(domTag('ClockDescriptor'))
-        obj = self._create_descriptor_container(cls, handle, parent_handle, coded_value, safety_classification)
-        if add_to_mdib:
-            self._mdib.add_descriptor(obj)
-        return obj
+from __future__ import annotations
+
+import time
+import uuid
+from collections import defaultdict
+from contextlib import contextmanager
+from threading import Lock
+from typing import List, Type, TYPE_CHECKING
+
+from . import mdibbase
+from .devicewaveform import AbstractWaveformSource
+from .devicewaveform import DefaultWaveformSource
+from .transactions import RtDataMdibUpdateTransaction, MdibUpdateTransaction, TransactionProcessor
+from .. import loghelper
+from .. import pmtypes
+from ..definitions_base import ProtocolsRegistry
+from ..definitions_sdc import SDC_v1_Definitions
+from ..msgtypes import RetrievabilityMethod
+from ..namespaces import domTag
+from ..pysoap.msgreader import MessageReaderDevice
+
+if TYPE_CHECKING:
+    from ..definitions_base import BaseDefinitions
+
+
+class DeviceMdibContainer(mdibbase.MdibContainer):
+    """Device side implementation of an mdib.
+     Do not modify containers directly, use transactions for that purpose.
+     Transactions keep track of changes and initiate sending of update notifications to clients."""
+
+    def __init__(self, sdc_definitions: [BaseDefinitions, None],
+                 log_prefix: [str, None] = None,
+                 waveform_source: [AbstractWaveformSource, None] = None,
+                 transaction_proc_cls : [Type[TransactionProcessor]] = TransactionProcessor):
+        """
+        :param sdc_definitions: defaults to sdc11073.definitions_sdc.SDC_v1_Definitions
+        :param log_prefix: a string
+        :param waveform_source: an instance of an object that implements devicewaveform.AbstractWaveformSource
+        :param transaction_proc_cls: runs the transaction
+        """
+        if sdc_definitions is None:
+            sdc_definitions = SDC_v1_Definitions
+        super().__init__(sdc_definitions)
+        self._logger = loghelper.get_logger_adapter('sdc.device.mdib', log_prefix)
+        self._sdc_device = None
+        self._tr_lock = Lock()  # transaction lock
+
+        self.sequence_id = uuid.uuid4().urn  # this uuid identifies this mdib instance
+
+        self._current_location = None  # or a SdcLocation instance
+        self._annotators = {}
+        self._current_transaction = None
+
+        self.pre_commit_handler = None  # pre_commit_handler can modify transaction if needed before it is committed
+        self.post_commit_handler = None  # post_commit_handler can modify mdib if needed after it is committed
+        self._waveform_source = waveform_source or DefaultWaveformSource()
+        self._transaction_proc_cls = transaction_proc_cls
+        self._retrievability_episodic = []  # a list of handles
+        self.retrievability_periodic = defaultdict(list)
+        self.descriptor_factory = DescriptorFactory(self)
+
+    @contextmanager
+    def transaction_manager(self, set_determination_time=True):
+        # pylint: disable=protected-access
+        with self._tr_lock:
+            try:
+                self._current_transaction = MdibUpdateTransaction(self)
+                yield self._current_transaction
+                if callable(self.pre_commit_handler):
+                    self.pre_commit_handler(self, self._current_transaction)  # pylint: disable=not-callable
+                if self._current_transaction._error:
+                    self._logger.info('transaction_manager: transaction without updates!')
+                else:
+                    processor = self._transaction_proc_cls(self, self._current_transaction,
+                                                           set_determination_time, self._logger)
+                    processor.process_transaction()
+                    self._send_notifications(processor)
+                    self._current_transaction.mdib_version = self.mdib_version
+
+                    if callable(self.post_commit_handler):
+                        self.post_commit_handler(self, self._current_transaction)  # pylint: disable=not-callable
+            finally:
+                self._current_transaction = None
+
+    mdibUpdateTransaction = transaction_manager  # backwards compatibility
+
+    def _send_notifications(self, transaction_processor):
+        mdib_version = self.mdib_version
+        if self._sdc_device is not None:
+            if transaction_processor.has_descriptor_updates:
+                self._sdc_device.send_descriptor_updates(mdib_version,
+                                                         updated=transaction_processor.descr_updated,
+                                                         created=transaction_processor.descr_created,
+                                                         deleted=transaction_processor.descr_deleted,
+                                                         states=transaction_processor.descr_updated_states)
+            if len(transaction_processor.metric_updates) > 0:
+                self._sdc_device.send_metric_state_updates(mdib_version, transaction_processor.metric_updates)
+            if len(transaction_processor.alert_updates) > 0:
+                self._sdc_device.send_alert_state_updates(mdib_version, transaction_processor.alert_updates)
+            if len(transaction_processor.comp_updates) > 0:
+                self._sdc_device.send_component_state_updates(mdib_version, transaction_processor.comp_updates)
+            if len(transaction_processor.ctxt_updates) > 0:
+                self._sdc_device.send_context_state_updates(mdib_version, transaction_processor.ctxt_updates)
+            if len(transaction_processor.op_updates) > 0:
+                self._sdc_device.send_operational_state_updates(mdib_version, transaction_processor.op_updates)
+            if len(transaction_processor.rt_updates) > 0:
+                self._sdc_device.send_realtime_samples_state_updates(mdib_version, transaction_processor.rt_updates)
+
+    @contextmanager
+    def _rt_sample_transaction(self):
+        with self._tr_lock:
+            with self.mdib_lock:
+                try:
+                    self._current_transaction = RtDataMdibUpdateTransaction(self)
+                    yield self._current_transaction
+                    if callable(self.pre_commit_handler):
+                        self.pre_commit_handler(self, self._current_transaction)  # pylint: disable=not-callable
+                    if self._current_transaction.error:
+                        self._logger.info('_rtsampleTransaction: transaction without updates!')
+                    else:
+                        self._process_internal_rt_transaction()
+                        if callable(self.post_commit_handler):
+                            self.post_commit_handler(self, self._current_transaction)  # pylint: disable=not-callable
+                finally:
+                    self._current_transaction = None
+
+    def _process_internal_rt_transaction(self):
+        mgr = self._current_transaction
+        # handle real time samples
+        if len(mgr.rt_sample_state_updates) > 0:
+            self.mdib_version += 1
+            updates = []
+            self._logger.debug('transaction_manager: rtSample updates = {}', mgr.rt_sample_state_updates)
+            for value in mgr.rt_sample_state_updates.values():
+                try:
+                    value.new.set_node_member(self.nsmapper)
+                    updates.append(value.new)
+                except RuntimeError:
+                    self._logger.warn('transaction_manager: {} did not exist before!! really??', value.new)
+                    raise
+            # makes copies of all states for sending, so that they can't be affected by transactions after this one
+            updates = [s.mk_copy() for s in updates]
+            if self._sdc_device is not None:
+                self._sdc_device.send_realtime_samples_state_updates(self.mdib_version, updates)
+        mgr.mdib_version = self.mdib_version
+
+    def set_sdc_device(self, sdc_device):
+        self._sdc_device = sdc_device
+
+    @property
+    def msg_reader(self):
+        return None if self._sdc_device is None else self._sdc_device.msg_reader
+
+    def set_location(self, sdc_location, validators=None):
+        """
+        This method updates only the mdib internal data!
+        use the SdcDevice.set_location method if you want to publish the address an the network.
+        :param sdc_location: a pysdc.location.SdcLocation instance
+        :param validators: a list of pysdc.pmtypes.InstanceIdentifier objects or None
+        """
+        all_location_contexts = self.context_states.NODETYPE.get(domTag('LocationContextState'), [])
+        with self.transaction_manager() as mgr:
+            # set all to currently associated Locations to Disassociated
+            associated_locations = [l for l in all_location_contexts if
+                                    l.ContextAssociation == pmtypes.ContextAssociation.ASSOCIATED]
+            for location in associated_locations:
+                location_context = mgr.get_state(location.descriptorHandle, location.Handle)
+                location_context.ContextAssociation = pmtypes.ContextAssociation.DISASSOCIATED
+                # UnbindingMdibVersion is the first version in which it is no longer bound ( == this version)
+                location_context.UnbindingMdibVersion = self.mdib_version
+            descriptor_container = self.descriptions.NODETYPE.get_one(domTag('LocationContextDescriptor'))
+
+            self._current_location = mgr.get_state(descriptor_container.handle)  # this creates a new location state
+            self._current_location.update_from_sdc_location(sdc_location)
+            self._current_location.set_node_member(self.nsmapper)
+            if validators is not None:
+                self._current_location.Validator = validators
+
+    def add_descriptor(self, descriptor_container, adjust_state_version=True):
+        """Add descriptor to mdib.
+        If method is called within an transaction, the created object is added to transaction and clients will be
+        notified. Otherwise the object is only added to mdib without sending notifications to clients!
+        :param descriptor_container: a descriptor container container instance
+        :param adjust_state_version: if True, and an object with the same handle was already in this mdib,
+           the descriptor version is set to last version + 1.
+        """
+        if self._current_transaction is not None:
+            self._current_transaction.add_descriptor(descriptor_container, adjust_state_version)
+        else:
+            self.descriptions.add_object(descriptor_container)
+        return descriptor_container
+
+    def add_state(self, state_container, adjust_state_version=True):
+        """Add state to mdib.
+        If method is called within an transaction, the created object is added to transaction and clients will be
+        notified. Otherwise the object is only added to mdib without sending notifications to clients!
+        :param state_container: a state container instance
+        :param adjust_state_version: if True, and an object with the same handle was already in this mdib,
+           the state version is set to last version + 1.
+        """
+        if state_container.descriptor_container is None:
+            descriptor_container = None
+            if self._current_transaction is not None:
+                descriptor_container = self._current_transaction.descriptor_updates.get(
+                    state_container.DescriptorHandle).new
+            if descriptor_container is None:
+                descriptor_container = self.descriptions.handle.get_one(state_container.DescriptorHandle)
+            state_container.set_descriptor_container(descriptor_container)
+
+        if self._current_transaction is not None:
+            self._current_transaction.add_state(state_container, adjust_state_version)
+        else:
+            if state_container.isContextState:
+                if state_container.Handle in self.context_states.handle:
+                    raise ValueError(f'context state Handle {state_container.Handle} already in mdib!')
+                table = self.context_states
+            else:
+                if state_container.descriptorHandle in self.states.descriptorHandle:
+                    raise ValueError(f'state descriptorHandle {state_container.descriptorHandle} already in mdib!')
+                table = self.states
+            if adjust_state_version:
+                table.set_version(state_container)
+            table.add_object(state_container)
+
+    def ensure_location_context_descriptor(self):
+        """Create a LocationContextDescriptor if there is none in mdib."""
+        system_context_container = self.descriptions.NODETYPE.get_one(domTag('SystemContextDescriptor'))
+        children = self.descriptions.parent_handle.get(system_context_container.handle)
+        child_node_types = [ch.NODETYPE for ch in children]
+        q_name = domTag('LocationContextDescriptor')
+        if q_name not in child_node_types:
+            self._logger.info('creating a LocationContextDescriptor')
+            descr_cls = self.sdc_definitions.get_descriptor_container_class(q_name)
+            descr_container = descr_cls(handle=uuid.uuid4().hex, parent_handle=system_context_container.handle)
+            descr_container.SafetyClassification = pmtypes.SafetyClassification.INF
+            self.add_descriptor(descr_container)
+
+    def ensure_patient_context_descriptor(self):
+        """Create PatientContextDescriptor if there is none in mdib."""
+        system_context_container = self.descriptions.NODETYPE.get_one(domTag('SystemContextDescriptor'))
+        children = self.descriptions.parent_handle.get(system_context_container.handle)
+        child_node_types = [ch.NODETYPE for ch in children]
+        q_name = domTag('PatientContextDescriptor')
+        if q_name not in child_node_types:
+            self._logger.info('creating a PatientContextDescriptor')
+            descr_cls = self.sdc_definitions.get_descriptor_container_class(q_name)
+            descr_container = descr_cls(self.nsmapper,
+                                        handle=uuid.uuid4().hex, parent_handle=system_context_container.handle)
+            descr_container.SafetyClassification = pmtypes.SafetyClassification.INF
+            self.add_descriptor(descr_container)
+
+    # real time data handling
+    def register_waveform_generator(self, descriptor_handle: str, wf_generator):
+        self._waveform_source.register_waveform_generator(self, descriptor_handle, wf_generator)
+
+    def set_waveform_generator_activation_state(self, descriptor_handle: str,
+                                                component_activation: pmtypes.ComponentActivation):
+        self._waveform_source.set_activation_state(self, descriptor_handle, component_activation)
+
+    def register_annotation_generator(self, annotation: pmtypes.Annotation, trigger_handle: str,
+                                      annotated_handles: List[str]):
+        self._waveform_source.register_annotation_generator(annotation, trigger_handle, annotated_handles)
+
+    def update_all_rt_samples(self):
+        with self._rt_sample_transaction() as transaction:
+            self._waveform_source.update_all_realtime_samples(transaction)
+
+    def mk_state_containers_for_all_descriptors(self):
+        """The model requires that there is a state for every descriptor (exception: multi-states)
+        Call this method to create missing states
+        :return:
+        """
+        for descr in self.descriptions.objects:
+            if descr.handle not in self.states.descriptorHandle and descr.handle not in self.context_states.descriptorHandle:
+                state_cls = self.get_state_class_for_descriptor(descr)
+                if state_cls.isMultiState:
+                    pass  # nothing to do, it is allowed to have no state
+                else:
+                    state = state_cls(descr)
+                    # add some initial values where needed
+                    if state.isAlertCondition:
+                        state.DeterminationTime = time.time()
+                    elif state.NODETYPE == domTag('AlertSystemState'):
+                        state.LastSelfCheck = time.time()
+                        state.SelfCheckCount = 1
+                    elif state.NODETYPE == domTag('ClockState'):
+                        state.LastSet = time.time()
+                    state.set_node_member(self.nsmapper)
+                    if self._current_transaction is not None:
+                        self._current_transaction.add_state(state)
+                    else:
+                        self.states.add_object(state)
+
+    def update_retrievability_lists(self):
+        """This method updates internal lists, based on current mdib descriptors. """
+        with self.mdib_lock:
+            del self._retrievability_episodic[:]
+            self.retrievability_periodic.clear()
+            for descr in self.descriptions.objects:
+                if descr.retrievability is not None:
+                    for r_by in descr.retrievability.By:
+                        if r_by.Method == RetrievabilityMethod.EPISODIC:
+                            self._retrievability_episodic.append(descr.handle)
+                        elif r_by.Method == RetrievabilityMethod.PERIODIC:
+                            period_float = r_by.UpdatePeriod
+                            period_ms = int(period_float * 1000.0)
+                            self.retrievability_periodic[period_ms].append(descr.handle)
+
+    @classmethod
+    def from_mdib_file(cls, path,
+                       protocol_definition=None,
+                       xml_reader_class=MessageReaderDevice,
+                       log_prefix=None):
+        """
+        An alternative constructor for the class
+        :param path: the input file path for creating the mdib
+        :param protocol_definition: an optional object derived from BaseDefinitions, forces usage of this definition
+        :param xml_reader_class: class that is used to read mdib xml file
+        :param log_prefix: a string or None
+        :return: instance
+        """
+        with open(path, 'rb') as the_file:
+            xml_text = the_file.read()
+        return cls.from_string(xml_text,
+                               protocol_definition,
+                               xml_reader_class,
+                               log_prefix)
+
+    @classmethod
+    def from_string(cls, xml_text,
+                    protocol_definition=None,
+                    xml_reader_class=MessageReaderDevice,
+                    log_prefix=None):
+        """
+        An alternative constructor for the class
+        :param xml_text: the input string for creating the mdib
+        :param protocol_definition: an optional object derived from BaseDefinitions, forces usage of this definition
+        :param xml_reader_class: class that is used to read mdib xml file
+        :param log_prefix: a string or None
+        :return: instance
+        """
+        # get protocol definition that matches xml_text
+        if protocol_definition is None:
+            for definition_cls in ProtocolsRegistry.protocols:
+                if definition_cls.ParticipantModelNamespace is not None and definition_cls.ParticipantModelNamespace.encode(
+                        'utf-8') in xml_text:
+                    protocol_definition = definition_cls
+                    break
+        if protocol_definition is None:
+            raise ValueError('cannot create instance, no known BICEPS schema version identified')
+        # xml_reader_class = protocol_definition.DefaultSdcDeviceComponents.xml_reader_class
+        mdib = cls(protocol_definition, log_prefix=log_prefix)
+
+        xml_msg_reader = xml_reader_class(protocol_definition, mdib._logger, log_prefix)
+        message_data = xml_msg_reader.read_payload_data(xml_text)
+        descriptor_containers, state_containers = xml_msg_reader.read_get_mdib_response(message_data)
+
+        mdib.add_description_containers(descriptor_containers)
+        mdib.add_state_containers(state_containers)
+        mdib.mk_state_containers_for_all_descriptors()
+        mdib.update_retrievability_lists()
+        return mdib
+
+
+class DescriptorFactory:
+    def __init__(self, mdib):
+        self._mdib = mdib
+
+    @staticmethod
+    def _create_descriptor_container(container_cls, handle, parent_handle, coded_value, safety_classification):
+        obj = container_cls(handle=handle, parent_handle=parent_handle)
+        obj.SafetyClassification = safety_classification
+        obj.Type = coded_value
+        return obj
+
+    def create_vmd_descriptor_container(self, handle: str, parent_handle: str, coded_value: pmtypes.CodedValue,
+                                        safety_classification: pmtypes.SafetyClassification,
+                                        add_to_mdib: bool = True):
+        """
+        This method creates an VmdDescriptorContainer with the given properties.
+        If it is called within an transaction, the created object is added to transaction and clients will be notified.
+        Otherwise the object is only added to mdib without sending notifications to clients!
+        :param handle: Handle of the new container
+        :param parent_handle: Handle of the parent
+        :param coded_value: a pmtypes.CodedValue instance that defines what this onject represents in medical terms.
+        :param safety_classification: a pmtypes.SafetyClassification value
+        :param add_to_mdib:
+        :return: the created object
+        """
+        cls = self._mdib.sdc_definitions.get_descriptor_container_class(domTag('VmdDescriptor'))
+        obj = self._create_descriptor_container(cls, handle, parent_handle, coded_value, safety_classification)
+        if add_to_mdib:
+            self._mdib.add_descriptor(obj)
+        return obj
+
+    def create_channel_descriptor_container(self, handle: str, parent_handle: str, coded_value: pmtypes.CodedValue,
+                                            safety_classification: pmtypes.SafetyClassification,
+                                            add_to_mdib: bool = True):
+        """
+        This method creates a ChannelDescriptorContainer with the given properties and optionally adds it to the mdib.
+        If it is called within an transaction, the created object is added to transaction and clients will be notified.
+        Otherwise the object is only added to mdib without sending notifications to clients!
+        :param handle: Handle of the new container
+        :param parent_handle: Handle of the parent
+        :param coded_value: a pmtypes.CodedValue instance that defines what this onject represents in medical terms.
+        :param safety_classification: a pmtypes.SafetyClassification value
+        :param add_to_mdib:
+        :return: the created object
+        """
+        cls = self._mdib.sdc_definitions.get_descriptor_container_class(domTag('ChannelDescriptor'))
+        obj = self._create_descriptor_container(cls, handle, parent_handle, coded_value, safety_classification)
+        if add_to_mdib:
+            self._mdib.add_descriptor(obj)
+        return obj
+
+    def create_string_metric_descriptor_container(
+            self, handle: str, parent_handle: str, coded_value: pmtypes.CodedValue,
+            safety_classification: pmtypes.SafetyClassification, unit: pmtypes.CodedValue,
+            metric_availability: pmtypes.MetricAvailability = pmtypes.MetricAvailability.INTERMITTENT,
+            metric_category: pmtypes.MetricCategory = pmtypes.MetricCategory.UNSPECIFIED,
+            add_to_mdib: bool = True):
+        """
+        This method creates a StringMetricDescriptorContainer with the given properties and optionally adds it to the mdib.
+        If it is called within an transaction, the created object is added to transaction and clients will be notified.
+        Otherwise the object is only added to mdib without sending notifications to clients!
+        :param handle: Handle of the new container
+        :param parent_handle: Handle of the parent
+        :param coded_value: a pmtypes.CodedValue instance that defines what this onject represents in medical terms.
+        :param safety_classification: a pmtypes.SafetyClassification value
+        :param unit: a CodedValue
+        :param metric_availability: pmtypes.MetricAvailability
+        :param metric_category: pmtypes.MetricCategory
+        :param add_to_mdib:
+        :return: the created object
+        """
+        cls = self._mdib.sdc_definitions.get_descriptor_container_class(domTag('StringMetricDescriptor'))
+        obj = self._create_descriptor_container(cls, handle, parent_handle, coded_value, safety_classification)
+        obj.Unit = unit
+        obj.MetricAvailability = metric_availability
+        obj.MetricCategory = metric_category
+        if add_to_mdib:
+            self._mdib.add_descriptor(obj)
+        return obj
+
+    def create_enum_string_metric_descriptor_container(
+            self, handle: str, parent_handle: str, coded_value: pmtypes.CodedValue,
+            safety_classification: pmtypes.SafetyClassification, unit: pmtypes.CodedValue,
+            allowed_values: List[str],
+            metric_availability: pmtypes.MetricAvailability = pmtypes.MetricAvailability.INTERMITTENT,
+            metric_category: pmtypes.MetricCategory = pmtypes.MetricCategory.UNSPECIFIED,
+            add_to_mdib: bool = True):
+        """
+        This method creates an EnumStringMetricDescriptorContainer with the given properties and optionally adds it
+        to the mdib.
+        If it is called within an transaction, the created object is added to transaction and clients will be notified.
+        Otherwise the object is only added to mdib without sending notifications to clients!
+        :param handle: Handle of the new container
+        :param parent_handle: Handle of the parent
+        :param coded_value: a pmtypes.CodedValue instance that defines what this onject represents in medical terms.
+        :param safety_classification: a pmtypes.SafetyClassification value
+        :param unit: pmtypes.CodedValue
+        :param allowed_values:
+        :param metric_availability: pmtypes.MetricAvailability
+        :param metric_category: pmtypes.MetricCategory
+        :param add_to_mdib:
+        :return: the created object
+        """
+        cls = self._mdib.sdc_definitions.get_descriptor_container_class(domTag('EnumStringMetricDescriptor'))
+        obj = self._create_descriptor_container(cls, handle, parent_handle, coded_value, safety_classification)
+        obj.Unit = unit
+        obj.MetricAvailability = metric_availability
+        obj.MetricCategory = metric_category
+        obj.AllowedValue = allowed_values
+        if add_to_mdib:
+            self._mdib.add_descriptor(obj)
+        return obj
+
+    def create_clock_descriptor_container(self, handle: str, parent_handle: str, coded_value: pmtypes.CodedValue,
+                                          safety_classification: pmtypes.SafetyClassification,
+                                          add_to_mdib: bool = True):
+        """
+        This method creates a ClockDescriptorContainer with the given properties.
+        If it is called within an transaction, the created object is added to transaction and clients will be notified.
+        Otherwise the object is only added to mdib without sending notifications to clients!
+        :param handle: Handle of the new container
+        :param parent_handle: Handle of the parent
+        :param coded_value: a pmtypes.CodedValue instance that defines what this onject represents in medical terms.
+        :param safety_classification: a pmtypes.SafetyClassification value
+        :param add_to_mdib:
+        :return: the created object
+        """
+        cls = self._mdib.sdc_definitions.get_descriptor_container_class(domTag('ClockDescriptor'))
+        obj = self._create_descriptor_container(cls, handle, parent_handle, coded_value, safety_classification)
+        if add_to_mdib:
+            self._mdib.add_descriptor(obj)
+        return obj
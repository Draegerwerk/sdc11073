# Changelog
All notable changes to the sdc11073 module will be documented in this file.

The format is based on [Keep a Changelog](https://keepachangelog.com/en/1.0.0/),
and this project adheres to [Semantic Versioning](https://semver.org/spec/v2.0.0.html).

## [Unreleased]

<<<<<<< HEAD
## [1.3.1] - 2023-11-16
=======
### Fixed

- set the implied value for AbstractDeviceComponentState/ActivationState to "On"
>>>>>>> c84ba853

### Added

- support for python version 3.12

### Changed
- alert provider performs self check one second before SelfCheckInterval elapses

### Fixed
- fix possible invalid prefix if QName is a node text.

## [1.3.0] - 2023-09-08

### Added

- http_server_timeout parameter to the SdcDevice interface in addition to it already
  being a parameter in the SdcHandler interface

## [1.2.1] - 2023-09-05

### Fixed

- fixed a bug where coping a xml node would not work if namespace have been defined multiple time [#232](https://github.com/Draegerwerk/sdc11073/issues/232)
- getContextState sets correct BindingVersion [#168](https://github.com/Draegerwerk/sdc11073/issues/168).
- comparison of extensions would fail, ExtensionLocalValue type added

### Changed

- additional parameter 'set_associated' for getContextState. It defaults to True.
- _setContextState only sets BindingMdibVersion and -Time if proposed state is associated.

## [1.2.0] - 2023-08-02
 
### Added

- ssl_context_container parameter to be able to get rid of the deprecation warning occurring 
  when using the same ssl context for both client and server side

### Fixed

- client subscription: renew could be sent after unsubscribe.

## [1.1.28] - 2023-07-07

### Fixed

- nsmap not being fully copied when a report node is being copied in the client mdib [#191](https://github.com/Draegerwerk/sdc11073/issues/191)

## [1.1.27] - 2023-06-29

### Added
- On consumer side: Option to configure the time to wait until the event sink is started,
  this avoids invalid subscription requests [#147](https://github.com/Draegerwerk/sdc11073/issues/147)

### Changed
- Error handling for invalid subscription requests - sending faults specified in WS-Eventing [#147](https://github.com/Draegerwerk/sdc11073/issues/147)

## [1.1.26] - 2023-06-08

### Added

- Option to configure the time to wait until the http server is started [#142](https://github.com/Draegerwerk/sdc11073/issues/142)
- Enum for ChargeStatus of battery state [#165](https://github.com/Draegerwerk/sdc11073/issues/165).

## [1.1.25] - 2023-04-21

### Added

- Added previously removed `nodeName` index

## [1.1.24] - 2023-04-16

### Added
- `T_CalibrationResult`
- `T_CalibrationDocumentation`
- `T_CalibrationState`
- `T_CalibrationType`
- `CalibrationInfo`
- Codecov config

## [1.1.23] - 2023-04-12
### Fixed
- error in constructor of WsDiscoverySingleAdapter
- fixed error in alarmprovider.py, handling of fallback signals
- added enum AlertSignalPrimaryLocation

## [1.1.22] - 2023-03-23
### Changed
- replaces netifaces with ifaddr
- removed option to run single threaded http server

### Fixed
- make weak ref to mdib a normal ref in sdc client
- update observables in mkStateContainersforAllDescriptors
- make copies of reportNode before processing in clientmdib

## [1.1.21] - 2023-02-24
### Fixed
- SourceMds being interpreted as a state with an DescriptorHandle attribute

## [1.1.20] - 2022-12-12
### Fixed
- AllowedValue.Value is not optional
- AlertSystemState LastSelfCheck and SelfCheckCount are only updated in self check cycle, 
  not when part of transaction due to an AlertConditionState change

## [1.1.19] - 2022-12-08
### Fixed
- iteration over DPWSHosted.types

## [1.1.18] - 2022-11-29
### Added
- InstanceId is handled in mdib


## [1.1.17] - 2022-11-15
### Fixed
- update *ByHandle observables depending on the type of the updated state
- in MdibBase.contextByHandle dictionary use Handle as key instead of DescriptorHandle
- in SSLSocket wrap_socket calls set do_handshake_on_connect=False to avoid possible blocking
### Added
- method to represent LocalizedText objects as string 
- alert delecation acc. to BICEPS chapter 6.2


## [1.1.16] - 2022-09-30
### Fixed
- fixed getMetricDescriptorByCode method (translations were not handled)
### Added
- method have_matching_codes to compare COdedValue instances
- extend some constructors to add elements to the Extension element of a descriptor

## [1.1.15] - 2022-09-20
### Fixed
- fixed missing updates in alertsByHandle, metricsByHandle.... after DescriptionsModificationReports.

## [1.1.14] - 2022-09-12
### Changed
- refactor wsdiscovery, moved a lot of functions to a new class MessageCreator
- make udp multicast port an optional argument to constructor. This allows (especially in tests) to use a different port.

## [1.1.13] - 2022-08-09
### Fixed
- fixed bug introduced in version 1.1.12, in OperationGroup.fromNode

## [1.1.12] - 2022-08-05
### Changed
- keep xml representation of a property when updating from xml data. Only when application sets a new value, original xml representation becomes invalid.

### Fixed
- fixed wrong data type in updateDescrFromNode
- too many warnings logged in determinationtime checking

## [1.1.11] - 2022-06-17
### Changed
- log an error when an unexpected mdib version was received, keep Notifications with same/older mdib versions with warning

## [1.1.10] - 2022-03-17
### Added
- add html unit test runner 

### Fixed
- fixed possible bug caused by implicit reopen of http connections in soap client.

## [1.1.9] - 2022-02-09
### Fixed
- fixed broken discovery on posix systems (bug since version 1.1.6)

## [1.1.8] - 2022-02-04
### Added
- add callback to observe WS-Discovery ProbeMatch messages

## [1.1.7] - 2022-02-02
### Added
- support of Retrievability Extension

- possible invalid file name in communication log.
- dispatching SOAP notifications by ReferenceParameters using mandatory attribute IsReferenceParameter

### Changed
- xml schema validation validates complete soap envelopes, not only the body (as before).
- allow changing of pmtypes.DefaultCodingSystem at runtime

## [1.1.6] - 2022-01-27
### Fixed
  - wsdiscovery no longer listens on all adapters on multicast address
  - in wsdiscovery: stopping the sending thread not until its queue data is processed.  
    This prevents that bye messages are not send.

## [1.1.5] - 2021-11-26
### Added
- observable property for SubscriptionEnd Messages
### Fixed
- use MetadataVersion in WsDiscovery
- fix setLocation for SdcDevice implementation - no Bye-message on location change
- fixed comparison regarding float precision in NumericMetricValue.__eq__ and SampleArrayValue.__eq__
- fixed formatting error in isoduration.date_time_string when datetime object has microseconds

## [1.1.4] - 2021-10-15
### Fixed
- fixed possible Exception in SampleArrayValue.__eq__
- fixed issue #30: Remove or clarify sdc11073/ca
- fixed issue #29: Allow disabling plain connections entirely

## [1.1.3] - 2021-09-10
### Fixed
- removed warning if in sdc client a notification receiver thread could not be terminated 
  within a second. This can happen because closing of a socket can take some time. 
- removed dependencies lz4 and cryptography
- fixed issue #45: Update list of properties for AbstractOperationDescriptorContainer class

## [1.1.2] - 2021-08-23
### Fixed
- fixed handling of AbstractOperationDescriptorContainer.AccessLevel
- Python 3.8 support added in setup.py

## [1.1.1] - 2021-04-22
### Fixed
- fixed bug if context descriptor is updated, obsolete context states were not correctly identified and deleted.
- some updates on reference test code

## [1.1.0] - 2021-03-12
### Fixed
- fixed wsdiscovery problems in high load scenarios (possible deadlocks, performance degradation)
- fixed broken enabling of communication logger
 
### Added
- support for discovery proxy over http(s)
- periodic reports implemented

### Changed
- application can provide own waveform generation mechanics<|MERGE_RESOLUTION|>--- conflicted
+++ resolved
@@ -6,13 +6,11 @@
 
 ## [Unreleased]
 
-<<<<<<< HEAD
-## [1.3.1] - 2023-11-16
-=======
+## [1.3.1] - 2023-11-28
+
 ### Fixed
 
 - set the implied value for AbstractDeviceComponentState/ActivationState to "On"
->>>>>>> c84ba853
 
 ### Added
 

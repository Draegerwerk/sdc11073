--- conflicted
+++ resolved
@@ -4,9 +4,7 @@
 The format is based on [Keep a Changelog](https://keepachangelog.com/en/1.0.0/),
 and this project adheres to [Semantic Versioning](https://semver.org/spec/v2.0.0.html).
 
-<<<<<<< HEAD
-## [1.1.6] - 2022-01-27
-=======
+
 ## [1.2.0] - 2022-01-31
 ### Fixed
 - possible invalid file name in communication log.
@@ -15,8 +13,7 @@
 - xml schema validation validates complete soap envelopes, not only the body (as before).
 - allow changing of pmtypes.DefaultCodingSystem at runtime
 
-## [1.1.6] - 2022-01-21
->>>>>>> ad1195b3
+## [1.1.6] - 2022-01-27
 ### Fixed
   - wsdiscovery no longer listens on all adapters on multicast address
   - in wsdiscovery: stopping the sending thread not until its queue data is processed.  

# Changelog
All notable changes to the sdc11073 module will be documented in this file.

The format is based on [Keep a Changelog](https://keepachangelog.com/en/1.0.0/),
and this project adheres to [Semantic Versioning](https://semver.org/spec/v2.0.0.html).

## [Unreleased]

### Fixed

<<<<<<< HEAD
=======
- fixed a bug where coping a xml node would not work if namespace have been defined multiple time [#232](https://github.com/Draegerwerk/sdc11073/issues/232)

## [1.2.0] - 2023-08-02

### Fixed
>>>>>>> 44ce968f
- getContextState sets correct BindingVersion [#168](https://github.com/Draegerwerk/sdc11073/issues/168).
- comparison of extensions would fail [#238](https://github.com/Draegerwerk/sdc11073/issues/238)

### Changed

- additional parameter 'set_associated' for getContextState. It defaults to True.
- _setContextState only sets BindingMdibVersion and -Time if proposed state is associated.

## [1.2.0] - 2023-08-02
 
### Added

- ssl_context_container parameter to be able to get rid of the deprecation warning occurring 
  when using the same ssl context for both client and server side

### Fixed

- client subscription: renew could be sent after unsubscribe.

## [1.1.28] - 2023-07-07

### Fixed

- nsmap not being fully copied when a report node is being copied in the client mdib [#191](https://github.com/Draegerwerk/sdc11073/issues/191)

## [1.1.27] - 2023-06-29

### Added
- On consumer side: Option to configure the time to wait until the event sink is started,
  this avoids invalid subscription requests [#147](https://github.com/Draegerwerk/sdc11073/issues/147)

### Changed
- Error handling for invalid subscription requests - sending faults specified in WS-Eventing [#147](https://github.com/Draegerwerk/sdc11073/issues/147)

## [1.1.26] - 2023-06-08

### Added

- Option to configure the time to wait until the http server is started [#142](https://github.com/Draegerwerk/sdc11073/issues/142)
- Enum for ChargeStatus of battery state [#165](https://github.com/Draegerwerk/sdc11073/issues/165).

## [1.1.25] - 2023-04-21

### Added

- Added previously removed `nodeName` index

## [1.1.24] - 2023-04-16

### Added
- `T_CalibrationResult`
- `T_CalibrationDocumentation`
- `T_CalibrationState`
- `T_CalibrationType`
- `CalibrationInfo`
- Codecov config

## [1.1.23] - 2023-04-12
### Fixed
- error in constructor of WsDiscoverySingleAdapter
- fixed error in alarmprovider.py, handling of fallback signals
- added enum AlertSignalPrimaryLocation

## [1.1.22] - 2023-03-23
### Changed
- replaces netifaces with ifaddr
- removed option to run single threaded http server

### Fixed
- make weak ref to mdib a normal ref in sdc client
- update observables in mkStateContainersforAllDescriptors
- make copies of reportNode before processing in clientmdib

## [1.1.21] - 2023-02-24
### Fixed
- SourceMds being interpreted as a state with an DescriptorHandle attribute

## [1.1.20] - 2022-12-12
### Fixed
- AllowedValue.Value is not optional
- AlertSystemState LastSelfCheck and SelfCheckCount are only updated in self check cycle, 
  not when part of transaction due to an AlertConditionState change

## [1.1.19] - 2022-12-08
### Fixed
- iteration over DPWSHosted.types

## [1.1.18] - 2022-11-29
### Added
- InstanceId is handled in mdib


## [1.1.17] - 2022-11-15
### Fixed
- update *ByHandle observables depending on the type of the updated state
- in MdibBase.contextByHandle dictionary use Handle as key instead of DescriptorHandle
- in SSLSocket wrap_socket calls set do_handshake_on_connect=False to avoid possible blocking
### Added
- method to represent LocalizedText objects as string 
- alert delecation acc. to BICEPS chapter 6.2


## [1.1.16] - 2022-09-30
### Fixed
- fixed getMetricDescriptorByCode method (translations were not handled)
### Added
- method have_matching_codes to compare COdedValue instances
- extend some constructors to add elements to the Extension element of a descriptor

## [1.1.15] - 2022-09-20
### Fixed
- fixed missing updates in alertsByHandle, metricsByHandle.... after DescriptionsModificationReports.

## [1.1.14] - 2022-09-12
### Changed
- refactor wsdiscovery, moved a lot of functions to a new class MessageCreator
- make udp multicast port an optional argument to constructor. This allows (especially in tests) to use a different port.

## [1.1.13] - 2022-08-09
### Fixed
- fixed bug introduced in version 1.1.12, in OperationGroup.fromNode

## [1.1.12] - 2022-08-05
### Changed
- keep xml representation of a property when updating from xml data. Only when application sets a new value, original xml representation becomes invalid.

### Fixed
- fixed wrong data type in updateDescrFromNode
- too many warnings logged in determinationtime checking

## [1.1.11] - 2022-06-17
### Changed
- log an error when an unexpected mdib version was received, keep Notifications with same/older mdib versions with warning

## [1.1.10] - 2022-03-17
### Added
- add html unit test runner 

### Fixed
- fixed possible bug caused by implicit reopen of http connections in soap client.

## [1.1.9] - 2022-02-09
### Fixed
- fixed broken discovery on posix systems (bug since version 1.1.6)

## [1.1.8] - 2022-02-04
### Added
- add callback to observe WS-Discovery ProbeMatch messages

## [1.1.7] - 2022-02-02
### Added
- support of Retrievability Extension

- possible invalid file name in communication log.
- dispatching SOAP notifications by ReferenceParameters using mandatory attribute IsReferenceParameter

### Changed
- xml schema validation validates complete soap envelopes, not only the body (as before).
- allow changing of pmtypes.DefaultCodingSystem at runtime

## [1.1.6] - 2022-01-27
### Fixed
  - wsdiscovery no longer listens on all adapters on multicast address
  - in wsdiscovery: stopping the sending thread not until its queue data is processed.  
    This prevents that bye messages are not send.

## [1.1.5] - 2021-11-26
### Added
- observable property for SubscriptionEnd Messages
### Fixed
- use MetadataVersion in WsDiscovery
- fix setLocation for SdcDevice implementation - no Bye-message on location change
- fixed comparison regarding float precision in NumericMetricValue.__eq__ and SampleArrayValue.__eq__
- fixed formatting error in isoduration.date_time_string when datetime object has microseconds

## [1.1.4] - 2021-10-15
### Fixed
- fixed possible Exception in SampleArrayValue.__eq__
- fixed issue #30: Remove or clarify sdc11073/ca
- fixed issue #29: Allow disabling plain connections entirely

## [1.1.3] - 2021-09-10
### Fixed
- removed warning if in sdc client a notification receiver thread could not be terminated 
  within a second. This can happen because closing of a socket can take some time. 
- removed dependencies lz4 and cryptography
- fixed issue #45: Update list of properties for AbstractOperationDescriptorContainer class

## [1.1.2] - 2021-08-23
### Fixed
- fixed handling of AbstractOperationDescriptorContainer.AccessLevel
- Python 3.8 support added in setup.py

## [1.1.1] - 2021-04-22
### Fixed
- fixed bug if context descriptor is updated, obsolete context states were not correctly identified and deleted.
- some updates on reference test code

## [1.1.0] - 2021-03-12
### Fixed
- fixed wsdiscovery problems in high load scenarios (possible deadlocks, performance degradation)
- fixed broken enabling of communication logger
 
### Added
- support for discovery proxy over http(s)
- periodic reports implemented

### Changed
- application can provide own waveform generation mechanics<|MERGE_RESOLUTION|>--- conflicted
+++ resolved
@@ -8,16 +8,14 @@
 
 ### Fixed
 
-<<<<<<< HEAD
-=======
 - fixed a bug where coping a xml node would not work if namespace have been defined multiple time [#232](https://github.com/Draegerwerk/sdc11073/issues/232)
+- comparison of extensions would fail [#238](https://github.com/Draegerwerk/sdc11073/issues/238)
 
 ## [1.2.0] - 2023-08-02
 
 ### Fixed
->>>>>>> 44ce968f
+
 - getContextState sets correct BindingVersion [#168](https://github.com/Draegerwerk/sdc11073/issues/168).
-- comparison of extensions would fail [#238](https://github.com/Draegerwerk/sdc11073/issues/238)
 
 ### Changed
 

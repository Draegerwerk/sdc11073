<<<<<<< HEAD
# Changelog
All notable changes to the sdc11073 module will be documented in this file.

The format is based on [Keep a Changelog](https://keepachangelog.com/en/1.0.0/),
and this project adheres to [Semantic Versioning](https://semver.org/spec/v2.0.0.html).

## [1.1.5] - 2021-11-26
### Added
- observable property for SubscriptionEnd Messages

## [1.1.4] - 2021-10-15
### Fixed
- fixed possible Exception in SampleArrayValue.__eq__
- fixed issue #30: Remove or clarify sdc11073/ca
- fixed issue #29: Allow disabling plain connections entirely

## [1.1.3] - 2021-09-10
### Fixed
- removed warning if in sdc client a notification receiver thread could not be terminated 
  within a second. This can happen because closing of a socket can take some time. 
- removed dependencies lz4 and cryptography
- fixed issue #45: Update list of properties for AbstractOperationDescriptorContainer class

## [1.1.2] - 2021-08-23
### Fixed
- fixed handling of AbstractOperationDescriptorContainer.AccessLevel
- Python 3.8 support added in setup.py

## [1.1.1] - 2021-04-22
### Fixed
- fixed bug if context descriptor is updated, obsolete context states were not correctly identified and deleted.
- some updates on reference test code

## [1.1.0] - 2021-03-12
### Fixed
- fixed wsdiscovery problems in high load scenarios (possible deadlocks, performance degrations)
- fixed broken enabling of communication logger
 
### Added
- support for discovery proxy over http(s)
- periodic reports implemented

### Changed
- application can provide own waveform generation mechanics
=======
# Changelog
All notable changes to the sdc11073 module will be documented in this file.

The format is based on [Keep a Changelog](https://keepachangelog.com/en/1.0.0/),
and this project adheres to [Semantic Versioning](https://semver.org/spec/v2.0.0.html).

## [1.1.5] - 2021-11-18
### Fixed
- use MetadataVersion in Wsdiscovery
- fix setLocation for SdcDevice implementation - no Bye-message on location change
- fixed comparison regarding float precision in NumericMetricValue.__eq__ and SampleArrayValue.__eq__

## [1.1.4] - 2021-10-15
### Fixed
- fixed possible Exception in SampleArrayValue.__eq__
- fixed issue #30: Remove or clarify sdc11073/ca
- fixed issue #29: Allow disabling plain connections entirely

## [1.1.3] - 2021-09-10
### Fixed
- removed warning if in sdc client a notification receiver thread could not be terminated 
  within a second. This can happen because closing of a socket can take some time. 
- removed dependencies lz4 and cryptography
- fixed issue #45: Update list of properties for AbstractOperationDescriptorContainer class

## [1.1.2] - 2021-08-23
### Fixed
- fixed handling of AbstractOperationDescriptorContainer.AccessLevel
- Python 3.8 support added in setup.py

## [1.1.1] - 2021-04-22
### Fixed
- fixed bug if context descriptor is updated, obsolete context states were not correctly identified and deleted.
- some updates on reference test code

## [1.1.0] - 2021-03-12
### Fixed
- fixed wsdiscovery problems in high load scenarios (possible deadlocks, performance degrations)
- fixed broken enabling of communication logger
 
### Added
- support for discovery proxy over http(s)
- periodic reports implemented

### Changed
- application can provide own waveform generation mechanics
>>>>>>> b6cad634
<|MERGE_RESOLUTION|>--- conflicted
+++ resolved
@@ -1,4 +1,3 @@
-<<<<<<< HEAD
 # Changelog
 All notable changes to the sdc11073 module will be documented in this file.
 
@@ -9,48 +8,6 @@
 ### Added
 - observable property for SubscriptionEnd Messages
 
-## [1.1.4] - 2021-10-15
-### Fixed
-- fixed possible Exception in SampleArrayValue.__eq__
-- fixed issue #30: Remove or clarify sdc11073/ca
-- fixed issue #29: Allow disabling plain connections entirely
-
-## [1.1.3] - 2021-09-10
-### Fixed
-- removed warning if in sdc client a notification receiver thread could not be terminated 
-  within a second. This can happen because closing of a socket can take some time. 
-- removed dependencies lz4 and cryptography
-- fixed issue #45: Update list of properties for AbstractOperationDescriptorContainer class
-
-## [1.1.2] - 2021-08-23
-### Fixed
-- fixed handling of AbstractOperationDescriptorContainer.AccessLevel
-- Python 3.8 support added in setup.py
-
-## [1.1.1] - 2021-04-22
-### Fixed
-- fixed bug if context descriptor is updated, obsolete context states were not correctly identified and deleted.
-- some updates on reference test code
-
-## [1.1.0] - 2021-03-12
-### Fixed
-- fixed wsdiscovery problems in high load scenarios (possible deadlocks, performance degrations)
-- fixed broken enabling of communication logger
- 
-### Added
-- support for discovery proxy over http(s)
-- periodic reports implemented
-
-### Changed
-- application can provide own waveform generation mechanics
-=======
-# Changelog
-All notable changes to the sdc11073 module will be documented in this file.
-
-The format is based on [Keep a Changelog](https://keepachangelog.com/en/1.0.0/),
-and this project adheres to [Semantic Versioning](https://semver.org/spec/v2.0.0.html).
-
-## [1.1.5] - 2021-11-18
 ### Fixed
 - use MetadataVersion in Wsdiscovery
 - fix setLocation for SdcDevice implementation - no Bye-message on location change
@@ -89,5 +46,4 @@
 - periodic reports implemented
 
 ### Changed
-- application can provide own waveform generation mechanics
->>>>>>> b6cad634
+- application can provide own waveform generation mechanics
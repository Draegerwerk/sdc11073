--- conflicted
+++ resolved
@@ -10,12 +10,9 @@
 
 - fixed a bug where comparing `ExtensionLocalValue` would fail when using the `!=` operator [#304](https://github.com/Draegerwerk/sdc11073/issues/304)
 - fixed missing xml header in discovery messages [#314](https://github.com/Draegerwerk/sdc11073/issues/314)
-<<<<<<< HEAD
 - fixed possible error in alarmprovider [#293](https://github.com/Draegerwerk/sdc11073/issues/293)
-=======
 - fixed a bug where the reason for a subscribe failure would not be logged correctly [#323](https://github.com/Draegerwerk/sdc11073/issues/323)
 - fixed a bug where `isConnected` may be `True`, even though the subscription is not subscribed, because `allSubscriptionsOkay` defaults value is `True` [#326](https://github.com/Draegerwerk/sdc11073/issues/326) and it needs one second bevor changing its value to `False`
->>>>>>> d238bed6
 
 ## [1.3.1] - 2023-12-04
 

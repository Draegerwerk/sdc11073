# Changelog

All notable changes to the sdc11073 module will be documented in this file.

The format is based on [Keep a Changelog](https://keepachangelog.com/en/1.0.0/),
and this project adheres to [Semantic Versioning](https://semver.org/spec/v2.0.0.html).

## [Unreleased]

### Added

- `network` module to handle network adapter stuff of the host computer
- `mypy` static code analysis

### Fixed

- possible choosing wrong ipaddress/network interface [#187](https://github.com/Draegerwerk/sdc11073/issues/187)
- added missing SerialNumber to ThisDeviceType
- no creation of operation target states, they should already exist or are not needed if multi state.
- transaction id is unique for provider instead only of sco. 
- fixed problem that on operations without handler the transaction id always was 0.
- consumer: renew could be sent after unsubscribe

### Changed

- when creating a `SdcClient` with a `device_location` or `WsDiscovery` containing an ip where no suitable host network adapter could be determined from, an `NetworkAdapterNotFoundError` is raised
- removed `netconn` module
- renamed Device with Provider in order to be more compliant with sdc11073 names: 
  sdc11073.sdcdevice.SdcDevice becomes sdc11073.provider.SdcProvider,
  sdc11073.mdib.devicemdib.DeviceMdibContainer becomes sdc11073.mdib.providermdib.ProviderMdib, etc.
- renamed Client with Consumer: sdc11073.sdcclient.SdcClient becomes sdc11073.consumer.SdcConsumer,
  sdc11073.mdib.clientmdib.ClientMdibContainer becomes sdc11073.mdib.consumermdib.ConsumerMdib, etc.
<<<<<<< HEAD
- replaced some of the ssl_context parameters with an ssl_context_container parameter, 
  that can hold two ssl context objects, to be able to get rid of 
  the deprecation warning occurring when using the same ssl context for both client and server side
=======
- reduced max_subscription_duration of provider to 15 seconds
- renew can be performed in fixed intervals (as before) or depending on Expires time of subscription.
>>>>>>> 0b1fc890

## [2.0.0a5] - 2023-06-27

### Fixed
- improved error handling when reading attribute values from xml element
- fixed possible exception in calculation of waveform age
- fixed some places where default_py_value should be implied_py_value
- fixed incomplete modeling of ClinicalInfo class

### Added
- added switch to allow disabling strict checking for AppSequence.

## [2.0.0a4] - 2023-06-16

### Changed
- reworked wsdiscovery. Wsdiscovery can now only bind to a single ip address. 
  The only available classes are "WsDiscovery" and "WsDiscoverySingleAdapter".

### Fixed
- fixed bug that roundtrip statistics raises an exception when no data is available.
- fixed possible exception that "_short_filter_names" does not exist
- fixed missing namespace for IsReferenceParameter attribute
 
## [2.0.0a3] - 2023-06-08

### Added
- SdcClient.start_all has optional parameter "check_get_service"
- 
### Changed
- moved port type name declaration from components.py to implementation classes [#176](https://github.com/Draegerwerk/sdc11073/issues/176)

### Fixed
- fixed bug in handling of soap faults (faultcodeEnum must be QNames, not strings)

## [2.0.0a2] - 2023-06-07

### Fixed
- fixed bug that mk_scopes only created a scope if a location was associated.
- fixed broken fault message generation in subscriptionsmanager_base. A previously removed method of 
namespace helper was still used. 
- fixed bug in constructor of dpws_types.ThisDeviceType. This could cause an invalid xml:lang attribute. 
- fixed bug that ContainerBase.node was not set in update_from_node

## [2.0.0a1] - 2023-06-01

### Changed
- Code follows PEP8 style (mostly)
- Using dependency injection, classes are defined in sdcdevice/components.py and sdcclients/components.py.
This allows users to replace components withs own ones and modify the behavior of client and device.
- All QNames of BICEPS participant model, message model and extension are predefined in 
pm_qnames.py, msg_qnames.py and ext_qnames.py. Users no longer need helper functions like domTag, msgTag, etc that
were needed in version 1.
- A lot of internal functionality was refactoring or rewritten.
- The API for role providers changed.
- The transactions API is simplified.
- code in repo is located under a src parent folder. 
- A lot of small changes and fixes, too many to list them all.

### Added
- Multiple SdcClient instances can use a shared HTTP Server.
- strict type checking for participant model data. When assigning a value, the data is checked and 
an exception is thrown if type is not as expected.
- Having multiple MDS in a single mdib is supported.

<|MERGE_RESOLUTION|>--- conflicted
+++ resolved
@@ -1,104 +1,101 @@
-# Changelog
-
-All notable changes to the sdc11073 module will be documented in this file.
-
-The format is based on [Keep a Changelog](https://keepachangelog.com/en/1.0.0/),
-and this project adheres to [Semantic Versioning](https://semver.org/spec/v2.0.0.html).
-
-## [Unreleased]
-
-### Added
-
-- `network` module to handle network adapter stuff of the host computer
-- `mypy` static code analysis
-
-### Fixed
-
-- possible choosing wrong ipaddress/network interface [#187](https://github.com/Draegerwerk/sdc11073/issues/187)
-- added missing SerialNumber to ThisDeviceType
-- no creation of operation target states, they should already exist or are not needed if multi state.
-- transaction id is unique for provider instead only of sco. 
-- fixed problem that on operations without handler the transaction id always was 0.
-- consumer: renew could be sent after unsubscribe
-
-### Changed
-
-- when creating a `SdcClient` with a `device_location` or `WsDiscovery` containing an ip where no suitable host network adapter could be determined from, an `NetworkAdapterNotFoundError` is raised
-- removed `netconn` module
-- renamed Device with Provider in order to be more compliant with sdc11073 names: 
-  sdc11073.sdcdevice.SdcDevice becomes sdc11073.provider.SdcProvider,
-  sdc11073.mdib.devicemdib.DeviceMdibContainer becomes sdc11073.mdib.providermdib.ProviderMdib, etc.
-- renamed Client with Consumer: sdc11073.sdcclient.SdcClient becomes sdc11073.consumer.SdcConsumer,
-  sdc11073.mdib.clientmdib.ClientMdibContainer becomes sdc11073.mdib.consumermdib.ConsumerMdib, etc.
-<<<<<<< HEAD
-- replaced some of the ssl_context parameters with an ssl_context_container parameter, 
-  that can hold two ssl context objects, to be able to get rid of 
-  the deprecation warning occurring when using the same ssl context for both client and server side
-=======
-- reduced max_subscription_duration of provider to 15 seconds
-- renew can be performed in fixed intervals (as before) or depending on Expires time of subscription.
->>>>>>> 0b1fc890
-
-## [2.0.0a5] - 2023-06-27
-
-### Fixed
-- improved error handling when reading attribute values from xml element
-- fixed possible exception in calculation of waveform age
-- fixed some places where default_py_value should be implied_py_value
-- fixed incomplete modeling of ClinicalInfo class
-
-### Added
-- added switch to allow disabling strict checking for AppSequence.
-
-## [2.0.0a4] - 2023-06-16
-
-### Changed
-- reworked wsdiscovery. Wsdiscovery can now only bind to a single ip address. 
-  The only available classes are "WsDiscovery" and "WsDiscoverySingleAdapter".
-
-### Fixed
-- fixed bug that roundtrip statistics raises an exception when no data is available.
-- fixed possible exception that "_short_filter_names" does not exist
-- fixed missing namespace for IsReferenceParameter attribute
- 
-## [2.0.0a3] - 2023-06-08
-
-### Added
-- SdcClient.start_all has optional parameter "check_get_service"
-- 
-### Changed
-- moved port type name declaration from components.py to implementation classes [#176](https://github.com/Draegerwerk/sdc11073/issues/176)
-
-### Fixed
-- fixed bug in handling of soap faults (faultcodeEnum must be QNames, not strings)
-
-## [2.0.0a2] - 2023-06-07
-
-### Fixed
-- fixed bug that mk_scopes only created a scope if a location was associated.
-- fixed broken fault message generation in subscriptionsmanager_base. A previously removed method of 
-namespace helper was still used. 
-- fixed bug in constructor of dpws_types.ThisDeviceType. This could cause an invalid xml:lang attribute. 
-- fixed bug that ContainerBase.node was not set in update_from_node
-
-## [2.0.0a1] - 2023-06-01
-
-### Changed
-- Code follows PEP8 style (mostly)
-- Using dependency injection, classes are defined in sdcdevice/components.py and sdcclients/components.py.
-This allows users to replace components withs own ones and modify the behavior of client and device.
-- All QNames of BICEPS participant model, message model and extension are predefined in 
-pm_qnames.py, msg_qnames.py and ext_qnames.py. Users no longer need helper functions like domTag, msgTag, etc that
-were needed in version 1.
-- A lot of internal functionality was refactoring or rewritten.
-- The API for role providers changed.
-- The transactions API is simplified.
-- code in repo is located under a src parent folder. 
-- A lot of small changes and fixes, too many to list them all.
-
-### Added
-- Multiple SdcClient instances can use a shared HTTP Server.
-- strict type checking for participant model data. When assigning a value, the data is checked and 
-an exception is thrown if type is not as expected.
-- Having multiple MDS in a single mdib is supported.
-
+# Changelog
+
+All notable changes to the sdc11073 module will be documented in this file.
+
+The format is based on [Keep a Changelog](https://keepachangelog.com/en/1.0.0/),
+and this project adheres to [Semantic Versioning](https://semver.org/spec/v2.0.0.html).
+
+## [Unreleased]
+
+### Added
+
+- `network` module to handle network adapter stuff of the host computer
+- `mypy` static code analysis
+
+### Fixed
+
+- possible choosing wrong ipaddress/network interface [#187](https://github.com/Draegerwerk/sdc11073/issues/187)
+- added missing SerialNumber to ThisDeviceType
+- no creation of operation target states, they should already exist or are not needed if multi state.
+- transaction id is unique for provider instead only of sco. 
+- fixed problem that on operations without handler the transaction id always was 0.
+- consumer: renew could be sent after unsubscribe
+
+### Changed
+
+- when creating a `SdcClient` with a `device_location` or `WsDiscovery` containing an ip where no suitable host network adapter could be determined from, an `NetworkAdapterNotFoundError` is raised
+- removed `netconn` module
+- renamed Device with Provider in order to be more compliant with sdc11073 names: 
+  sdc11073.sdcdevice.SdcDevice becomes sdc11073.provider.SdcProvider,
+  sdc11073.mdib.devicemdib.DeviceMdibContainer becomes sdc11073.mdib.providermdib.ProviderMdib, etc.
+- renamed Client with Consumer: sdc11073.sdcclient.SdcClient becomes sdc11073.consumer.SdcConsumer,
+  sdc11073.mdib.clientmdib.ClientMdibContainer becomes sdc11073.mdib.consumermdib.ConsumerMdib, etc.
+- reduced max_subscription_duration of provider to 15 seconds
+- renew can be performed in fixed intervals (as before) or depending on Expires time of subscription.
+- replaced some of the ssl_context parameters with an ssl_context_container parameter, 
+  that can hold two ssl context objects, to be able to get rid of 
+  the deprecation warning occurring when using the same ssl context for both client and server side
+
+## [2.0.0a5] - 2023-06-27
+
+### Fixed
+- improved error handling when reading attribute values from xml element
+- fixed possible exception in calculation of waveform age
+- fixed some places where default_py_value should be implied_py_value
+- fixed incomplete modeling of ClinicalInfo class
+
+### Added
+- added switch to allow disabling strict checking for AppSequence.
+
+## [2.0.0a4] - 2023-06-16
+
+### Changed
+- reworked wsdiscovery. Wsdiscovery can now only bind to a single ip address. 
+  The only available classes are "WsDiscovery" and "WsDiscoverySingleAdapter".
+
+### Fixed
+- fixed bug that roundtrip statistics raises an exception when no data is available.
+- fixed possible exception that "_short_filter_names" does not exist
+- fixed missing namespace for IsReferenceParameter attribute
+ 
+## [2.0.0a3] - 2023-06-08
+
+### Added
+- SdcClient.start_all has optional parameter "check_get_service"
+- 
+### Changed
+- moved port type name declaration from components.py to implementation classes [#176](https://github.com/Draegerwerk/sdc11073/issues/176)
+
+### Fixed
+- fixed bug in handling of soap faults (faultcodeEnum must be QNames, not strings)
+
+## [2.0.0a2] - 2023-06-07
+
+### Fixed
+- fixed bug that mk_scopes only created a scope if a location was associated.
+- fixed broken fault message generation in subscriptionsmanager_base. A previously removed method of 
+namespace helper was still used. 
+- fixed bug in constructor of dpws_types.ThisDeviceType. This could cause an invalid xml:lang attribute. 
+- fixed bug that ContainerBase.node was not set in update_from_node
+
+## [2.0.0a1] - 2023-06-01
+
+### Changed
+- Code follows PEP8 style (mostly)
+- Using dependency injection, classes are defined in sdcdevice/components.py and sdcclients/components.py.
+This allows users to replace components withs own ones and modify the behavior of client and device.
+- All QNames of BICEPS participant model, message model and extension are predefined in 
+pm_qnames.py, msg_qnames.py and ext_qnames.py. Users no longer need helper functions like domTag, msgTag, etc that
+were needed in version 1.
+- A lot of internal functionality was refactoring or rewritten.
+- The API for role providers changed.
+- The transactions API is simplified.
+- code in repo is located under a src parent folder. 
+- A lot of small changes and fixes, too many to list them all.
+
+### Added
+- Multiple SdcClient instances can use a shared HTTP Server.
+- strict type checking for participant model data. When assigning a value, the data is checked and 
+an exception is thrown if type is not as expected.
+- Having multiple MDS in a single mdib is supported.
+
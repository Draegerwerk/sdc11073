# Changelog
All notable changes to the sdc11073 module will be documented in this file.

The format is based on [Keep a Changelog](https://keepachangelog.com/en/1.0.0/),
and this project adheres to [Semantic Versioning](https://semver.org/spec/v2.0.0.html).

## [Unreleased]

### Fixed

- fixed a bug where coping a xml node would not work if namespace have been defined multiple time [#232](https://github.com/Draegerwerk/sdc11073/issues/232)
<<<<<<< HEAD
- comparison of extensions would fail [#238](https://github.com/Draegerwerk/sdc11073/issues/238)

## [1.2.0] - 2023-08-02

### Fixed

=======
>>>>>>> 5d9aaa97
- getContextState sets correct BindingVersion [#168](https://github.com/Draegerwerk/sdc11073/issues/168).

### Changed

- additional parameter 'set_associated' for getContextState. It defaults to True.
- _setContextState only sets BindingMdibVersion and -Time if proposed state is associated.

## [1.2.0] - 2023-08-02
 
### Added

- ssl_context_container parameter to be able to get rid of the deprecation warning occurring 
  when using the same ssl context for both client and server side

### Fixed

- client subscription: renew could be sent after unsubscribe.

## [1.1.28] - 2023-07-07

### Fixed

- nsmap not being fully copied when a report node is being copied in the client mdib [#191](https://github.com/Draegerwerk/sdc11073/issues/191)

## [1.1.27] - 2023-06-29

### Added
- On consumer side: Option to configure the time to wait until the event sink is started,
  this avoids invalid subscription requests [#147](https://github.com/Draegerwerk/sdc11073/issues/147)

### Changed
- Error handling for invalid subscription requests - sending faults specified in WS-Eventing [#147](https://github.com/Draegerwerk/sdc11073/issues/147)

## [1.1.26] - 2023-06-08

### Added

- Option to configure the time to wait until the http server is started [#142](https://github.com/Draegerwerk/sdc11073/issues/142)
- Enum for ChargeStatus of battery state [#165](https://github.com/Draegerwerk/sdc11073/issues/165).

## [1.1.25] - 2023-04-21

### Added

- Added previously removed `nodeName` index

## [1.1.24] - 2023-04-16

### Added
- `T_CalibrationResult`
- `T_CalibrationDocumentation`
- `T_CalibrationState`
- `T_CalibrationType`
- `CalibrationInfo`
- Codecov config

## [1.1.23] - 2023-04-12
### Fixed
- error in constructor of WsDiscoverySingleAdapter
- fixed error in alarmprovider.py, handling of fallback signals
- added enum AlertSignalPrimaryLocation

## [1.1.22] - 2023-03-23
### Changed
- replaces netifaces with ifaddr
- removed option to run single threaded http server

### Fixed
- make weak ref to mdib a normal ref in sdc client
- update observables in mkStateContainersforAllDescriptors
- make copies of reportNode before processing in clientmdib

## [1.1.21] - 2023-02-24
### Fixed
- SourceMds being interpreted as a state with an DescriptorHandle attribute

## [1.1.20] - 2022-12-12
### Fixed
- AllowedValue.Value is not optional
- AlertSystemState LastSelfCheck and SelfCheckCount are only updated in self check cycle, 
  not when part of transaction due to an AlertConditionState change

## [1.1.19] - 2022-12-08
### Fixed
- iteration over DPWSHosted.types

## [1.1.18] - 2022-11-29
### Added
- InstanceId is handled in mdib


## [1.1.17] - 2022-11-15
### Fixed
- update *ByHandle observables depending on the type of the updated state
- in MdibBase.contextByHandle dictionary use Handle as key instead of DescriptorHandle
- in SSLSocket wrap_socket calls set do_handshake_on_connect=False to avoid possible blocking
### Added
- method to represent LocalizedText objects as string 
- alert delecation acc. to BICEPS chapter 6.2


## [1.1.16] - 2022-09-30
### Fixed
- fixed getMetricDescriptorByCode method (translations were not handled)
### Added
- method have_matching_codes to compare COdedValue instances
- extend some constructors to add elements to the Extension element of a descriptor

## [1.1.15] - 2022-09-20
### Fixed
- fixed missing updates in alertsByHandle, metricsByHandle.... after DescriptionsModificationReports.

## [1.1.14] - 2022-09-12
### Changed
- refactor wsdiscovery, moved a lot of functions to a new class MessageCreator
- make udp multicast port an optional argument to constructor. This allows (especially in tests) to use a different port.

## [1.1.13] - 2022-08-09
### Fixed
- fixed bug introduced in version 1.1.12, in OperationGroup.fromNode

## [1.1.12] - 2022-08-05
### Changed
- keep xml representation of a property when updating from xml data. Only when application sets a new value, original xml representation becomes invalid.

### Fixed
- fixed wrong data type in updateDescrFromNode
- too many warnings logged in determinationtime checking

## [1.1.11] - 2022-06-17
### Changed
- log an error when an unexpected mdib version was received, keep Notifications with same/older mdib versions with warning

## [1.1.10] - 2022-03-17
### Added
- add html unit test runner 

### Fixed
- fixed possible bug caused by implicit reopen of http connections in soap client.

## [1.1.9] - 2022-02-09
### Fixed
- fixed broken discovery on posix systems (bug since version 1.1.6)

## [1.1.8] - 2022-02-04
### Added
- add callback to observe WS-Discovery ProbeMatch messages

## [1.1.7] - 2022-02-02
### Added
- support of Retrievability Extension

- possible invalid file name in communication log.
- dispatching SOAP notifications by ReferenceParameters using mandatory attribute IsReferenceParameter

### Changed
- xml schema validation validates complete soap envelopes, not only the body (as before).
- allow changing of pmtypes.DefaultCodingSystem at runtime

## [1.1.6] - 2022-01-27
### Fixed
  - wsdiscovery no longer listens on all adapters on multicast address
  - in wsdiscovery: stopping the sending thread not until its queue data is processed.  
    This prevents that bye messages are not send.

## [1.1.5] - 2021-11-26
### Added
- observable property for SubscriptionEnd Messages
### Fixed
- use MetadataVersion in WsDiscovery
- fix setLocation for SdcDevice implementation - no Bye-message on location change
- fixed comparison regarding float precision in NumericMetricValue.__eq__ and SampleArrayValue.__eq__
- fixed formatting error in isoduration.date_time_string when datetime object has microseconds

## [1.1.4] - 2021-10-15
### Fixed
- fixed possible Exception in SampleArrayValue.__eq__
- fixed issue #30: Remove or clarify sdc11073/ca
- fixed issue #29: Allow disabling plain connections entirely

## [1.1.3] - 2021-09-10
### Fixed
- removed warning if in sdc client a notification receiver thread could not be terminated 
  within a second. This can happen because closing of a socket can take some time. 
- removed dependencies lz4 and cryptography
- fixed issue #45: Update list of properties for AbstractOperationDescriptorContainer class

## [1.1.2] - 2021-08-23
### Fixed
- fixed handling of AbstractOperationDescriptorContainer.AccessLevel
- Python 3.8 support added in setup.py

## [1.1.1] - 2021-04-22
### Fixed
- fixed bug if context descriptor is updated, obsolete context states were not correctly identified and deleted.
- some updates on reference test code

## [1.1.0] - 2021-03-12
### Fixed
- fixed wsdiscovery problems in high load scenarios (possible deadlocks, performance degradation)
- fixed broken enabling of communication logger
 
### Added
- support for discovery proxy over http(s)
- periodic reports implemented

### Changed
- application can provide own waveform generation mechanics<|MERGE_RESOLUTION|>--- conflicted
+++ resolved
@@ -9,16 +9,8 @@
 ### Fixed
 
 - fixed a bug where coping a xml node would not work if namespace have been defined multiple time [#232](https://github.com/Draegerwerk/sdc11073/issues/232)
-<<<<<<< HEAD
+- getContextState sets correct BindingVersion [#168](https://github.com/Draegerwerk/sdc11073/issues/168).
 - comparison of extensions would fail [#238](https://github.com/Draegerwerk/sdc11073/issues/238)
-
-## [1.2.0] - 2023-08-02
-
-### Fixed
-
-=======
->>>>>>> 5d9aaa97
-- getContextState sets correct BindingVersion [#168](https://github.com/Draegerwerk/sdc11073/issues/168).
 
 ### Changed
 

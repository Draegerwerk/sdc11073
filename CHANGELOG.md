--- conflicted
+++ resolved
@@ -5,12 +5,8 @@
 and this project adheres to [Semantic Versioning](https://semver.org/spec/v2.0.0.html).
 
 ## [1.1.5] - 2021-11-26
-<<<<<<< HEAD
 ### Added
 - observable property for SubscriptionEnd Messages
-
-=======
->>>>>>> 63b50b0a
 ### Fixed
 - use MetadataVersion in Wsdiscovery
 - fix setLocation for SdcDevice implementation - no Bye-message on location change

--- conflicted
+++ resolved
@@ -6,20 +6,18 @@
 
 ## [Unreleased]
 
-<<<<<<< HEAD
 ### Fixed
 
 - fixed a bug where coping a xml node would not work if namespace have been defined multiple time [#232](https://github.com/Draegerwerk/sdc11073/issues/232)
 
 ## [1.2.0] - 2023-08-02
-=======
-## Fixed
+
+### Fixed
 - getContextState sets correct BindingVersion [#168](https://github.com/Draegerwerk/sdc11073/issues/168).
 
 ### Changed
 - additional parameter 'set_associated' for getContextState. It defaults to True.
 - _setContextState only sets BindingMdibVersion and -Time if proposed state is associated.
->>>>>>> a7b4d46d
 
 ## [1.2.0] - 2023-08-02
  

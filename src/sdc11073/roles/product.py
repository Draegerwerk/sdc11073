from __future__ import annotations

from typing import TYPE_CHECKING

from sdc11073 import loghelper

from . import alarmprovider, clockprovider, contextprovider, metricprovider, operationprovider, patientcontextprovider
from .audiopauseprovider import AudioPauseProvider
from .componentprovider import GenericSetComponentStateOperationProvider

if TYPE_CHECKING:
    from sdc11073.mdib import ProviderMdib
    from sdc11073.mdib.descriptorcontainers import AbstractOperationDescriptorProtocol
    from sdc11073.mdib.transactions import TransactionManagerProtocol
    from sdc11073.provider.operations import OperationDefinitionBase
    from sdc11073.provider.sco import AbstractScoOperationsRegistry
    from .providerbase import OperationClassGetter, ProviderRole


class BaseProduct:
    """A Product is associated to a single sco.

    It provides the operation handlers for the operations in this sco.
     If a mdib contains multiple sco instances, there must be multiple Products.
    """

    def __init__(self,
                 mdib: ProviderMdib,
                 sco: AbstractScoOperationsRegistry,
                 log_prefix: str | None = None):
        """Create a product."""
        self._sco = sco
        self._mdib = mdib
        self._model = mdib.data_model
        self._ordered_providers: list[ProviderRole] = []  # order matters, each provider can hide operations of later ones
        # start with most specific providers, end with most general ones
        self._logger = loghelper.get_logger_adapter(f'sdc.device.{self.__class__.__name__}', log_prefix)

    def _all_providers_sorted(self) -> list[ProviderRole]:
        return self._ordered_providers

    def init_operations(self):
<<<<<<< HEAD
        """Register all actively provided operations."""
=======
        """ register all actively provided operations """
>>>>>>> dfde957c
        sco_handle = self._sco.sco_descriptor_container.Handle
        self._logger.info('init_operations for sco %s.', sco_handle)

        for role_handler in self._all_providers_sorted():
            role_handler.init_operations(self._sco)

        self._register_existing_mdib_operations(self._sco)

        for role_handler in self._all_providers_sorted():
            operations = role_handler.make_missing_operations(self._sco)
            if operations:
                info = ', '.join([f'{op.OP_DESCR_QNAME.localname} {op.handle}' for op in operations])
                self._logger.info('role handler %s added operations to mdib: %s',
                                  role_handler.__class__.__name__, info)
            for operation in operations:
                self._sco.register_operation(operation)

        all_sco_operations = self._mdib.descriptions.parent_handle.get(self._sco.sco_descriptor_container.Handle, [])
        all_op_handles = [op.Handle for op in all_sco_operations]
        all_not_registered_op_handles = [op_h for op_h in all_op_handles if
                                         self._sco.get_operation_by_handle(op_h) is None]

        if not all_op_handles:
            self._logger.info('sco %s has no operations in mdib.', sco_handle)
        elif all_not_registered_op_handles:
            self._logger.info('sco %s has operations without handler! handles = %s',
                              sco_handle, all_not_registered_op_handles)
        else:
            self._logger.info('sco %s: all operations have a handler.', sco_handle)
        self._mdib.xtra.mk_state_containers_for_all_descriptors()
        self._mdib.pre_commit_handler = self._on_pre_commit
        self._mdib.post_commit_handler = self._on_post_commit

    def stop(self):
        """Call stop methods of all role providers."""
        for role_handler in self._all_providers_sorted():
            role_handler.stop()

    def make_operation_instance(self,
                                operation_descriptor_container: AbstractOperationDescriptorProtocol,
                                operation_cls_getter: OperationClassGetter) -> OperationDefinitionBase | None:
        """Try to get an operation for this operation_descriptor_container ( given in mdib)."""
        operation_target_handle = operation_descriptor_container.OperationTarget
        operation_target_descr = self._mdib.descriptions.handle.get_one(operation_target_handle,
                                                                        allow_none=True)  # descriptor container
        if operation_target_descr is None:
            # this operation is incomplete, the operation target does not exist. Registration not possible.
            self._logger.warning('Operation %s: target %s does not exist, will not register operation',
                                 operation_descriptor_container.Handle, operation_target_handle)
            return None
        for role_handler in self._all_providers_sorted():
            operation = role_handler.make_operation_instance(operation_descriptor_container, operation_cls_getter)
            if operation is not None:
                self._logger.debug('%s provided operation for %r',
                                   role_handler.__class__.__name__, operation_descriptor_container)
                return operation
            self._logger.debug('%s: no handler for %r',
                               role_handler.__class__.__name__, operation_descriptor_container)
        return None

    def _register_existing_mdib_operations(self, sco: AbstractScoOperationsRegistry):
        operation_descriptor_containers = self._mdib.descriptions.parent_handle.get(
            self._sco.sco_descriptor_container.Handle, [])
        for descriptor in operation_descriptor_containers:
            registered_op = sco.get_operation_by_handle(descriptor.Handle)
            if registered_op is None:
                self._logger.debug('found unregistered %s in mdib, handle=%s, code=%s target=%s',
                                   descriptor.NODETYPE.localname, descriptor.Handle, descriptor.Type,
                                   descriptor.OperationTarget)
                operation = self.make_operation_instance(descriptor, sco.operation_cls_getter)
                if operation is not None:
                    sco.register_operation(operation)

    def _on_pre_commit(self, mdib: ProviderMdib, transaction: TransactionManagerProtocol):
        for provider in self._all_providers_sorted():
            provider.on_pre_commit(mdib, transaction)

    def _on_post_commit(self, mdib: ProviderMdib, transaction: TransactionManagerProtocol):
        for provider in self._all_providers_sorted():
            provider.on_post_commit(mdib, transaction)


class GenericProduct(BaseProduct):
    """GenericProduct instantiates several roles.

    Instantiated fixed role providers:
    - GenericPatientContextProvider
    - GenericAlarmProvider
    - GenericMetricProvider
    - OperationProvider
    - GenericSetComponentStateOperationProvider
    Some more providers are provided in constructor.
    """

    def __init__(self, mdib: ProviderMdib,  # noqa: PLR0913
                 sco: AbstractScoOperationsRegistry,
                 audio_pause_provider: ProviderRole,
                 day_night_provider: ProviderRole,
                 clock_provider: ProviderRole,
                 log_prefix: str | None = None):
        super().__init__(mdib, sco, log_prefix)

        self._ordered_providers.extend([audio_pause_provider, day_night_provider, clock_provider])
        self._ordered_providers.extend(
            [patientcontextprovider.GenericPatientContextProvider(mdib, log_prefix=log_prefix),
             alarmprovider.GenericAlarmProvider(mdib, log_prefix=log_prefix),
             metricprovider.GenericMetricProvider(mdib, log_prefix=log_prefix),
             operationprovider.OperationProvider(mdib, log_prefix=log_prefix),
             GenericSetComponentStateOperationProvider(mdib, log_prefix=log_prefix),
             ])


class MinimalProduct(BaseProduct):
    """MinimalProduct instantiates several roles.

    Instantiated fixed role providers:
    - AudioPauseProvider
    - GenericPatientContextProvider
    - GenericAlarmProvider
    - GenericMetricProvider
    - OperationProvider
    - GenericSetComponentStateOperationProvider
    """

    def __init__(self,
                 mdib: ProviderMdib,
                 sco: AbstractScoOperationsRegistry,
                 log_prefix: str | None = None):
        super().__init__(mdib, sco, log_prefix)
        self.metric_provider = metricprovider.GenericMetricProvider(mdib, log_prefix=log_prefix)  # needed in a test
        self._ordered_providers.extend([AudioPauseProvider(mdib, log_prefix=log_prefix),
                                        clockprovider.GenericSDCClockProvider(mdib, log_prefix=log_prefix),
                                        patientcontextprovider.GenericPatientContextProvider(mdib,
                                                                                             log_prefix=log_prefix),
                                        alarmprovider.GenericAlarmProvider(mdib, log_prefix=log_prefix),
                                        self.metric_provider,
                                        operationprovider.OperationProvider(mdib, log_prefix=log_prefix),
                                        GenericSetComponentStateOperationProvider(mdib, log_prefix=log_prefix),
                                        ])


class ExtendedProduct(MinimalProduct):
    """ExtendedProduct instantiates several roles.

    Instantiated fixed role providers:
    - AudioPauseProvider
    - GenericSDCClockProvider
    - EnsembleContextProvider
    - LocationContextProvider
    - GenericPatientContextProvider
    - GenericAlarmProvider
    - GenericMetricProvider
    - OperationProvider
    - GenericSetComponentStateOperationProvider
    """

    def __init__(self,
                 mdib: ProviderMdib,
                 sco: AbstractScoOperationsRegistry,
                 log_prefix: str | None = None):
        super().__init__(mdib, sco, log_prefix)
        self._ordered_providers.extend([AudioPauseProvider(mdib, log_prefix=log_prefix),
                                        clockprovider.GenericSDCClockProvider(mdib, log_prefix=log_prefix),
                                        contextprovider.EnsembleContextProvider(mdib, log_prefix=log_prefix),
                                        contextprovider.LocationContextProvider(mdib, log_prefix=log_prefix),
                                        patientcontextprovider.GenericPatientContextProvider(mdib,
                                                                                             log_prefix=log_prefix),
                                        alarmprovider.GenericAlarmProvider(mdib, log_prefix=log_prefix),
                                        self.metric_provider,
                                        operationprovider.OperationProvider(mdib, log_prefix=log_prefix),
                                        GenericSetComponentStateOperationProvider(mdib, log_prefix=log_prefix),
                                        ])<|MERGE_RESOLUTION|>--- conflicted
+++ resolved
@@ -40,13 +40,9 @@
         return self._ordered_providers
 
     def init_operations(self):
-<<<<<<< HEAD
         """Register all actively provided operations."""
-=======
-        """ register all actively provided operations """
->>>>>>> dfde957c
         sco_handle = self._sco.sco_descriptor_container.Handle
-        self._logger.info('init_operations for sco %s.', sco_handle)
+        self._logger.info('init_operations for sco {}.', sco_handle)
 
         for role_handler in self._all_providers_sorted():
             role_handler.init_operations(self._sco)
@@ -57,7 +53,7 @@
             operations = role_handler.make_missing_operations(self._sco)
             if operations:
                 info = ', '.join([f'{op.OP_DESCR_QNAME.localname} {op.handle}' for op in operations])
-                self._logger.info('role handler %s added operations to mdib: %s',
+                self._logger.info('role handler {} added operations to mdib: {}',
                                   role_handler.__class__.__name__, info)
             for operation in operations:
                 self._sco.register_operation(operation)
@@ -68,83 +64,64 @@
                                          self._sco.get_operation_by_handle(op_h) is None]
 
         if not all_op_handles:
-            self._logger.info('sco %s has no operations in mdib.', sco_handle)
+            self._logger.info('sco {} has no operations in mdib.', sco_handle)
         elif all_not_registered_op_handles:
-            self._logger.info('sco %s has operations without handler! handles = %s',
+            self._logger.info('sco {} has operations without handler! handles = {}',
                               sco_handle, all_not_registered_op_handles)
         else:
-            self._logger.info('sco %s: all operations have a handler.', sco_handle)
+            self._logger.info('sco {}: all operations have a handler.', sco_handle)
         self._mdib.xtra.mk_state_containers_for_all_descriptors()
         self._mdib.pre_commit_handler = self._on_pre_commit
         self._mdib.post_commit_handler = self._on_post_commit
 
     def stop(self):
-        """Call stop methods of all role providers."""
         for role_handler in self._all_providers_sorted():
             role_handler.stop()
 
-    def make_operation_instance(self,
-                                operation_descriptor_container: AbstractOperationDescriptorProtocol,
-                                operation_cls_getter: OperationClassGetter) -> OperationDefinitionBase | None:
-        """Try to get an operation for this operation_descriptor_container ( given in mdib)."""
+    def make_operation_instance(self, operation_descriptor_container, operation_cls_getter):
+        """ try to get an operation for this operation_descriptor_container ( given in mdib) """
         operation_target_handle = operation_descriptor_container.OperationTarget
         operation_target_descr = self._mdib.descriptions.handle.get_one(operation_target_handle,
                                                                         allow_none=True)  # descriptor container
         if operation_target_descr is None:
             # this operation is incomplete, the operation target does not exist. Registration not possible.
-            self._logger.warning('Operation %s: target %s does not exist, will not register operation',
-                                 operation_descriptor_container.Handle, operation_target_handle)
+            self._logger.warn(
+                f'Operation {operation_descriptor_container.Handle}: '
+                f'target {operation_target_handle} does not exist, will not register operation')
             return None
         for role_handler in self._all_providers_sorted():
             operation = role_handler.make_operation_instance(operation_descriptor_container, operation_cls_getter)
             if operation is not None:
-                self._logger.debug('%s provided operation for %r',
-                                   role_handler.__class__.__name__, operation_descriptor_container)
+                self._logger.debug(
+                    f'{role_handler.__class__.__name__} provided operation for {operation_descriptor_container}')
                 return operation
-            self._logger.debug('%s: no handler for %r',
-                               role_handler.__class__.__name__, operation_descriptor_container)
+            self._logger.debug(f'{role_handler.__class__.__name__}: no handler for {operation_descriptor_container}')
         return None
 
-    def _register_existing_mdib_operations(self, sco: AbstractScoOperationsRegistry):
+    def _register_existing_mdib_operations(self, sco):
         operation_descriptor_containers = self._mdib.descriptions.parent_handle.get(
             self._sco.sco_descriptor_container.Handle, [])
         for descriptor in operation_descriptor_containers:
             registered_op = sco.get_operation_by_handle(descriptor.Handle)
             if registered_op is None:
-                self._logger.debug('found unregistered %s in mdib, handle=%s, code=%s target=%s',
-                                   descriptor.NODETYPE.localname, descriptor.Handle, descriptor.Type,
-                                   descriptor.OperationTarget)
+                self._logger.debug(
+                    f'found unregistered {descriptor.NODETYPE.localname} in mdib, handle={descriptor.Handle}, '
+                    f'code={descriptor.Type} target={descriptor.OperationTarget}')
                 operation = self.make_operation_instance(descriptor, sco.operation_cls_getter)
                 if operation is not None:
                     sco.register_operation(operation)
 
-    def _on_pre_commit(self, mdib: ProviderMdib, transaction: TransactionManagerProtocol):
+    def _on_pre_commit(self, mdib, transaction):
         for provider in self._all_providers_sorted():
             provider.on_pre_commit(mdib, transaction)
 
-    def _on_post_commit(self, mdib: ProviderMdib, transaction: TransactionManagerProtocol):
+    def _on_post_commit(self, mdib, transaction):
         for provider in self._all_providers_sorted():
             provider.on_post_commit(mdib, transaction)
 
 
 class GenericProduct(BaseProduct):
-    """GenericProduct instantiates several roles.
-
-    Instantiated fixed role providers:
-    - GenericPatientContextProvider
-    - GenericAlarmProvider
-    - GenericMetricProvider
-    - OperationProvider
-    - GenericSetComponentStateOperationProvider
-    Some more providers are provided in constructor.
-    """
-
-    def __init__(self, mdib: ProviderMdib,  # noqa: PLR0913
-                 sco: AbstractScoOperationsRegistry,
-                 audio_pause_provider: ProviderRole,
-                 day_night_provider: ProviderRole,
-                 clock_provider: ProviderRole,
-                 log_prefix: str | None = None):
+    def __init__(self, mdib, sco, audio_pause_provider, day_night_provider, clock_provider, log_prefix):
         super().__init__(mdib, sco, log_prefix)
 
         self._ordered_providers.extend([audio_pause_provider, day_night_provider, clock_provider])
@@ -153,26 +130,12 @@
              alarmprovider.GenericAlarmProvider(mdib, log_prefix=log_prefix),
              metricprovider.GenericMetricProvider(mdib, log_prefix=log_prefix),
              operationprovider.OperationProvider(mdib, log_prefix=log_prefix),
-             GenericSetComponentStateOperationProvider(mdib, log_prefix=log_prefix),
+             GenericSetComponentStateOperationProvider(mdib, log_prefix=log_prefix)
              ])
 
 
 class MinimalProduct(BaseProduct):
-    """MinimalProduct instantiates several roles.
-
-    Instantiated fixed role providers:
-    - AudioPauseProvider
-    - GenericPatientContextProvider
-    - GenericAlarmProvider
-    - GenericMetricProvider
-    - OperationProvider
-    - GenericSetComponentStateOperationProvider
-    """
-
-    def __init__(self,
-                 mdib: ProviderMdib,
-                 sco: AbstractScoOperationsRegistry,
-                 log_prefix: str | None = None):
+    def __init__(self, mdib, sco, log_prefix=None):
         super().__init__(mdib, sco, log_prefix)
         self.metric_provider = metricprovider.GenericMetricProvider(mdib, log_prefix=log_prefix)  # needed in a test
         self._ordered_providers.extend([AudioPauseProvider(mdib, log_prefix=log_prefix),
@@ -182,29 +145,12 @@
                                         alarmprovider.GenericAlarmProvider(mdib, log_prefix=log_prefix),
                                         self.metric_provider,
                                         operationprovider.OperationProvider(mdib, log_prefix=log_prefix),
-                                        GenericSetComponentStateOperationProvider(mdib, log_prefix=log_prefix),
+                                        GenericSetComponentStateOperationProvider(mdib, log_prefix=log_prefix)
                                         ])
 
 
 class ExtendedProduct(MinimalProduct):
-    """ExtendedProduct instantiates several roles.
-
-    Instantiated fixed role providers:
-    - AudioPauseProvider
-    - GenericSDCClockProvider
-    - EnsembleContextProvider
-    - LocationContextProvider
-    - GenericPatientContextProvider
-    - GenericAlarmProvider
-    - GenericMetricProvider
-    - OperationProvider
-    - GenericSetComponentStateOperationProvider
-    """
-
-    def __init__(self,
-                 mdib: ProviderMdib,
-                 sco: AbstractScoOperationsRegistry,
-                 log_prefix: str | None = None):
+    def __init__(self, mdib, sco, log_prefix=None):
         super().__init__(mdib, sco, log_prefix)
         self._ordered_providers.extend([AudioPauseProvider(mdib, log_prefix=log_prefix),
                                         clockprovider.GenericSDCClockProvider(mdib, log_prefix=log_prefix),
@@ -215,5 +161,5 @@
                                         alarmprovider.GenericAlarmProvider(mdib, log_prefix=log_prefix),
                                         self.metric_provider,
                                         operationprovider.OperationProvider(mdib, log_prefix=log_prefix),
-                                        GenericSetComponentStateOperationProvider(mdib, log_prefix=log_prefix),
+                                        GenericSetComponentStateOperationProvider(mdib, log_prefix=log_prefix)
                                         ])
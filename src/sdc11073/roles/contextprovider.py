from __future__ import annotations

import time
import uuid
from collections import defaultdict
from typing import TYPE_CHECKING

from sdc11073.provider.operations import ExecuteResult
from . import providerbase

if TYPE_CHECKING:
    from lxml import etree

    from sdc11073.mdib.descriptorcontainers import AbstractOperationDescriptorProtocol
    from sdc11073.mdib.mdibprotocol import ProviderMdibProtocol
    from sdc11073.provider.operations import ExecuteParameters, OperationDefinitionBase

    from .providerbase import OperationClassGetter


class GenericContextProvider(providerbase.ProviderRole):
    """Handles SetContextState operations."""

<<<<<<< HEAD
    def __init__(self, mdib: ProviderMdibProtocol,
                 op_target_descr_types: list[QName] | None = None,
=======
    def __init__(self, mdib: ProviderMdib,
                 op_target_descr_types: list[etree.QName] | None = None,
>>>>>>> 463564cc
                 log_prefix: str | None = None):
        super().__init__(mdib, log_prefix)
        self._op_target_descr_types = op_target_descr_types

    def make_operation_instance(self,
                                operation_descriptor_container: AbstractOperationDescriptorProtocol,
                                operation_cls_getter: OperationClassGetter) -> OperationDefinitionBase | None:
        """Create an OperationDefinition for SetContextStateOperationDescriptor.

        Only if type of operation target matches opTargetDescriptorTypes.
        """
        pm_names = self._mdib.data_model.pm_names
        if pm_names.SetContextStateOperationDescriptor == operation_descriptor_container.NODETYPE:
            op_target_entity = self._mdib.entities.handle( operation_descriptor_container.OperationTarget)

            if (not self._op_target_descr_types) or (
                    op_target_entity.descriptor.NODETYPE not in self._op_target_descr_types):
                return None  # we do not handle this target type
            return self._mk_operation_from_operation_descriptor(operation_descriptor_container,
                                                                operation_cls_getter,
                                                                operation_handler=self._set_context_state)
        return None

    def _set_context_state(self, params: ExecuteParameters) -> ExecuteResult:
        """Execute the operation itself (ExecuteHandler).

        If the proposed context is a new context and ContextAssociation == pm_types.ContextAssociation.ASSOCIATED,
        the before associates state(s) will be set to DISASSOCIATED and UnbindingMdibVersion/BindingEndTime
        are set.
        """
        pm_types = self._mdib.data_model.pm_types
        proposed_context_states = params.operation_request.argument

        # check if there is more than one associated state for a context descriptor in proposed_context_states
        proposed_by_handle = defaultdict(list)
        for st in proposed_context_states:
            if st.ContextAssociation == pm_types.ContextAssociation.ASSOCIATED:
                proposed_by_handle[st.DescriptorHandle].append(st)
        for handle, states in proposed_by_handle.items():
            if len(states) > 1:
                raise ValueError(f'more than one associated context for descriptor handle {handle}')

        operation_target_handles = []
        modified_state_handles: dict[str, list[str]] = defaultdict(list)
        modified_entities = []
        with self._mdib.context_state_transaction() as mgr:
            for proposed_st in proposed_context_states:
                entity = self._mdib.entities.handle(proposed_st.DescriptorHandle)
                modified_entities.append(entity)
                old_state_container = None
                if proposed_st.DescriptorHandle != proposed_st.Handle:
                    # this is an update for an existing state or a new one
                    old_state_container = entity.states.get(proposed_st.Handle)
                    if old_state_container is None:
                        raise ValueError(f'handle {proposed_st.Handle} not found')
                if old_state_container is None:
                    # this is a new context state
                    # create a new unique handle
                    proposed_st.Handle = uuid.uuid4().hex
                    if proposed_st.ContextAssociation == pm_types.ContextAssociation.ASSOCIATED:
                        # disassociate existing states
                        handles = self._mdib.xtra.disassociate_all(entity,
                                                                   unbinding_mdib_version = mgr.new_mdib_version)
                        operation_target_handles.extend(handles)
                        modified_state_handles[entity.handle].extend(handles)
                        # set version and time in new state
                        proposed_st.BindingMdibVersion = mgr.new_mdib_version
                        proposed_st.BindingStartTime = time.time()
                    self._logger.info('new %s, DescriptorHandle=%s Handle=%s',
                                      proposed_st.NODETYPE.localname, proposed_st.DescriptorHandle, proposed_st.Handle)
                    # add to entity, and keep handle for later
                    entity.states[proposed_st.Handle] = proposed_st
                else:
                    # this is an update to an existing patient
                    # use "regular" way to update via transaction manager
                    self._logger.info('update %s, handle=%s', proposed_st.NODETYPE.localname, proposed_st.Handle)
                    # handle changed ContextAssociation
                    if (old_state_container.ContextAssociation == pm_types.ContextAssociation.ASSOCIATED
                            and proposed_st.ContextAssociation != pm_types.ContextAssociation.ASSOCIATED):
                        proposed_st.UnbindingMdibVersion = mgr.new_mdib_version
                        proposed_st.BindingEndTime = time.time()
                    elif (old_state_container.ContextAssociation != pm_types.ContextAssociation.ASSOCIATED
                          and proposed_st.ContextAssociation == pm_types.ContextAssociation.ASSOCIATED):
                        proposed_st.BindingMdibVersion = mgr.new_mdib_version
                        proposed_st.BindingStartTime = time.time()
                        handles = self._mdib.xtra.disassociate_all(entity,
                                                                   unbinding_mdib_version = mgr.new_mdib_version,
                                                                   ignored_handle=old_state_container.Handle)
                        operation_target_handles.extend(handles)
                        modified_state_handles[entity.handle].extend(handles)
                    old_state_container.update_from_other_container(proposed_st, skipped_properties=[
                                                                                           'BindingMdibVersion',
                                                                                           'UnbindingMdibVersion',
                                                                                           'BindingStartTime',
                                                                                           'BindingEndTime',
                                                                                           'StateVersion'])
                modified_state_handles[entity.handle].append(proposed_st.Handle)
                operation_target_handles.append(proposed_st.Handle)

            # write changes back to mdib
            for entity in modified_entities:
                handles = modified_state_handles[entity.handle]
                mgr.write_entity(entity, handles)

            if len(operation_target_handles) == 1:
                return ExecuteResult(operation_target_handles[0],
                                     self._mdib.data_model.msg_types.InvocationState.FINISHED)
            # the operation manipulated more than one context state, but the operation can only return a single handle.
            # (that is a BICEPS shortcoming, the string return type only reflects that situation).
            return ExecuteResult(params.operation_instance.operation_target_handle,
                                 self._mdib.data_model.msg_types.InvocationState.FINISHED)


class EnsembleContextProvider(GenericContextProvider):
    """EnsembleContextProvider."""

    def __init__(self, mdib: ProviderMdibProtocol, log_prefix: str | None = None):
        super().__init__(mdib,
                         op_target_descr_types=[mdib.data_model.pm_names.EnsembleContextDescriptor],
                         log_prefix=log_prefix)


class LocationContextProvider(GenericContextProvider):
    """LocationContextProvider."""

    def __init__(self, mdib: ProviderMdibProtocol, log_prefix: str | None = None):
        super().__init__(mdib,
                         op_target_descr_types=[mdib.data_model.pm_names.LocationContextDescriptor],
                         log_prefix=log_prefix)<|MERGE_RESOLUTION|>--- conflicted
+++ resolved
@@ -21,13 +21,8 @@
 class GenericContextProvider(providerbase.ProviderRole):
     """Handles SetContextState operations."""
 
-<<<<<<< HEAD
     def __init__(self, mdib: ProviderMdibProtocol,
-                 op_target_descr_types: list[QName] | None = None,
-=======
-    def __init__(self, mdib: ProviderMdib,
                  op_target_descr_types: list[etree.QName] | None = None,
->>>>>>> 463564cc
                  log_prefix: str | None = None):
         super().__init__(mdib, log_prefix)
         self._op_target_descr_types = op_target_descr_types

--- conflicted
+++ resolved
@@ -1,15 +1,22 @@
 from __future__ import annotations
 
 from collections import defaultdict
-from typing import TYPE_CHECKING, List
+from typing import TYPE_CHECKING
 
-from .porttypebase import DPWSPortTypeBase, WSDLMessageDescription, WSDLOperationBinding, mk_wsdl_one_way_operation
-from .porttypebase import msg_prefix
-from ...namespaces import PrefixesEnum
+from sdc11073.namespaces import PrefixesEnum
+
+from .porttypebase import (
+    DPWSPortTypeBase,
+    WSDLMessageDescription,
+    WSDLOperationBinding,
+    mk_wsdl_one_way_operation,
+    msg_prefix,
+)
 
 if TYPE_CHECKING:
-    from ...mdib.statecontainers import AbstractStateContainer
-    from ..periodicreports import PeriodicStates
+    from sdc11073.mdib.mdibbase import MdibVersionGroup
+    from sdc11073.mdib.statecontainers import AbstractStateContainer
+    from sdc11073.provider.periodicreports import PeriodicStates
 
 
 class StateEventService(DPWSPortTypeBase):
@@ -58,23 +65,18 @@
         mk_wsdl_one_way_operation(port_type, operation_name='PeriodicMetricReport')
         mk_wsdl_one_way_operation(port_type, operation_name='EpisodicMetricReport')
 
-    def send_episodic_metric_report(self, states: List[AbstractStateContainer],
-                                    mdib_version_group):
+    def send_episodic_metric_report(self, states: list[AbstractStateContainer],
+                                    mdib_version_group: MdibVersionGroup):
         data_model = self._sdc_definitions.data_model
         subscription_mgr = self.hosting_service.subscriptions_manager
         report = data_model.msg_types.EpisodicMetricReport()
         report.set_mdib_version_group(mdib_version_group)
         fill_episodic_report_body(report, states)
         self._logger.debug('sending episodic metric report {}', states)
-<<<<<<< HEAD
-        subscription_mgr.send_to_subscribers(report, report.action, mdib_version_group)
-=======
-        subscription_mgr.send_to_subscribers(report, report.action.value, mdib_version_group,
-                                             'send_episodic_metric_report')
->>>>>>> cc4857cb
+        subscription_mgr.send_to_subscribers(report, report.action.value, mdib_version_group)
 
-    def send_periodic_metric_report(self, periodic_states_list: List[PeriodicStates],
-                                    mdib_version_group):
+    def send_periodic_metric_report(self, periodic_states_list: list[PeriodicStates],
+                                    mdib_version_group: MdibVersionGroup):
         data_model = self._sdc_definitions.data_model
         subscription_mgr = self.hosting_service.subscriptions_manager
         report = data_model.msg_types.PeriodicMetricReport()
@@ -82,30 +84,20 @@
         fill_periodic_report_body(report, periodic_states_list)
         self._logger.debug('sending periodic metric report, contains last {} episodic updates',
                            len(periodic_states_list))
-<<<<<<< HEAD
-        subscription_mgr.send_to_subscribers(report, report.action, mdib_version_group)
-=======
-        subscription_mgr.send_to_subscribers(report, report.action.value, mdib_version_group,
-                                             'send_periodic_metric_report')
->>>>>>> cc4857cb
+        subscription_mgr.send_to_subscribers(report, report.action.value, mdib_version_group)
 
-    def send_episodic_alert_report(self, states: List[AbstractStateContainer],
-                                   mdib_version_group):
+    def send_episodic_alert_report(self, states: list[AbstractStateContainer],
+                                   mdib_version_group: MdibVersionGroup):
         data_model = self._sdc_definitions.data_model
         subscription_mgr = self.hosting_service.subscriptions_manager
         report = data_model.msg_types.EpisodicAlertReport()
         report.set_mdib_version_group(mdib_version_group)
         fill_episodic_report_body(report, states)
         self._logger.debug('sending episodic alert report {}', states)
-<<<<<<< HEAD
-        subscription_mgr.send_to_subscribers(report, report.action, mdib_version_group)
-=======
-        subscription_mgr.send_to_subscribers(report, report.action.value, mdib_version_group,
-                                             'send_episodic_alert_report')
->>>>>>> cc4857cb
+        subscription_mgr.send_to_subscribers(report, report.action.value, mdib_version_group)
 
-    def send_periodic_alert_report(self, periodic_states_list: List[PeriodicStates],
-                                   mdib_version_group):
+    def send_periodic_alert_report(self, periodic_states_list: list[PeriodicStates],
+                                   mdib_version_group: MdibVersionGroup):
         data_model = self._sdc_definitions.data_model
         subscription_mgr = self.hosting_service.subscriptions_manager
         report = data_model.msg_types.PeriodicAlertReport()
@@ -113,30 +105,20 @@
         fill_periodic_report_body(report, periodic_states_list)
         self._logger.debug('sending periodic alert report, contains last {} episodic updates',
                            len(periodic_states_list))
-<<<<<<< HEAD
-        subscription_mgr.send_to_subscribers(report, report.action, mdib_version_group)
-=======
-        subscription_mgr.send_to_subscribers(report, report.action.value, mdib_version_group,
-                                             'send_periodic_alert_report')
->>>>>>> cc4857cb
+        subscription_mgr.send_to_subscribers(report, report.action.value, mdib_version_group)
 
-    def send_episodic_operational_state_report(self, states: List[AbstractStateContainer],
-                                               mdib_version_group):
+    def send_episodic_operational_state_report(self, states: list[AbstractStateContainer],
+                                               mdib_version_group: MdibVersionGroup):
         data_model = self._sdc_definitions.data_model
         subscription_mgr = self.hosting_service.subscriptions_manager
         report = data_model.msg_types.EpisodicOperationalStateReport()
         report.set_mdib_version_group(mdib_version_group)
         fill_episodic_report_body(report, states)
         self._logger.debug('sending episodic operational state report {}', states)
-<<<<<<< HEAD
-        subscription_mgr.send_to_subscribers(report, report.action, mdib_version_group)
-=======
-        subscription_mgr.send_to_subscribers(report, report.action.value, mdib_version_group,
-                                             'send_episodic_operational_state_report')
->>>>>>> cc4857cb
+        subscription_mgr.send_to_subscribers(report, report.action.value, mdib_version_group)
 
-    def send_periodic_operational_state_report(self, periodic_states_list: List[PeriodicStates],
-                                               mdib_version_group):
+    def send_periodic_operational_state_report(self, periodic_states_list: list[PeriodicStates],
+                                               mdib_version_group: MdibVersionGroup):
         data_model = self._sdc_definitions.data_model
         subscription_mgr = self.hosting_service.subscriptions_manager
         report = data_model.msg_types.PeriodicOperationalStateReport()
@@ -144,30 +126,20 @@
         fill_periodic_report_body(report, periodic_states_list)
         self._logger.debug('sending periodic operational state report, contains last {} episodic updates',
                            len(periodic_states_list))
-<<<<<<< HEAD
-        subscription_mgr.send_to_subscribers(report, report.action, mdib_version_group)
-=======
-        subscription_mgr.send_to_subscribers(report, report.action.value, mdib_version_group,
-                                             'send_periodic_operational_state_report')
->>>>>>> cc4857cb
+        subscription_mgr.send_to_subscribers(report, report.action.value, mdib_version_group)
 
-    def send_episodic_component_state_report(self, states: List[AbstractStateContainer],
-                                             mdib_version_group):
+    def send_episodic_component_state_report(self, states: list[AbstractStateContainer],
+                                             mdib_version_group: MdibVersionGroup):
         data_model = self._sdc_definitions.data_model
         subscription_mgr = self.hosting_service.subscriptions_manager
         report = data_model.msg_types.EpisodicComponentReport()
         report.set_mdib_version_group(mdib_version_group)
         fill_episodic_report_body(report, states)
         self._logger.debug('sending episodic component report {}', states)
-<<<<<<< HEAD
-        subscription_mgr.send_to_subscribers(report, report.action, mdib_version_group)
-=======
-        subscription_mgr.send_to_subscribers(report, report.action.value, mdib_version_group,
-                                             'send_episodic_component_state_report')
->>>>>>> cc4857cb
+        subscription_mgr.send_to_subscribers(report, report.action.value, mdib_version_group)
 
-    def send_periodic_component_state_report(self, periodic_states_list: List[PeriodicStates],
-                                             mdib_version_group):
+    def send_periodic_component_state_report(self, periodic_states_list: list[PeriodicStates],
+                                             mdib_version_group: MdibVersionGroup):
         data_model = self._sdc_definitions.data_model
         subscription_mgr = self.hosting_service.subscriptions_manager
         report = data_model.msg_types.PeriodicComponentReport()
@@ -175,16 +147,11 @@
         fill_periodic_report_body(report, periodic_states_list)
         self._logger.debug('sending periodic component report, contains last {} episodic updates',
                            len(periodic_states_list))
-<<<<<<< HEAD
-        subscription_mgr.send_to_subscribers(report, report.action, mdib_version_group)
-=======
-        subscription_mgr.send_to_subscribers(report, report.action.value, mdib_version_group,
-                                             'send_periodic_component_state_report')
->>>>>>> cc4857cb
+        subscription_mgr.send_to_subscribers(report, report.action.value, mdib_version_group)
 
 
 def fill_episodic_report_body(report, states):
-    """Helper that splits states list into separate lists per source mds and adds them to report accordingly. """
+    """Helper that splits states list into separate lists per source mds and adds them to report accordingly."""
     lookup = _separate_states_by_source_mds(states)
     for source_mds_handle, states in lookup.items():
         report_part = report.add_report_part()

from __future__ import annotations

from collections import OrderedDict
from typing import TYPE_CHECKING, List

from .porttypebase import ServiceWithOperations, WSDLMessageDescription, WSDLOperationBinding, msg_prefix
from .porttypebase import mk_wsdl_two_way_operation, mk_wsdl_one_way_operation
from .stateeventserviceimpl import fill_episodic_report_body, fill_periodic_report_body
from ...dispatch import DispatchKey
from ...namespaces import PrefixesEnum

if TYPE_CHECKING:
    from ...mdib.statecontainers import AbstractStateContainer
    from ..periodicreports import PeriodicStates


class ContextService(ServiceWithOperations):
    port_type_name = PrefixesEnum.SDC.tag('ContextService')
    WSDLMessageDescriptions = (WSDLMessageDescription('SetContextState',
                                                      (f'{msg_prefix}:SetContextState',)),
                               WSDLMessageDescription('SetContextStateResponse',
                                                      (f'{msg_prefix}:SetContextStateResponse',)),
                               WSDLMessageDescription('GetContextStates',
                                                      (f'{msg_prefix}:GetContextStates',)),
                               WSDLMessageDescription('GetContextStatesResponse',
                                                      (f'{msg_prefix}:GetContextStatesResponse',)),
                               WSDLMessageDescription('EpisodicContextReport',
                                                      (f'{msg_prefix}:EpisodicContextReport',)),
                               WSDLMessageDescription('PeriodicContextReport',
                                                      (f'{msg_prefix}:PeriodicContextReport',)),
                               )
    WSDLOperationBindings = (WSDLOperationBinding('SetContextState', 'literal', 'literal'),  # ToDo: generate wsdl:fault
                             WSDLOperationBinding('GetContextStates', 'literal', 'literal'),
                             WSDLOperationBinding('EpisodicContextReport', None, 'literal'),
                             WSDLOperationBinding('PeriodicContextReport', None, 'literal'),
                             )

    def register_hosting_service(self, hosting_service):
        super().register_hosting_service(hosting_service)
        actions = self._mdib.sdc_definitions.Actions
        msg_names = self._mdib.sdc_definitions.data_model.msg_names
        hosting_service.register_post_handler(DispatchKey(actions.SetContextState, msg_names.SetContextState),
                                              self._on_set_context_state)
        hosting_service.register_post_handler(DispatchKey(actions.GetContextStates, msg_names.GetContextStates),
                                              self._on_get_context_states)

    def _on_set_context_state(self, request_data):
        data_model = self._sdc_definitions.data_model
        msg_node = request_data.message_data.p_msg.msg_node
        set_context_state = data_model.msg_types.SetContextState.from_node(msg_node)
        response = data_model.msg_types.ActivateResponse()
        return self._handle_operation_request(request_data, set_context_state, response)

    def _on_get_context_states(self, request_data):
        data_model = self._sdc_definitions.data_model
        pm_names = data_model.pm_names
        self._logger.debug('_on_get_context_states')
        msg_node = request_data.message_data.p_msg.msg_node
        get_context_state = data_model.msg_types.GetContextStates.from_node(msg_node)
        requested_handles = get_context_state.HandleRef
        if len(requested_handles) > 0:
            self._logger.info('_on_get_context_states requested Handles:{}', requested_handles)
        with self._mdib.mdib_lock:
            if len(requested_handles) == 0:
                # MessageModel: If the HANDLE reference list is empty, all states in the MDIB SHALL be included in the result list.
                context_state_containers = list(self._mdib.context_states.objects)
            else:
                context_state_containers_lookup = OrderedDict()  # lookup to avoid double entries
                for handle in requested_handles:
                    # If a HANDLE reference does match a multi state HANDLE,
                    # the corresponding multi state SHALL be included in the result list
                    tmp = self._mdib.context_states.handle.get_one(handle, allow_none=True)
                    if tmp:
                        tmp = [tmp]
                    if not tmp:
                        # If a HANDLE reference does match a descriptor HANDLE,
                        # all states that belong to the corresponding descriptor SHALL be included in the result list
                        tmp = self._mdib.context_states.descriptor_handle.get(handle)
                    if not tmp:
                        # R5042: If a HANDLE reference from the msg:GetContextStates/msg:HandleRef list does match an
                        # MDS descriptor, then all context states that are part of this MDS SHALL be included in the result list.
                        descr = self._mdib.descriptions.handle.get_one(handle, allow_none=True)
                        if descr:
                            if descr.NODETYPE == pm_names.MdsDescriptor:
                                tmp = list(self._mdib.context_states.objects)
                    if tmp:
                        for state in tmp:
                            context_state_containers_lookup[state.Handle] = state
                context_state_containers = context_state_containers_lookup.values()

        response = data_model.msg_types.GetContextStatesResponse()
        response.ContextState.extend(context_state_containers)
        response.set_mdib_version_group(self._mdib.mdib_version_group)
        response_envelope = self._sdc_device.msg_factory.mk_reply_soap_message(request_data, response)
        return response_envelope

    def add_wsdl_port_type(self, parent_node):
        port_type = self._mk_port_type_node(parent_node, True)
        mk_wsdl_two_way_operation(port_type, operation_name='SetContextState')
        mk_wsdl_two_way_operation(port_type, operation_name='GetContextStates')
        mk_wsdl_one_way_operation(port_type, operation_name='EpisodicContextReport')
        mk_wsdl_one_way_operation(port_type, operation_name='PeriodicContextReport')

    def send_episodic_context_report(self, states: List[AbstractStateContainer],
                                     mdib_version_group):
        data_model = self._sdc_definitions.data_model
        nsh = data_model.ns_helper
        subscription_mgr = self.hosting_service.subscriptions_manager
        report = data_model.msg_types.EpisodicContextReport()
        report.set_mdib_version_group(mdib_version_group)
        fill_episodic_report_body(report, states)
        ns_map = nsh.partial_map(nsh.PM, nsh.MSG, nsh.XSI, nsh.EXT, nsh.XML)
        body_node = report.as_etree_node(report.NODETYPE, ns_map)

        self._logger.debug('sending episodic context report {}', states)
<<<<<<< HEAD
        subscription_mgr.send_to_subscribers(body_node, report.action, mdib_version_group)
=======
        subscription_mgr.send_to_subscribers(body_node, report.action.value, mdib_version_group,
                                             'send_episodic_context_report')
>>>>>>> cc4857cb

    def send_periodic_context_report(self, periodic_states_list: List[PeriodicStates],
                                     mdib_version_group):
        data_model = self._sdc_definitions.data_model
        subscription_mgr = self.hosting_service.subscriptions_manager
        report = data_model.msg_types.PeriodicContextReport()
        report.set_mdib_version_group(mdib_version_group)
        actual_mdib_version = periodic_states_list[-1].mdib_version
        report.MdibVersion = actual_mdib_version
        fill_periodic_report_body(report, periodic_states_list)
        self._logger.debug('sending periodic context report, contains last {} episodic updates',
                           len(periodic_states_list))
<<<<<<< HEAD
        subscription_mgr.send_to_subscribers(report, report.action, mdib_version_group)
=======
        subscription_mgr.send_to_subscribers(report, report.action.value, mdib_version_group,
                                             'send_periodic_context_report')
>>>>>>> cc4857cb
<|MERGE_RESOLUTION|>--- conflicted
+++ resolved
@@ -1,17 +1,25 @@
 from __future__ import annotations
 
 from collections import OrderedDict
-from typing import TYPE_CHECKING, List
+from typing import TYPE_CHECKING
 
-from .porttypebase import ServiceWithOperations, WSDLMessageDescription, WSDLOperationBinding, msg_prefix
-from .porttypebase import mk_wsdl_two_way_operation, mk_wsdl_one_way_operation
+from sdc11073.dispatch import DispatchKey
+from sdc11073.namespaces import PrefixesEnum
+
+from .porttypebase import (
+    ServiceWithOperations,
+    WSDLMessageDescription,
+    WSDLOperationBinding,
+    mk_wsdl_one_way_operation,
+    mk_wsdl_two_way_operation,
+    msg_prefix,
+)
 from .stateeventserviceimpl import fill_episodic_report_body, fill_periodic_report_body
-from ...dispatch import DispatchKey
-from ...namespaces import PrefixesEnum
 
 if TYPE_CHECKING:
-    from ...mdib.statecontainers import AbstractStateContainer
-    from ..periodicreports import PeriodicStates
+    from sdc11073.mdib.mdibbase import MdibVersionGroup
+    from sdc11073.mdib.statecontainers import AbstractStateContainer
+    from sdc11073.provider.periodicreports import PeriodicStates
 
 
 class ContextService(ServiceWithOperations):
@@ -81,7 +89,7 @@
                         # MDS descriptor, then all context states that are part of this MDS SHALL be included in the result list.
                         descr = self._mdib.descriptions.handle.get_one(handle, allow_none=True)
                         if descr:
-                            if descr.NODETYPE == pm_names.MdsDescriptor:
+                            if pm_names.MdsDescriptor == descr.NODETYPE:
                                 tmp = list(self._mdib.context_states.objects)
                     if tmp:
                         for state in tmp:
@@ -101,8 +109,8 @@
         mk_wsdl_one_way_operation(port_type, operation_name='EpisodicContextReport')
         mk_wsdl_one_way_operation(port_type, operation_name='PeriodicContextReport')
 
-    def send_episodic_context_report(self, states: List[AbstractStateContainer],
-                                     mdib_version_group):
+    def send_episodic_context_report(self, states: list[AbstractStateContainer],
+                                     mdib_version_group: MdibVersionGroup):
         data_model = self._sdc_definitions.data_model
         nsh = data_model.ns_helper
         subscription_mgr = self.hosting_service.subscriptions_manager
@@ -113,15 +121,10 @@
         body_node = report.as_etree_node(report.NODETYPE, ns_map)
 
         self._logger.debug('sending episodic context report {}', states)
-<<<<<<< HEAD
-        subscription_mgr.send_to_subscribers(body_node, report.action, mdib_version_group)
-=======
-        subscription_mgr.send_to_subscribers(body_node, report.action.value, mdib_version_group,
-                                             'send_episodic_context_report')
->>>>>>> cc4857cb
+        subscription_mgr.send_to_subscribers(body_node, report.action.value, mdib_version_group)
 
-    def send_periodic_context_report(self, periodic_states_list: List[PeriodicStates],
-                                     mdib_version_group):
+    def send_periodic_context_report(self, periodic_states_list: list[PeriodicStates],
+                                     mdib_version_group: MdibVersionGroup):
         data_model = self._sdc_definitions.data_model
         subscription_mgr = self.hosting_service.subscriptions_manager
         report = data_model.msg_types.PeriodicContextReport()
@@ -131,9 +134,4 @@
         fill_periodic_report_body(report, periodic_states_list)
         self._logger.debug('sending periodic context report, contains last {} episodic updates',
                            len(periodic_states_list))
-<<<<<<< HEAD
-        subscription_mgr.send_to_subscribers(report, report.action, mdib_version_group)
-=======
-        subscription_mgr.send_to_subscribers(report, report.action.value, mdib_version_group,
-                                             'send_periodic_context_report')
->>>>>>> cc4857cb
+        subscription_mgr.send_to_subscribers(report, report.action.value, mdib_version_group)
--- conflicted
+++ resolved
@@ -1,15 +1,23 @@
 from __future__ import annotations
 
-from typing import TYPE_CHECKING, List
+from typing import TYPE_CHECKING
 
-from ...namespaces import PrefixesEnum
-from .porttypebase import DPWSPortTypeBase, WSDLMessageDescription, WSDLOperationBinding, mk_wsdl_one_way_operation
-from .porttypebase import msg_prefix
+from sdc11073.namespaces import PrefixesEnum
+
+from .porttypebase import (
+    DPWSPortTypeBase,
+    WSDLMessageDescription,
+    WSDLOperationBinding,
+    mk_wsdl_one_way_operation,
+    msg_prefix,
+)
 
 if TYPE_CHECKING:
-    from ...mdib.descriptorcontainers import AbstractDescriptorContainer
-    from ...mdib.statecontainers import AbstractStateContainer
     from sdc11073 import xml_utils
+    from sdc11073.mdib.descriptorcontainers import AbstractDescriptorContainer
+    from sdc11073.mdib.mdibbase import MdibVersionGroup
+    from sdc11073.mdib.statecontainers import AbstractStateContainer
+
 
 class DescriptionEventService(DPWSPortTypeBase):
     port_type_name = PrefixesEnum.SDC.tag('DescriptionEventService')
@@ -24,26 +32,24 @@
         port_type = self._mk_port_type_node(parent_node, True)
         mk_wsdl_one_way_operation(port_type, operation_name='DescriptionModificationReport')
 
-    def send_descriptor_updates(self, updated: List[AbstractDescriptorContainer],
-                                created: List[AbstractDescriptorContainer],
-                                deleted: List[AbstractDescriptorContainer],
-                                updated_states: List[AbstractStateContainer],
-                                mdib_version_group):
+    def send_descriptor_updates(self, updated: list[AbstractDescriptorContainer],
+                                created: list[AbstractDescriptorContainer],
+                                deleted: list[AbstractDescriptorContainer],
+                                updated_states: list[AbstractStateContainer],
+                                mdib_version_group: MdibVersionGroup):
         subscription_mgr = self.hosting_service.subscriptions_manager
         action = self._sdc_definitions.Actions.DescriptionModificationReport
-        # body_node = self._msg_factory.mk_description_modification_report_body(
-        #     mdib_version_group, updated, created, deleted, updated_states)
         body_node = self.mk_description_modification_report_body(
             mdib_version_group, updated, created, deleted, updated_states)
         self._logger.debug('sending DescriptionModificationReport upd={} crt={} del={}', updated, created, deleted)
-<<<<<<< HEAD
-        subscription_mgr.send_to_subscribers(body_node, action, mdib_version_group)
-=======
-        subscription_mgr.send_to_subscribers(body_node, action.value, mdib_version_group, 'send_descriptor_updates')
->>>>>>> cc4857cb
+        subscription_mgr.send_to_subscribers(body_node, action.value, mdib_version_group)
 
-    def mk_description_modification_report_body(self, mdib_version_group, updated, created, deleted,
-                                                updated_states) -> xml_utils.LxmlElement:
+    def mk_description_modification_report_body(self,
+                                                mdib_version_group: MdibVersionGroup,
+                                                updated: list[AbstractDescriptorContainer],
+                                                created: list[AbstractDescriptorContainer],
+                                                deleted: list[AbstractDescriptorContainer],
+                                                updated_states: list[AbstractStateContainer]) -> xml_utils.LxmlElement:
         # This method creates one ReportPart for every descriptor.
         # An optimization is possible by grouping all descriptors with the same parent handle into one ReportPart.
         # This is not implemented, and I think it is not needed.

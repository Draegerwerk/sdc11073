--- conflicted
+++ resolved
@@ -3,13 +3,8 @@
 from collections import namedtuple
 from functools import reduce
 
-<<<<<<< HEAD
 from sdc11073 import intervaltimer
-from ..loghelper import get_logger_adapter
-=======
-from . import intervaltimer
 from sdc11073.loghelper import get_logger_adapter
->>>>>>> 1a5954af
 
 PeriodicStates = namedtuple('PeriodicStates', 'mdib_version states')
 

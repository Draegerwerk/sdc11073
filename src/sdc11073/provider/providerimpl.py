--- conflicted
+++ resolved
@@ -30,25 +30,18 @@
 from .periodicreports import PeriodicReportsHandler, PeriodicReportsNullHandler
 
 if TYPE_CHECKING:
-<<<<<<< HEAD
-=======
     from enum import Enum
->>>>>>> 443c8639
     from sdc11073.location import SdcLocation
     from sdc11073.mdib.providermdib import ProviderMdib
     from sdc11073.provider.porttypes.localizationservice import LocalizationStorage
     from sdc11073.pysoap.msgfactory import CreatedMessage
-<<<<<<< HEAD
     from sdc11073.roles.product import BaseProduct
     from sdc11073.roles.protocols import WaveformProviderProtocol
-    from sdc11073.xml_types.wsd_types import ScopesType
-=======
     from sdc11073.pysoap.soapenvelope import ReceivedSoapMessage
     from sdc11073.xml_types.msg_types import AbstractSet
     from sdc11073.xml_types.wsd_types import ScopesType
     from sdc11073.provider.porttypes.localizationservice import LocalizationStorage
     from .operations import OperationDefinitionBase
->>>>>>> 443c8639
 
     from .components import SdcProviderComponents
 
@@ -257,14 +250,11 @@
                                           log_prefix=self._log_prefix)
             self._sco_operations_registries[sco_descr.Handle] = sco_operations_registry
 
-            product_roles = self._components.sco_role_provider_class(self._mdib,
-                                                                     sco_operations_registry,
-                                                                     self._log_prefix)
+            product_roles = self._components.role_provider_class(self._mdib,
+                                                                 sco_operations_registry,
+                                                                 self._log_prefix)
             self.product_roles_lookup[sco_descr.Handle] = product_roles
             product_roles.init_operations()
-        self.waveform_provider = self._components.waveform_provider_class(self._mdib,
-                                                                          self._log_prefix)
-
         # product roles might have added descriptors, set source mds for all
         self._mdib.xtra.set_all_source_mds()
 
@@ -483,14 +473,14 @@
         self._soap_client_pool.close_all()
 
     def start_rt_sample_loop(self):
-        if self.waveform_provider.is_running:
+        if self._waveform_sender:
             raise ApiUsageError(' realtime send loop already started')
-        self.waveform_provider.start()
-
-        # if self._waveform_sender:
+        self._waveform_sender = WaveformSender(self._mdib, self._logger, self.collect_rt_samples_period)
+        self._waveform_sender.start()
 
     def stop_realtime_sample_loop(self):
-        self.waveform_provider.stop()
+        if self._waveform_sender:
+            self._waveform_sender.stop()
 
     def get_xaddrs(self):
         addresses = self._wsdiscovery.get_active_addresses()  # these own IP addresses are currently used by discovery

from __future__ import annotations

import copy
import threading
import uuid
from typing import TYPE_CHECKING, Any, Protocol
from urllib.parse import SplitResult

import sdc11073.certloader
from sdc11073 import loghelper
from sdc11073 import observableproperties as properties
from sdc11073.dispatch import (
    DispatchKey,
    RequestDispatcher,
    MessageConverterMiddleware,
    PathElementRegistry,
    RequestData,
)
from sdc11073.exceptions import ApiUsageError
from sdc11073.httpserver import compression
from sdc11073.httpserver.httpserverimpl import HttpServerThreadBase
from sdc11073.namespaces import WSA_ANONYMOUS
from sdc11073.pysoap.soapclientpool import SoapClientPool
from sdc11073.xml_types import mex_types
from sdc11073.xml_types.addressing_types import EndpointReferenceType
from sdc11073.xml_types.dpws_types import HostServiceType, ThisDeviceType, ThisModelType
from sdc11073.xml_types.wsd_types import ProbeMatchesType, ProbeMatchType

from .components import default_sdc_provider_components
from .periodicreports import PeriodicReportsHandler, PeriodicReportsNullHandler
from .waveforms import WaveformSender

if TYPE_CHECKING:
    from ssl import SSLContext

    from sdc11073.location import SdcLocation
    from sdc11073.mdib.providermdib import ProviderMdib
    from sdc11073.pysoap.msgfactory import CreatedMessage
    from sdc11073.xml_types.wsd_types import ScopesType
    from sdc11073.provider.porttypes.localizationservice import LocalizationStorage

    from .components import SdcProviderComponents


class _PathElementDispatcher(PathElementRegistry):
    """Dispatch to one of the registered instances, based on path element.

    Implements RequestHandlerProtocol.
    """

    def register_instance(self, path_element: str | None, instance: RequestDispatcher):
        super().register_instance(path_element, instance)

    def on_post(self, request_data: RequestData) -> CreatedMessage:
        path_element = request_data.consume_current_path_element()
        dispatcher = self.get_instance(path_element)
        return dispatcher.on_post(request_data)

    def on_get(self, request_data: RequestData) -> str:
        dispatcher = self.get_instance(request_data.consume_current_path_element())
        return dispatcher.on_get(request_data)


class WsDiscoveryProtocol(Protocol):
    """WsDiscoveryProtocol is the interface that SdcProvider expects."""

    def publish_service(self, epr: str, types: list, scopes: ScopesType, x_addrs: list):  # noqa: D102
        ...

    def get_active_addresses(self) -> list:  # noqa: D102
        ...

    def clear_service(self, epr: str):  # noqa: D102
        ...


class SdcProvider:
    """SdcProvider is the host for sdc services, subscription manager etc."""

    DEFAULT_CONTEXTSTATES_IN_GETMDIB = True  # defines weather get_mdib and getMdStates contain context states or not.

    def __init__(self, ws_discovery: WsDiscoveryProtocol,
                 this_model: ThisModelType,
                 this_device: ThisDeviceType,
                 device_mdib_container: ProviderMdib,
                 epr: str | uuid.UUID | None = None,
                 validate: bool = True,
<<<<<<< HEAD
                 ssl_context_container: sdc11073.certloader.SSLContextContainer | None = None,
                 max_subscription_duration: int = 7200,
=======
                 ssl_context: SSLContext | None = None,
                 max_subscription_duration: int = 15,
                 socket_timeout: int | float | None = None,
>>>>>>> 0b1fc890
                 log_prefix: str = '',
                 default_components: SdcProviderComponents | None = None,
                 specific_components: SdcProviderComponents | None = None,
                 chunked_messages: bool = False):
        """Construct an SdcProvider.

        :param ws_discovery: a WsDiscovers instance
        :param this_model: a ThisModelType instance
        :param this_device: a ThisDeviceType instance
        :param device_mdib_container: a ProviderMdib instance
        :param epr: something that serves as a unique identifier of this device for discovery.
                    If epr is a string, it must be usable as a path element in an url (no spaces, ...)
        :param validate: bool
<<<<<<< HEAD
        :param ssl_context_container: if not None, the contexts are used and an https url is used, otherwise http
        :param max_subscription_duration: max. possible duration of a subscription, default is 7200 seconds
=======
        :param ssl_context: if not None, this context is used and https url is used, otherwise http
        :param max_subscription_duration: max. possible duration of a subscription
        :param socket_timeout: timeout for tcp sockets that send notifications.
                               If None, it is set to max_subscription_duration * 1.2
>>>>>>> 0b1fc890
        :param log_prefix: a string
        :param specific_components: a SdcProviderComponents instance
        :param chunked_messages: bool
        """
        self._wsdiscovery = ws_discovery
        self.model = this_model
        self.device = this_device
        self._mdib = device_mdib_container
        if epr is None:
            self._epr = uuid.uuid4()
        else:
            self._epr = epr
        self._validate = validate
        self._ssl_context_container = ssl_context_container
        self._max_subscription_duration = max_subscription_duration
        self._socket_timeout = socket_timeout or int(max_subscription_duration * 1.2)
        self._log_prefix = log_prefix
        if default_components is None:
            default_components = default_sdc_provider_components
        self._components = copy.deepcopy(default_components)
        if specific_components is not None:
            # merge specific stuff into _components
            self._components.merge(specific_components)
        self.chunked_messages = chunked_messages

        self._mdib.log_prefix = log_prefix
        self._compression_methods = compression.CompressionHandler.available_encodings[:]
        self._logger = loghelper.get_logger_adapter('sdc.device', log_prefix)
        self._location = None
        self._http_server = None
        self._is_internal_http_server = False

        if self._ssl_context_container is not None:
            self._urlschema = 'https'
        else:
            self._urlschema = 'http'

        self.collect_rt_samples_period = 0.1  # in seconds
        self._waveform_sender = None
        self.contextstates_in_getmdib = self.DEFAULT_CONTEXTSTATES_IN_GETMDIB  # can be overridden per instance
        # look for schemas added by services
        additional_schema_specs = []
        for hosted_service in self._components.hosted_services.values():
            for port_type_impl in hosted_service:
                additional_schema_specs.extend(port_type_impl.additional_namespaces)
        logger = loghelper.get_logger_adapter('sdc.device.msgreader', log_prefix)
        self.msg_reader = self._components.msg_reader_class(self._mdib.sdc_definitions,
                                                            additional_schema_specs,
                                                            logger,
                                                            validate=validate)

        logger = loghelper.get_logger_adapter('sdc.device.msgfactory', log_prefix)
        self.msg_factory = self._components.msg_factory_class(self._mdib.sdc_definitions,
                                                              additional_schema_specs,
                                                              logger=logger,
                                                              validate=validate)

        # host dispatcher provides data of the sdc device itself.
        self._host_dispatcher = RequestDispatcher()
        nsh = self._mdib.sdc_definitions.data_model.ns_helper
        self._host_dispatcher.register_post_handler(
            DispatchKey(f'{nsh.WXF.namespace}/Get', None),
            self._on_get_metadata)
        self._host_dispatcher.register_post_handler(
            DispatchKey(f'{nsh.WSD.namespace}/Probe', nsh.WSD.tag('Probe')),
            self._on_probe_request)
        epr_type = EndpointReferenceType()
        epr_type.Address = self.epr_urn
        self.dpws_host = HostServiceType()
        self.dpws_host.EndpointReference = epr_type
        self.dpws_host.Types = self._mdib.sdc_definitions.MedicalDeviceTypesFilter

        self._hosted_service_dispatcher = _PathElementDispatcher()
        self._hosted_service_dispatcher.register_instance(None, self._host_dispatcher)

        self._msg_converter = MessageConverterMiddleware(
            self.msg_reader, self.msg_factory, self._logger, self._hosted_service_dispatcher)

        self._transaction_id = 0  # central transaction number handling for all called operations.
        self._transaction_id_lock = threading.Lock()

        # these are initialized in _setup_components:
        self._subscriptions_managers = {}
        self._soap_client_pool = SoapClientPool(self._mk_soap_client, log_prefix)
        self._sco_operations_registries = {}  # key is mds handle ?
        self._service_factory = None
        self.product_roles_lookup = {}
        self.hosted_services = None
        self._periodic_reports_handler = PeriodicReportsNullHandler()
        self._setup_components()
        self.base_urls = []  # will be set after httpserver is started
        properties.bind(device_mdib_container, transaction=self._send_episodic_reports)
        properties.bind(device_mdib_container, rt_updates=self._send_rt_notifications)

    def generate_transaction_id(self) -> int:
        """Return a new transaction id."""
        with self._transaction_id_lock:
            self._transaction_id += 1
            return self._transaction_id

    def _mk_soap_client(self, netloc: str, accepted_encodings: list[str]) -> Any:
        cls = self._components.soap_client_class
        return cls(netloc,
                   self._socket_timeout,
                   loghelper.get_logger_adapter('sdc.device.soap', self._log_prefix),
                   ssl_context=self._ssl_context_container.client_context if self._ssl_context_container else None,
                   sdc_definitions=self._mdib.sdc_definitions,
                   msg_reader=self.msg_reader,
                   supported_encodings=self._compression_methods,
                   request_encodings=accepted_encodings,
                   chunked_requests=self.chunked_messages)

    def _setup_components(self):
        self._subscriptions_managers = {}
        for name, cls in self._components.subscriptions_manager_class.items():
            mgr = cls(self._mdib.sdc_definitions,
                      self.msg_factory,
                      self._soap_client_pool,
                      self._max_subscription_duration,
                      log_prefix=self._log_prefix,
                      )
            self._subscriptions_managers[name] = mgr

        services_factory = self._components.services_factory
        self.hosted_services = services_factory(self, self._components, self._subscriptions_managers)
        for dpws_service in self.hosted_services.dpws_hosted_services.values():
            self._hosted_service_dispatcher.register_instance(dpws_service.path_element, dpws_service)

        cls = self._components.sco_operations_registry_class
        pm_names = self._mdib.data_model.pm_names

        sco_descr_list = self._mdib.descriptions.NODETYPE.get(pm_names.ScoDescriptor, [])
        for sco_descr in sco_descr_list:
            sco_operations_registry = cls(self.hosted_services.set_service,
                                          self._components.operation_cls_getter,
                                          self._mdib,
                                          sco_descr,
                                          log_prefix=self._log_prefix)
            self._sco_operations_registries[sco_descr.Handle] = sco_operations_registry

            product_roles = self._components.role_provider_class(self._mdib,
                                                                 sco_operations_registry,
                                                                 self._log_prefix)
            self.product_roles_lookup[sco_descr.Handle] = product_roles
            product_roles.init_operations()
        # product roles might have added descriptors, set source mds for all
        self._mdib.xtra.set_all_source_mds()

    @property
    def localization_storage(self) -> LocalizationStorage | None:
        """Convenience method for easier access to LocalizationStorage."""
        if self.hosted_services.localization_service is not None:
            return self.hosted_services.localization_service.localization_storage
        return None

    def _on_get_metadata(self, request_data):  # pylint: disable=unused-argument
        self._logger.info('_on_get_metadata from {}', request_data.peer_name)
        metadata = mex_types.Metadata()
        section = mex_types.ThisModelMetadataSection()
        section.MetadataReference = self.model
        metadata.MetadataSection.append(section)

        section = mex_types.ThisDeviceMetadataSection()
        section.MetadataReference = self.device
        metadata.MetadataSection.append(section)

        section = mex_types.RelationshipMetadataSection()
        section.MetadataReference.Host = self.dpws_host

        # add all hosted services:
        for service in self.hosted_services.dpws_hosted_services.values():
            hosted = service.mk_dpws_hosted_instance()
            section.MetadataReference.Hosted.append(hosted)
        metadata.MetadataSection.append(section)

        # find namespaces that are used in Types of Host and Hosted
        _nsm = self._mdib.nsmapper
        needed_namespaces = [_nsm.DPWS, _nsm.WSX]
        q_names = []
        q_names.extend(self.dpws_host.Types)
        for h in section.MetadataReference.Hosted:
            q_names.extend(h.Types)
        for q_name in q_names:
            for e in _nsm.prefix_enum:
                if e.namespace == q_name.namespace and e not in needed_namespaces:
                    needed_namespaces.append(e)
        return self.msg_factory.mk_reply_soap_message(request_data, metadata, needed_namespaces)

    def _on_probe_request(self, request):
        _nsm = self._mdib.nsmapper
        probe_matches = ProbeMatchesType()
        probe_match = ProbeMatchType()
        probe_match.Types.append(_nsm.DPWS.tag('Device'))
        probe_match.Types.append(_nsm.MDPWS.tag('MedicalDevice'))
        probe_match.XAddrs.extend(self.get_xaddrs())
        probe_matches.ProbeMatch.append(probe_match)
        needed_namespaces = [_nsm.DPWS, _nsm.MDPWS]
        response = self.msg_factory.mk_reply_soap_message(request, probe_matches, needed_namespaces)
        response.p_msg.header_info_block.set_to(WSA_ANONYMOUS)
        return response

    def set_location(self, location: SdcLocation,
                     validators=None,
                     publish_now: bool = True):
        """:param location: an SdcLocation instance
        :param validators: a list of pmtypes.InstanceIdentifier objects or None; in that case the defaultInstanceIdentifiers member is used
        :param publish_now: if True, the device is published via its wsdiscovery reference.
        """
        if location == self._location:
            return
        self._location = location
        if validators is None:
            validators = self._mdib.xtra.default_instance_identifiers
        self._mdib.xtra.set_location(location, validators)
        if publish_now:
            self.publish()

    def publish(self):
        """Publish device on the network (sends HELLO message)
        :return:
        """
        scopes = self._components.scopes_factory(self._mdib)
        x_addrs = self.get_xaddrs()
        self._wsdiscovery.publish_service(self.epr_urn,
                                          self._mdib.sdc_definitions.MedicalDeviceTypesFilter,
                                          scopes,
                                          x_addrs)

    @property
    def mdib(self) -> ProviderMdib:
        return self._mdib

    @property
    def epr_urn(self):
        # End Point Reference, e.g 'urn:uuid:8c26f673-fdbf-4380-b5ad-9e2454a65b6b'
        try:
            return self._epr.urn
        except AttributeError:
            return self._epr

    @property
    def path_prefix(self):
        # http path prefix of service e.g '8c26f673fdbf4380b5ad9e2454a65b6b'
        try:
            return self._epr.hex
        except AttributeError:
            return self._epr

    def get_operation_by_handle(self, operation_handle):
        for sco in self._sco_operations_registries.values():
            op = sco.get_operation_by_handle(operation_handle)
            if op is not None:
                return op
        return None

    def enqueue_operation(self, operation, request, operation_request, transaction_id):
        for sco in self._sco_operations_registries.values():
            has_this_operation = sco.get_operation_by_handle(operation.handle) is not None
            if has_this_operation:
                return sco.enqueue_operation(operation, request, operation_request, transaction_id)
        return None

    def get_toplevel_sco_list(self) -> list:
        pm_names = self._mdib.data_model.pm_names
        mds_handles = [d.Handle for d in self._mdib.descriptions.NODETYPE.get(pm_names.MdsDescriptor, [])]
        ret = []
        for sco in self._sco_operations_registries.values():
            if sco.sco_descriptor_container.parent_handle in mds_handles:
                ret.append(sco)
        return ret

    def start_all(self, start_rtsample_loop=True, periodic_reports_interval=None, shared_http_server=None):
        """:param start_rtsample_loop: flag
        :param periodic_reports_interval: if provided, a value in seconds
        :param shared_http_server: if provided, use this http server, else device creates its own.
        :return:
        """
        if periodic_reports_interval or self._mdib.retrievability_periodic:
            self._logger.info('starting PeriodicReportsHandler')
            self._periodic_reports_handler = PeriodicReportsHandler(self._mdib,
                                                                    self.hosted_services,
                                                                    periodic_reports_interval)
            self._periodic_reports_handler.start()
        else:
            self._logger.info('no PeriodicReportsHandler')
            self._periodic_reports_handler = PeriodicReportsNullHandler()
        self._start_services(shared_http_server)

        if start_rtsample_loop:
            self.start_rt_sample_loop()

    def _start_services(self, shared_http_server=None):
        """Start the services."""
        self._logger.info('starting services, addr = {}', self._wsdiscovery.get_active_addresses())
        for sco in self._sco_operations_registries.values():
            sco.start_worker()

        if shared_http_server:
            self._http_server = shared_http_server
        else:
            self._is_internal_http_server = True
            logger = loghelper.get_logger_adapter('sdc.device.httpsrv', self._log_prefix)

            self._http_server = HttpServerThreadBase(
                my_ipaddress='0.0.0.0',
                ssl_context=self._ssl_context_container.server_context if self._ssl_context_container else None,
                supported_encodings=self._compression_methods,
                logger=logger, chunked_responses=self.chunked_messages)

            # first start http server, the services need to know the ip port number
            self._http_server.start()
            event_is_set = self._http_server.started_evt.wait(timeout=15.0)
            if not event_is_set:
                self._logger.error('Cannot start device, start event of http server not set.')
                raise RuntimeError('Cannot start device, start event of http server not set.')

        host_ips = self._wsdiscovery.get_active_addresses()
        self._http_server.dispatcher.register_instance(self.path_prefix, self._msg_converter)
        if len(host_ips) == 0:
            self._logger.error('Cannot start device, there is no IP address to bind it to.')
            raise RuntimeError('Cannot start device, there is no IP address to bind it to.')

        port = self._http_server.my_port
        if port is None:
            self._logger.error('Cannot start device, could not bind HTTP server to a port.')
            raise RuntimeError('Cannot start device, could not bind HTTP server to a port.')

        self.base_urls = []  # e.g https://192.168.1.5:8888/8c26f673-fdbf-4380-b5ad-9e2454a65b6b; list has one member for each used ip address
        for addr in host_ips:
            self.base_urls.append(
                SplitResult(self._urlschema, f'{addr}:{port}', self.path_prefix, query=None, fragment=None))

        for host_ip in host_ips:
            self._logger.info('serving Services on {}:{}', host_ip, port)
        for subscriptions_manager in self._subscriptions_managers.values():
            subscriptions_manager.set_base_urls(self.base_urls)

    def stop_all(self, send_subscription_end=True):
        self.stop_realtime_sample_loop()
        if self._periodic_reports_handler:
            self._periodic_reports_handler.stop()
        for subscriptions_manager in self._subscriptions_managers.values():
            subscriptions_manager.stop_all(send_subscription_end)
        for sco in self._sco_operations_registries.values():
            sco.stop_worker()
        try:
            self._wsdiscovery.clear_service(self.epr_urn)
        except KeyError:
            self._logger.info('epr "{}" not known in self._wsdiscovery', self.epr_urn)
        for role in self.product_roles_lookup.values():
            role.stop()
        if self._is_internal_http_server and self._http_server is not None:
            self._http_server.stop()

    def start_rt_sample_loop(self):
        if self._waveform_sender:
            raise ApiUsageError(' realtime send loop already started')
        self._waveform_sender = WaveformSender(self._mdib, self._logger, self.collect_rt_samples_period)
        self._waveform_sender.start()

    def stop_realtime_sample_loop(self):
        if self._waveform_sender:
            self._waveform_sender.stop()

    def get_xaddrs(self):
        addresses = self._wsdiscovery.get_active_addresses()  # these own IP addresses are currently used by discovery
        port = self._http_server.my_port
        xaddrs = []
        for addr in addresses:
            xaddrs.append(f'{self._urlschema}://{addr}:{port}/{self.path_prefix}')
        return xaddrs

    def _send_episodic_reports(self, transaction_processor):
        mdib_version_group = self._mdib.mdib_version_group
        if transaction_processor.has_descriptor_updates:
            port_type_impl = self.hosted_services.description_event_service
            updated = transaction_processor.descr_updated
            created = transaction_processor.descr_created
            deleted = transaction_processor.descr_deleted
            states = transaction_processor.all_states()
            port_type_impl.send_descriptor_updates(
                updated, created, deleted, states, mdib_version_group)

        states = transaction_processor.metric_updates
        if len(states) > 0:
            port_type_impl = self.hosted_services.state_event_service
            port_type_impl.send_episodic_metric_report(
                states, mdib_version_group)
            self._periodic_reports_handler.store_metric_states(mdib_version_group.mdib_version,
                                                               transaction_processor.metric_updates)

        states = transaction_processor.alert_updates
        if len(states) > 0:
            port_type_impl = self.hosted_services.state_event_service
            port_type_impl.send_episodic_alert_report(
                states, mdib_version_group)
            self._periodic_reports_handler.store_alert_states(mdib_version_group.mdib_version, states)

        states = transaction_processor.comp_updates
        if len(states) > 0:
            port_type_impl = self.hosted_services.state_event_service
            port_type_impl.send_episodic_component_state_report(
                states, mdib_version_group)
            self._periodic_reports_handler.store_component_states(mdib_version_group.mdib_version, states)

        states = transaction_processor.ctxt_updates
        if len(states) > 0:
            port_type_impl = self.hosted_services.context_service
            port_type_impl.send_episodic_context_report(
                states, mdib_version_group)
            self._periodic_reports_handler.store_context_states(mdib_version_group.mdib_version, states)

        states = transaction_processor.op_updates
        if len(states) > 0:
            port_type_impl = self.hosted_services.state_event_service
            port_type_impl.send_episodic_operational_state_report(states, mdib_version_group)
            self._periodic_reports_handler.store_operational_states(mdib_version_group.mdib_version, states)

        states = transaction_processor.rt_updates
        if len(states) > 0:
            port_type_impl = self.hosted_services.waveform_service
            port_type_impl.send_realtime_samples_report(states, mdib_version_group)

    def _send_rt_notifications(self, rt_states):
        if len(rt_states) > 0:
            port_type_impl = self.hosted_services.waveform_service
            port_type_impl.send_realtime_samples_report(rt_states, self._mdib.mdib_version_group)

    def set_used_compression(self, *compression_methods):
        del self._compression_methods[:]
        self._compression_methods.extend(compression_methods)<|MERGE_RESOLUTION|>--- conflicted
+++ resolved
@@ -85,14 +85,9 @@
                  device_mdib_container: ProviderMdib,
                  epr: str | uuid.UUID | None = None,
                  validate: bool = True,
-<<<<<<< HEAD
                  ssl_context_container: sdc11073.certloader.SSLContextContainer | None = None,
-                 max_subscription_duration: int = 7200,
-=======
-                 ssl_context: SSLContext | None = None,
                  max_subscription_duration: int = 15,
                  socket_timeout: int | float | None = None,
->>>>>>> 0b1fc890
                  log_prefix: str = '',
                  default_components: SdcProviderComponents | None = None,
                  specific_components: SdcProviderComponents | None = None,
@@ -106,15 +101,10 @@
         :param epr: something that serves as a unique identifier of this device for discovery.
                     If epr is a string, it must be usable as a path element in an url (no spaces, ...)
         :param validate: bool
-<<<<<<< HEAD
         :param ssl_context_container: if not None, the contexts are used and an https url is used, otherwise http
-        :param max_subscription_duration: max. possible duration of a subscription, default is 7200 seconds
-=======
-        :param ssl_context: if not None, this context is used and https url is used, otherwise http
         :param max_subscription_duration: max. possible duration of a subscription
         :param socket_timeout: timeout for tcp sockets that send notifications.
                                If None, it is set to max_subscription_duration * 1.2
->>>>>>> 0b1fc890
         :param log_prefix: a string
         :param specific_components: a SdcProviderComponents instance
         :param chunked_messages: bool

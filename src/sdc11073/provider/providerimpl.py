--- conflicted
+++ resolved
@@ -409,15 +409,11 @@
             logger = loghelper.get_logger_adapter('sdc.device.httpsrv', self._log_prefix)
 
             self._http_server = HttpServerThreadBase(
-<<<<<<< HEAD
                 my_ipaddress='0.0.0.0',
                 ssl_context=self._ssl_context_container.server_context if self._ssl_context_container else None,
                 supported_encodings=self._compression_methods,
-                logger=logger, chunked_responses=self.chunked_messages)
-=======
-                my_ipaddress='0.0.0.0', ssl_context=self._ssl_context, supported_encodings=self._compression_methods,
-                logger=logger, chunk_size=self.chunk_size)
->>>>>>> bf878cac
+                logger=logger,
+                chunk_size=self.chunk_size)
 
             # first start http server, the services need to know the ip port number
             self._http_server.start()

from __future__ import annotations

import copy
import threading
import uuid
from typing import TYPE_CHECKING, Any, Protocol
from urllib.parse import SplitResult

import sdc11073.certloader
from sdc11073 import loghelper
from sdc11073 import observableproperties as properties
from sdc11073.dispatch import (
    DispatchKey,
    MessageConverterMiddleware,
    PathElementRegistry,
    RequestData,
    RequestDispatcher,
)
from sdc11073.exceptions import ApiUsageError
from sdc11073.httpserver import compression
from sdc11073.httpserver.httpserverimpl import HttpServerThreadBase
from sdc11073.namespaces import WSA_ANONYMOUS
from sdc11073.pysoap.soapclientpool import SoapClientPool
from sdc11073.xml_types import mex_types
from sdc11073.xml_types.addressing_types import EndpointReferenceType
from sdc11073.xml_types.dpws_types import HostServiceType, ThisDeviceType, ThisModelType
from sdc11073.xml_types.wsd_types import ProbeMatchesType, ProbeMatchType

from .components import default_sdc_provider_components
from .periodicreports import PeriodicReportsHandler, PeriodicReportsNullHandler

if TYPE_CHECKING:
    from enum import Enum
    from sdc11073.location import SdcLocation
    from sdc11073.mdib.providermdib import ProviderMdib
    from sdc11073.provider.porttypes.localizationservice import LocalizationStorage
    from sdc11073.pysoap.msgfactory import CreatedMessage
<<<<<<< HEAD
    # from sdc11073.roles.product import BaseProduct
    from sdc11073.roles.protocols import WaveformProviderProtocol, ProductProtocol
    from sdc11073.pysoap.soapenvelope import ReceivedSoapMessage
    from sdc11073.xml_types.msg_types import AbstractSet
    from sdc11073.xml_types.wsd_types import ScopesType
=======
    from sdc11073.pysoap.soapenvelope import ReceivedSoapMessage
    from sdc11073.xml_types.msg_types import AbstractSet
    from sdc11073.xml_types.wsd_types import ScopesType
    from sdc11073.provider.porttypes.localizationservice import LocalizationStorage
>>>>>>> 26bd75bc
    from .operations import OperationDefinitionBase

    from .components import SdcProviderComponents


class _PathElementDispatcher(PathElementRegistry):
    """Dispatch to one of the registered instances, based on path element.

    Implements RequestHandlerProtocol.
    """

    def register_instance(self, path_element: str | None, instance: RequestDispatcher):
        super().register_instance(path_element, instance)

    def on_post(self, request_data: RequestData) -> CreatedMessage:
        path_element = request_data.consume_current_path_element()
        dispatcher = self.get_instance(path_element)
        return dispatcher.on_post(request_data)

    def on_get(self, request_data: RequestData) -> str:
        dispatcher = self.get_instance(request_data.consume_current_path_element())
        return dispatcher.on_get(request_data)


class WsDiscoveryProtocol(Protocol):
    """WsDiscoveryProtocol is the interface that SdcProvider expects."""

    def publish_service(self, epr: str, types: list, scopes: ScopesType, x_addrs: list):  # noqa: D102
        ...

    def get_active_addresses(self) -> list:  # noqa: D102
        ...

    def clear_service(self, epr: str):  # noqa: D102
        ...


class SdcProvider:
    """SdcProvider is the host for sdc services, subscription manager etc."""

    DEFAULT_CONTEXTSTATES_IN_GETMDIB = True  # defines weather get_mdib and getMdStates contain context states or not.

    def __init__(self, ws_discovery: WsDiscoveryProtocol,
                 this_model: ThisModelType,
                 this_device: ThisDeviceType,
                 device_mdib_container: ProviderMdib,
                 epr: str | uuid.UUID | None = None,
                 validate: bool = True,
                 ssl_context_container: sdc11073.certloader.SSLContextContainer | None = None,
                 max_subscription_duration: int = 15,
                 socket_timeout: int | float | None = None,
                 log_prefix: str = '',
                 default_components: SdcProviderComponents | None = None,
                 specific_components: SdcProviderComponents | None = None,
                 chunk_size: int = 0):
        """Construct an SdcProvider.

        :param ws_discovery: a WsDiscovers instance
        :param this_model: a ThisModelType instance
        :param this_device: a ThisDeviceType instance
        :param device_mdib_container: a ProviderMdib instance
        :param epr: something that serves as a unique identifier of this device for discovery.
                    If epr is a string, it must be usable as a path element in an url (no spaces, ...)
        :param validate: bool
        :param ssl_context_container: if not None, the contexts are used and an https url is used, otherwise http
        :param max_subscription_duration: max. possible duration of a subscription
        :param socket_timeout: timeout for tcp sockets that send notifications.
                               If None, it is set to max_subscription_duration * 1.2
        :param log_prefix: a string
        :param specific_components: a SdcProviderComponents instance
        :param chunk_size: if value > 0, messages are split into chunks of this size.
        """
        self._wsdiscovery = ws_discovery
        self.model = this_model
        self.device = this_device
        self._mdib = device_mdib_container
        if epr is None:
            self._epr = uuid.uuid4()
        else:
            self._epr = epr
        self._validate = validate
        self._ssl_context_container = ssl_context_container
        self._max_subscription_duration = max_subscription_duration
        self._socket_timeout = socket_timeout or int(max_subscription_duration * 1.2)
        self._log_prefix = log_prefix
        if default_components is None:
            default_components = default_sdc_provider_components
        self._components = copy.deepcopy(default_components)
        if specific_components is not None:
            # merge specific stuff into _components
            self._components.merge(specific_components)
        self.chunk_size = chunk_size

        self._mdib.log_prefix = log_prefix
        self._compression_methods = compression.CompressionHandler.available_encodings[:]
        self._logger = loghelper.get_logger_adapter('sdc.device', log_prefix)
        self._location = None
        self._http_server = None
        self._is_internal_http_server = False

        if self._ssl_context_container is not None:
            self._urlschema = 'https'
        else:
            self._urlschema = 'http'

        self.collect_rt_samples_period = 0.1  # in seconds
        self.contextstates_in_getmdib = self.DEFAULT_CONTEXTSTATES_IN_GETMDIB  # can be overridden per instance
        # look for schemas added by services
        additional_schema_specs = []
        for hosted_service in self._components.hosted_services.values():
            for port_type_impl in hosted_service:
                additional_schema_specs.extend(port_type_impl.additional_namespaces)
        logger = loghelper.get_logger_adapter('sdc.device.msgreader', log_prefix)
        self.msg_reader = self._components.msg_reader_class(self._mdib.sdc_definitions,
                                                            additional_schema_specs,
                                                            logger,
                                                            validate=validate)

        logger = loghelper.get_logger_adapter('sdc.device.msgfactory', log_prefix)
        self.msg_factory = self._components.msg_factory_class(self._mdib.sdc_definitions,
                                                              additional_schema_specs,
                                                              logger=logger,
                                                              validate=validate)

        # host dispatcher provides data of the sdc device itself.
        self._host_dispatcher = RequestDispatcher()
        nsh = self._mdib.sdc_definitions.data_model.ns_helper
        self._host_dispatcher.register_post_handler(
            DispatchKey(f'{nsh.WXF.namespace}/Get', None),
            self._on_get_metadata)
        self._host_dispatcher.register_post_handler(
            DispatchKey(f'{nsh.WSD.namespace}/Probe', nsh.WSD.tag('Probe')),
            self._on_probe_request)
        epr_type = EndpointReferenceType()
        epr_type.Address = self.epr_urn
        self.dpws_host = HostServiceType()
        self.dpws_host.EndpointReference = epr_type
        self.dpws_host.Types = self._mdib.sdc_definitions.MedicalDeviceTypesFilter

        self._hosted_service_dispatcher = _PathElementDispatcher()
        self._hosted_service_dispatcher.register_instance(None, self._host_dispatcher)

        self._msg_converter = MessageConverterMiddleware(
            self.msg_reader, self.msg_factory, self._logger, self._hosted_service_dispatcher)

        self._transaction_id = 0  # central transaction number handling for all called operations.
        self._transaction_id_lock = threading.Lock()

        # these are initialized in _setup_components:
        self._subscriptions_managers = {}
        self._soap_client_pool = SoapClientPool(self._mk_soap_client, log_prefix)
        self._sco_operations_registries = {}  # key is mds handle ?
        self._service_factory = None
        self.product_roles_lookup: dict[str, ProductProtocol] = {}
        self.hosted_services = None
        self._periodic_reports_handler = PeriodicReportsNullHandler()
        self.waveform_provider: WaveformProviderProtocol | None = None
        self._setup_components()
        self.base_urls = []  # will be set after httpserver is started
        properties.bind(device_mdib_container, transaction=self._send_episodic_reports)
        properties.bind(device_mdib_container, rt_updates=self._send_rt_notifications)

    def generate_transaction_id(self) -> int:
        """Return a new transaction id."""
        with self._transaction_id_lock:
            self._transaction_id += 1
            return self._transaction_id

    def _mk_soap_client(self, netloc: str, accepted_encodings: list[str]) -> Any:
        cls = self._components.soap_client_class
        return cls(netloc,
                   self._socket_timeout,
                   loghelper.get_logger_adapter('sdc.device.soap', self._log_prefix),
                   ssl_context=self._ssl_context_container.client_context if self._ssl_context_container else None,
                   sdc_definitions=self._mdib.sdc_definitions,
                   msg_reader=self.msg_reader,
                   supported_encodings=self._compression_methods,
                   request_encodings=accepted_encodings,
                   chunk_size=self.chunk_size)

    def _setup_components(self):
        self._subscriptions_managers = {}
        for name, cls in self._components.subscriptions_manager_class.items():
            mgr = cls(self._mdib.sdc_definitions,
                      self.msg_factory,
                      self._soap_client_pool,
                      self._max_subscription_duration,
                      log_prefix=self._log_prefix,
                      )
            self._subscriptions_managers[name] = mgr

        services_factory = self._components.services_factory
        self.hosted_services = services_factory(self, self._components, self._subscriptions_managers)
        for dpws_service in self.hosted_services.dpws_hosted_services.values():
            self._hosted_service_dispatcher.register_instance(dpws_service.path_element, dpws_service)

        cls = self._components.sco_operations_registry_class
        pm_names = self._mdib.data_model.pm_names

        sco_descr_list = self._mdib.descriptions.NODETYPE.get(pm_names.ScoDescriptor, [])
        for sco_descr in sco_descr_list:
            sco_operations_registry = cls(self.hosted_services.set_service,
                                          self._components.operation_cls_getter,
                                          self._mdib,
                                          sco_descr,
                                          log_prefix=self._log_prefix)
            self._sco_operations_registries[sco_descr.Handle] = sco_operations_registry

            product_roles = self._components.role_provider_class(self._mdib,
                                                                     sco_operations_registry,
                                                                     self._log_prefix)
            self.product_roles_lookup[sco_descr.Handle] = product_roles
            product_roles.init_operations()
        self.waveform_provider = self._components.waveform_provider_class(self._mdib,
                                                                          self._log_prefix)

        # product roles might have added descriptors, set source mds for all
        self._mdib.xtra.set_all_source_mds()

    @property
    def localization_storage(self) -> LocalizationStorage | None:
        """Convenience method for easier access to LocalizationStorage."""
        if self.hosted_services.localization_service is not None:
            return self.hosted_services.localization_service.localization_storage
        return None

    def _on_get_metadata(self, request_data):
        self._logger.info('_on_get_metadata from %s', request_data.peer_name)
        metadata = mex_types.Metadata()
        section = mex_types.ThisModelMetadataSection()
        section.MetadataReference = self.model
        metadata.MetadataSection.append(section)

        section = mex_types.ThisDeviceMetadataSection()
        section.MetadataReference = self.device
        metadata.MetadataSection.append(section)

        section = mex_types.RelationshipMetadataSection()
        section.MetadataReference.Host = self.dpws_host

        # add all hosted services:
        for service in self.hosted_services.dpws_hosted_services.values():
            hosted = service.mk_dpws_hosted_instance()
            section.MetadataReference.Hosted.append(hosted)
        metadata.MetadataSection.append(section)

        # find namespaces that are used in Types of Host and Hosted
        _nsm = self._mdib.nsmapper
        needed_namespaces = [_nsm.DPWS, _nsm.WSX]
        q_names = []
        q_names.extend(self.dpws_host.Types)
        for h in section.MetadataReference.Hosted:
            q_names.extend(h.Types)
        for q_name in q_names:
            for e in _nsm.prefix_enum:
                if e.namespace == q_name.namespace and e not in needed_namespaces:
                    needed_namespaces.append(e)
        return self.msg_factory.mk_reply_soap_message(request_data, metadata, needed_namespaces)

    def _on_probe_request(self, request):
        _nsm = self._mdib.nsmapper
        probe_matches = ProbeMatchesType()
        probe_match = ProbeMatchType()
        probe_match.Types.append(_nsm.DPWS.tag('Device'))
        probe_match.Types.append(_nsm.MDPWS.tag('MedicalDevice'))
        probe_match.XAddrs.extend(self.get_xaddrs())
        probe_matches.ProbeMatch.append(probe_match)
        needed_namespaces = [_nsm.DPWS, _nsm.MDPWS]
        response = self.msg_factory.mk_reply_soap_message(request, probe_matches, needed_namespaces)
        response.p_msg.header_info_block.To = WSA_ANONYMOUS
        return response

    def set_location(self, location: SdcLocation,
                     validators=None,
                     publish_now: bool = True):
        """:param location: an SdcLocation instance
        :param validators: a list of pmtypes.InstanceIdentifier objects or None; in that case the defaultInstanceIdentifiers member is used
        :param publish_now: if True, the device is published via its wsdiscovery reference.
        """
        if location == self._location:
            return
        self._location = location
        if validators is None:
            validators = self._mdib.xtra.default_instance_identifiers
        self._mdib.xtra.set_location(location, validators)
        if publish_now:
            self.publish()

    def publish(self):
        """Publish device on the network (sends HELLO message)
        :return:
        """
        scopes = self._components.scopes_factory(self._mdib)
        x_addrs = self.get_xaddrs()
        self._wsdiscovery.publish_service(self.epr_urn,
                                          list(self._mdib.sdc_definitions.MedicalDeviceTypesFilter),
                                          scopes,
                                          x_addrs)

    @property
    def mdib(self) -> ProviderMdib:
        return self._mdib

    @property
    def epr_urn(self):
        # End Point Reference, e.g 'urn:uuid:8c26f673-fdbf-4380-b5ad-9e2454a65b6b'
        try:
            return self._epr.urn
        except AttributeError:
            return self._epr

    @property
    def path_prefix(self):
        # http path prefix of service e.g '8c26f673fdbf4380b5ad9e2454a65b6b'
        try:
            return self._epr.hex
        except AttributeError:
            return self._epr

    def get_operation_by_handle(self, operation_handle):
        for sco in self._sco_operations_registries.values():
            op = sco.get_operation_by_handle(operation_handle)
            if op is not None:
                return op
        return None

    def handle_operation_request(self,
                                 operation: OperationDefinitionBase,
                                 request: ReceivedSoapMessage,
                                 operation_request: AbstractSet,
                                 transaction_id: int) -> Enum:
        """Find the responsible sco and forward request to it."""
        for sco in self._sco_operations_registries.values():
            has_this_operation = sco.get_operation_by_handle(operation.handle) is not None
            if has_this_operation:
                return sco.handle_operation_request(operation, request, operation_request, transaction_id)
        self._logger.error('no sco has operation {}', operation.handle)
        return self.mdib.data_model.msg_types.InvocationState.FAILED

    def get_toplevel_sco_list(self) -> list:
        pm_names = self._mdib.data_model.pm_names
        mds_handles = [d.Handle for d in self._mdib.descriptions.NODETYPE.get(pm_names.MdsDescriptor, [])]
        ret = []
        for sco in self._sco_operations_registries.values():
            if sco.sco_descriptor_container.parent_handle in mds_handles:
                ret.append(sco)
        return ret

    def start_all(self, start_rtsample_loop=True, periodic_reports_interval=None, shared_http_server=None):
        """:param start_rtsample_loop: flag
        :param periodic_reports_interval: if provided, a value in seconds
        :param shared_http_server: if provided, use this http server, else device creates its own.
        :return:
        """
        if periodic_reports_interval or self._mdib.retrievability_periodic:
            self._logger.info('starting PeriodicReportsHandler')
            self._periodic_reports_handler = PeriodicReportsHandler(self._mdib,
                                                                    self.hosted_services,
                                                                    periodic_reports_interval)
            self._periodic_reports_handler.start()
        else:
            self._logger.info('no PeriodicReportsHandler')
            self._periodic_reports_handler = PeriodicReportsNullHandler()
        self._start_services(shared_http_server)

        if start_rtsample_loop:
            self.start_rt_sample_loop()

    def _start_services(self, shared_http_server=None):
        """Start the services."""
        self._logger.info('starting services, addr = {}', self._wsdiscovery.get_active_addresses())
        for sco in self._sco_operations_registries.values():
            sco.start_worker()

        if shared_http_server:
            self._http_server = shared_http_server
        else:
            self._is_internal_http_server = True
            logger = loghelper.get_logger_adapter('sdc.device.httpsrv', self._log_prefix)

            self._http_server = HttpServerThreadBase(
                my_ipaddress='0.0.0.0',  # noqa: S104
                ssl_context=self._ssl_context_container.server_context if self._ssl_context_container else None,
                supported_encodings=self._compression_methods,
                logger=logger,
                chunk_size=self.chunk_size)

            # first start http server, the services need to know the ip port number
            self._http_server.start()
            event_is_set = self._http_server.started_evt.wait(timeout=15.0)
            if not event_is_set:
                self._logger.error('Cannot start device, start event of http server not set.')
                raise RuntimeError('Cannot start device, start event of http server not set.')

        host_ips = self._wsdiscovery.get_active_addresses()
        self._http_server.dispatcher.register_instance(self.path_prefix, self._msg_converter)
        if len(host_ips) == 0:
            self._logger.error('Cannot start device, there is no IP address to bind it to.')
            raise RuntimeError('Cannot start device, there is no IP address to bind it to.')

        port = self._http_server.my_port
        if port is None:
            self._logger.error('Cannot start device, could not bind HTTP server to a port.')
            raise RuntimeError('Cannot start device, could not bind HTTP server to a port.')

        self.base_urls = []  # e.g https://192.168.1.5:8888/8c26f673-fdbf-4380-b5ad-9e2454a65b6b; list has one member for each used ip address
        for addr in host_ips:
            self.base_urls.append(
                SplitResult(self._urlschema, f'{addr}:{port}', self.path_prefix, query=None, fragment=None))

        for host_ip in host_ips:
            self._logger.info('serving Services on {}:{}', host_ip, port)
        for subscriptions_manager in self._subscriptions_managers.values():
            subscriptions_manager.set_base_urls(self.base_urls)

    def stop_all(self, send_subscription_end=True):
        self.stop_realtime_sample_loop()
        if self._periodic_reports_handler:
            self._periodic_reports_handler.stop()
        for subscriptions_manager in self._subscriptions_managers.values():
            subscriptions_manager.stop_all(send_subscription_end)
        for sco in self._sco_operations_registries.values():
            sco.stop_worker()
        try:
            self._wsdiscovery.clear_service(self.epr_urn)
        except KeyError:
            self._logger.info('epr "{}" not known in self._wsdiscovery', self.epr_urn)
        for role in self.product_roles_lookup.values():
            role.stop()
        if self._is_internal_http_server and self._http_server is not None:
            self._http_server.stop()
        self._soap_client_pool.close_all()

    def start_rt_sample_loop(self):
        if self.waveform_provider.is_running:
            raise ApiUsageError(' realtime send loop already started')
        self.waveform_provider.start()

    def stop_realtime_sample_loop(self):
        if self.waveform_provider.is_running:
            self.waveform_provider.stop()

    def get_xaddrs(self):
        addresses = self._wsdiscovery.get_active_addresses()  # these own IP addresses are currently used by discovery
        port = self._http_server.my_port
        xaddrs = []
        for addr in addresses:
            xaddrs.append(f'{self._urlschema}://{addr}:{port}/{self.path_prefix}')
        return xaddrs

    def _send_episodic_reports(self, transaction_processor):
        mdib_version_group = self._mdib.mdib_version_group
        if transaction_processor.has_descriptor_updates:
            port_type_impl = self.hosted_services.description_event_service
            updated = transaction_processor.descr_updated
            created = transaction_processor.descr_created
            deleted = transaction_processor.descr_deleted
            states = transaction_processor.all_states()
            port_type_impl.send_descriptor_updates(
                updated, created, deleted, states, mdib_version_group)

        states = transaction_processor.metric_updates
        if len(states) > 0:
            port_type_impl = self.hosted_services.state_event_service
            port_type_impl.send_episodic_metric_report(
                states, mdib_version_group)
            self._periodic_reports_handler.store_metric_states(mdib_version_group.mdib_version,
                                                               transaction_processor.metric_updates)

        states = transaction_processor.alert_updates
        if len(states) > 0:
            port_type_impl = self.hosted_services.state_event_service
            port_type_impl.send_episodic_alert_report(
                states, mdib_version_group)
            self._periodic_reports_handler.store_alert_states(mdib_version_group.mdib_version, states)

        states = transaction_processor.comp_updates
        if len(states) > 0:
            port_type_impl = self.hosted_services.state_event_service
            port_type_impl.send_episodic_component_state_report(
                states, mdib_version_group)
            self._periodic_reports_handler.store_component_states(mdib_version_group.mdib_version, states)

        states = transaction_processor.ctxt_updates
        if len(states) > 0:
            port_type_impl = self.hosted_services.context_service
            port_type_impl.send_episodic_context_report(
                states, mdib_version_group)
            self._periodic_reports_handler.store_context_states(mdib_version_group.mdib_version, states)

        states = transaction_processor.op_updates
        if len(states) > 0:
            port_type_impl = self.hosted_services.state_event_service
            port_type_impl.send_episodic_operational_state_report(states, mdib_version_group)
            self._periodic_reports_handler.store_operational_states(mdib_version_group.mdib_version, states)

        states = transaction_processor.rt_updates
        if len(states) > 0:
            port_type_impl = self.hosted_services.waveform_service
            port_type_impl.send_realtime_samples_report(states, mdib_version_group)

    def _send_rt_notifications(self, rt_states):
        if len(rt_states) > 0:
            port_type_impl = self.hosted_services.waveform_service
            port_type_impl.send_realtime_samples_report(rt_states, self._mdib.mdib_version_group)

    def set_used_compression(self, *compression_methods):
        del self._compression_methods[:]
        self._compression_methods.extend(compression_methods)<|MERGE_RESOLUTION|>--- conflicted
+++ resolved
@@ -35,18 +35,10 @@
     from sdc11073.mdib.providermdib import ProviderMdib
     from sdc11073.provider.porttypes.localizationservice import LocalizationStorage
     from sdc11073.pysoap.msgfactory import CreatedMessage
-<<<<<<< HEAD
-    # from sdc11073.roles.product import BaseProduct
     from sdc11073.roles.protocols import WaveformProviderProtocol, ProductProtocol
     from sdc11073.pysoap.soapenvelope import ReceivedSoapMessage
     from sdc11073.xml_types.msg_types import AbstractSet
     from sdc11073.xml_types.wsd_types import ScopesType
-=======
-    from sdc11073.pysoap.soapenvelope import ReceivedSoapMessage
-    from sdc11073.xml_types.msg_types import AbstractSet
-    from sdc11073.xml_types.wsd_types import ScopesType
-    from sdc11073.provider.porttypes.localizationservice import LocalizationStorage
->>>>>>> 26bd75bc
     from .operations import OperationDefinitionBase
 
     from .components import SdcProviderComponents

from __future__ import annotations

import enum
import inspect
import traceback
from math import isclose
<<<<<<< HEAD
=======
from typing import List, TYPE_CHECKING

>>>>>>> 20669bde
from lxml import etree as etree_

from .xml_structure import NodeStringProperty, NodeTextListProperty

if TYPE_CHECKING:
    from sdc11073 import xml_utils


class StringEnum(str, enum.Enum):

    def __str__(self):
        return str(self.value)


class XMLTypeBase:
    """ Base class that it used to declare XML data types. It supports nesting of data and inheritance.
    It uses xml_structure elements to declare the members.
    Because order matters in XML, the _props member is needed that lists all members that
    represent XML data in the correct order.
    Usage:
    - object creation: All derived classes have a constructor without arguments.
    - initializing from XML: class method 'from_node'
    -
    """

    def __init__(self):
        for _, prop in self.sorted_container_properties():
            prop.init_instance_data(self)

    def as_etree_node(self, q_name: etree_.QName, ns_map: dict):
        node = etree_.Element(q_name, nsmap=ns_map)
        self.update_node(node)
        return node

    def update_node(self, node: xml_utils.LxmlElement):
        for prop_name, prop in self.sorted_container_properties():
            try:
                prop.update_xml_value(self, node)
            except Exception as ex:
                # re-raise with some information about the data
                raise ValueError(
                    f'In {self.__class__.__name__}.{prop_name}, {str(prop)} could not update: {traceback.format_exc()}') from ex

    def update_from_node(self, node: xml_utils.LxmlElement):
        for dummy, prop in self.sorted_container_properties():
            prop.update_from_node(self, node)

    def sorted_container_properties(self):
        """
        @return: a list of (name, object) tuples of all GenericProperties ( and subclasses)
        list is created based on _props lists of classes
        """
        ret = []
        classes = inspect.getmro(self.__class__)
        for cls in reversed(classes):
            try:
                names = cls.__dict__['_props']  # this checks only current class, not parent
            except (AttributeError, KeyError):
                continue
            for name in names:
                obj = getattr(cls, name)
                if obj is not None:
                    ret.append((name, obj))
        return ret

    def __eq__(self, other):
        """ compares all properties"""
        try:
            for name, dummy in self.sorted_container_properties():
                my_value = getattr(self, name)
                other_value = getattr(other, name)
                if my_value == other_value:
                    continue
                if (isinstance(my_value, float) or isinstance(other_value, float)) and isclose(my_value, other_value):
                    continue  # float compare (almost equal)
                return False
            return True
        except (TypeError, AttributeError):
            return False

    def __ne__(self, other):
        return not self == other

    def __repr__(self):
        return f'{self.__class__.__name__}({self.sorted_container_properties()})'

    @classmethod
    def from_node(cls, node):
        """ default from_node Constructor that provides no arguments for class __init__"""
        obj = cls()
        obj.update_from_node(node)
        return obj

    @classmethod
    def value_class_from_node(cls, node):
        return cls


class ElementWithText(XMLTypeBase):
    """An Element with text. It is different form NodeTextProperty in two aspects:
    - access to text via "text" member, it is not the property value itself.
    - It can be extended with Attributes
    """
    NODETYPE = None
    text: str = NodeStringProperty()  # this is the text of the node. Here attribute is lower case!
    _props = ('text',)

    def __init__(self, text=None):
        super().__init__()
        self.text = text


class ElementWithTextList(XMLTypeBase):
    """An Element with text, which is alist of words(string without whitespace).
    """
    # this is the text list of the node. Here attribute is lower case!
    text: list[str] = NodeTextListProperty(sub_element_name=None,
                                           value_class=str)
    _props = ('text',)


class MessageType(XMLTypeBase):
    """This is the base for all classes that are used as the body of a soap envelope.
    All derived classes must set these values.
    NODETYPE defines the qualified name of the Element, action is used for the action element
    in the soap header."""
    NODETYPE = None
    action = None
    additional_namespaces = ()  # derived class list namespaces other than PM and MSG<|MERGE_RESOLUTION|>--- conflicted
+++ resolved
@@ -4,11 +4,8 @@
 import inspect
 import traceback
 from math import isclose
-<<<<<<< HEAD
-=======
-from typing import List, TYPE_CHECKING
+from typing import TYPE_CHECKING
 
->>>>>>> 20669bde
 from lxml import etree as etree_
 
 from .xml_structure import NodeStringProperty, NodeTextListProperty

--- conflicted
+++ resolved
@@ -803,10 +803,7 @@
             sub_node.text = value
 
 
-def _compare_extension(left: Any, right: Any) -> bool:
-    if not isinstance(left, etree_._Element) or not isinstance(right, etree_._Element):
-        return left == right  # default comparison
-
+def _compare_extension(left: etree_.ElementBase, right: etree_.ElementBase) -> bool:
     # xml comparison
     if left.tag != right.tag:  # compare expanded names
         return False
@@ -827,38 +824,29 @@
 
 
 class ExtensionLocalValue:
-<<<<<<< HEAD
-    def __init__(self, value: Any):
+
+    compare_method: Callable[[etree_.ElementBase, etree_.ElementBase], bool] = _compare_extension
+    """may be overwritten by user if a custom comparison behaviour is required"""
+
+    def __init__(self, value: list[etree_.ElementBase] | None):
         self.value = value or list()
-=======
-
-    compare_method: Callable[[Any, Any], bool] = _compare_extension
-    """may be overwritten by user if a custom comparison behaviour is required"""
-
-    def __init__(self, value: OrderedDict | None):
-        self.value = value or OrderedDict()
->>>>>>> 8e9e4893
-
-    def __eq__(self, other: ExtensionLocalValue | None) -> bool:
-        if other is None:
-            return len(self.value) == 0
+
+    def __eq__(self, other: ExtensionLocalValue) -> bool:
         if not isinstance(other, self.__class__):
-            return NotImplemented
-
+            return False
         if len(self.value) != len(other.value):
             return False
-        for key, value in self.value.items():
-            try:
-                other_value = other.value[key]
-            except KeyError:
+        for my_element, other_element in zip(self.value, other.value):
+            if not ExtensionLocalValue.compare_method(my_element, other_element):
                 return False
-            if not ExtensionLocalValue.compare_method(value, other_value):
-                return False
-        return all(map(operator.eq, self.value, other.value))  # also check order
+        return True
 
 
 class ExtensionNodeProperty(_ElementBase):
-    """Represents an ext:Extension Element that contains xml tree of any kind."""
+    """Represents an ext:Extension Element that contains 0...n child elements of any kind.
+
+    The python representation is an ExtensionLocalValue with list of elements.
+    """
 
     def __init__(self, sub_element_name: etree_.QName | None, default_py_value: Any | None = None):
         super().__init__(sub_element_name, ClassCheckConverter(ExtensionLocalValue), default_py_value,
@@ -882,26 +870,22 @@
         try:
             extension_nodes = self._get_element_by_child_name(node, self._sub_element_name, create_missing_nodes=False)
         except ElementNotFoundError:
-            return None
+            return ExtensionLocalValue(None)
         return ExtensionLocalValue(extension_nodes[:])
 
     def update_xml_value(self, instance: Any, node: etree_.ElementBase):
-        """Write value to node."""
+        """Write value to node.
+
+        The Extension Element is only added if there is at least one element available in local list.
+        """
         try:
             extension_local_value = getattr(instance, self._local_var_name)
         except AttributeError:
-            extension_local_value = None
-        if extension_local_value is None:
-            sub_node = node.find(self._sub_element_name)
-            if sub_node is not None:
-                node.remove(sub_node)
-        else:
-            if not extension_local_value.value:
-                return
-            sub_node = self._get_element_by_child_name(node, self._sub_element_name, create_missing_nodes=True)
-
-            del sub_node[:]  # delete all children first
-            sub_node.extend(copy.copy(x) for x in extension_local_value.value)
+            return  # nothing to add
+        if len(extension_local_value.value) == 0:
+            return  # nothing to add
+        sub_node = self._get_element_by_child_name(node, self._sub_element_name, create_missing_nodes=True)
+        sub_node.extend(copy.copy(x) for x in extension_local_value.value)
 
 
 class AnyEtreeNodeProperty(_ElementBase):

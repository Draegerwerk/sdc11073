from __future__ import annotations

from typing import TYPE_CHECKING

from lxml import etree as etree_

from sdc11073.xml_types.addressing_types import HeaderInformationBlock
from .subscriptionmgr_base import ActionBasedSubscription, SubscriptionsManagerBase
from .. import observableproperties
from ..httpserver.compression import CompressionHandler
from ..pysoap.soapclient import HTTPReturnCodeError
from ..xml_types import eventing_types as evt_types
from ..xml_types.dpws_types import DeviceEventingFilterDialectURI

if TYPE_CHECKING:
    from ..dispatch import RequestData


class BicepsSubscription(ActionBasedSubscription):
    """ This extends ActionBasedSubscription with the ability to send notifications.
    The class is used by ActionBasedSubscriptionsManager."""
    def send_notification_report(self, body_node: etree_.Element, action: str):
        if not self.is_valid:
            return
        inf = HeaderInformationBlock(addr_to=self.notify_to_address,
                                     action=action,
                                     addr_from=None,
                                     reference_parameters=self.notify_ref_params)
        message = self._mk_notification_message(inf, body_node)
        try:
            soap_client = self._get_soap_client()
            roundtrip_timer = observableproperties.SingleValueCollector(soap_client, 'roundtrip_time')

            soap_client.post_message_to(self.notify_to_url.path, message,
                                        msg=f'send_notification_report {action}')
            try:
                roundtrip_time = roundtrip_timer.result(0)
                self.last_roundtrip_times.append(roundtrip_time)
                self.max_roundtrip_time = max(self.max_roundtrip_time, roundtrip_time)
            except observableproperties.CollectTimeoutError:
                pass
            self.notify_errors = 0
            self._is_connection_error = False
        except HTTPReturnCodeError:
            self.notify_errors += 1
            raise
        except Exception:  # any other exception is handled as an unreachable location (disconnected)
            self.notify_errors += 1
            self._is_connection_error = True
            raise


class ActionBasedSubscriptionsManager(SubscriptionsManagerBase):
    """This is the synchronous version of the subscription manager for all BICEPS subscriptions."""
    supported_filter_dialect = DeviceEventingFilterDialectURI.ACTION
    subscription_cls = BicepsSubscription

    def _mk_subscription_instance(self, request_data: RequestData) -> ActionBasedSubscription:
        subscribe_request = evt_types.Subscribe.from_node(request_data.message_data.p_msg.msg_node)
<<<<<<< HEAD
        accepted_encodings = CompressionHandler.parse_header(request_data.http_header.get('Accept-Encoding'))
        return DevSubscription(self, subscribe_request, accepted_encodings, self.base_urls, self._max_subscription_duration,
                               self._soap_client_pool, msg_factory=self._msg_factory,
                               log_prefix=self._logger.log_prefix)

    def on_subscribe_request(self, request_data: RequestData) -> CreatedMessage:
        subscription = self._mk_subscription_instance(request_data)
        with self._subscriptions.lock:
            self._subscriptions.add_object(subscription)
        self._logger.info('new {}', subscription)
        response = self._mk_subscribe_response_message(request_data, subscription, self.base_urls)
        return response

    def _mk_subscribe_response_message(self, request_data, subscription, base_urls) -> CreatedMessage:
        subscribe_response = evt_types.SubscribeResponse()

        path = '/'.join(request_data.consumed_path_elements)
        path_suffix = '' if subscription.path_suffix is None else f'/{subscription.path_suffix}'
        subscription_address = f'{base_urls[0].scheme}://{base_urls[0].netloc}/{path}{path_suffix}'
        subscribe_response.SubscriptionManager.Address = subscription_address
        subscribe_response.SubscriptionManager.ReferenceParameters = subscription.reference_parameters
        subscribe_response.Expires = subscription.remaining_seconds
        response = self._msg_factory.mk_reply_soap_message(request_data, subscribe_response)
        return response

    def on_unsubscribe_request(self, request_data: RequestData) -> CreatedMessage:
        subscription = self._get_subscription_for_request(request_data)
        nsh = self.sdc_definitions.data_model.ns_helper
        if subscription is None:
            fault = Fault()
            fault.Code.Value = faultcodeEnum.RECEIVER
            fault.set_sub_code(nsh.WSE.tag('InvalidMessage'))
            fault.add_reason_text('unknown Subscription identifier')
            response = self._msg_factory.mk_reply_soap_message(request_data, fault, ns_map=[nsh.WSE])
        else:
            subscription.close()
            with self._subscriptions.lock:
                self._subscriptions.remove_object(subscription)
            self._logger.info('unsubscribe: object found and removed (Xaddr = {}, filter = {})',
                              subscription.notify_to_address,
                              subscription.filters)
            unsubscribe_response = evt_types.UnsubscribeResponse()
            response = self._msg_factory.mk_reply_soap_message(request_data, unsubscribe_response)
        return response

    def on_get_status_request(self, request_data: RequestData) -> CreatedMessage:
        data_model = self.sdc_definitions.data_model
        nsh = data_model.ns_helper

        self._logger.debug('on_get_status_request {}', lambda: request_data.message_data.p_msg.raw_data)
        subscription = self._get_subscription_for_request(request_data)
        if subscription is None:
            fault = Fault()
            fault.Code.Value = faultcodeEnum.RECEIVER
            fault.set_sub_code(nsh.WSE.tag('InvalidMessage'))
            fault.add_reason_text('unknown Subscription identifier')
            response = self._msg_factory.mk_reply_soap_message(request_data, fault)
        else:
            get_status_response = evt_types.GetStatusResponse()
            get_status_response.Expires = subscription.remaining_seconds
            response = self._msg_factory.mk_reply_soap_message(request_data,
                                                               get_status_response)
        return response

    def on_renew_request(self, request_data: RequestData) -> CreatedMessage:
        data_model = self.sdc_definitions.data_model
        nsh = data_model.ns_helper
        renew = evt_types.Renew.from_node(request_data.message_data.p_msg.msg_node)
        expires = renew.Expires
        subscription = self._get_subscription_for_request(request_data)
        if subscription is None:
            fault = Fault()
            fault.Code.Value = faultcodeEnum.RECEIVER
            fault.set_sub_code(nsh.WSE.tag('InvalidMessage'))
            fault.add_reason_text('unknown Subscription identifier')
            response = self._msg_factory.mk_reply_soap_message(request_data, fault)
        else:
            subscription.renew(expires)
            renew_response = evt_types.RenewResponse()
            renew_response.Expires = subscription.remaining_seconds
            response = self._msg_factory.mk_reply_soap_message(request_data, renew_response)
        return response
=======
        filter_type = subscribe_request.Filter
        if filter_type is None:
            raise ValueError(f'No filter provided for {self.__class__.__name__}')
        if filter_type.Dialect != self.supported_filter_dialect:
            raise ValueError(
                f'Invalid filter dialect, got {filter_type.Dialect}, expect {self.supported_filter_dialect}')
>>>>>>> f717e06a

        accepted_encodings = CompressionHandler.parse_header(request_data.http_header.get('Accept-Encoding'))
        return self.subscription_cls(self, subscribe_request, accepted_encodings, self.base_urls,
                                     self._max_subscription_duration, self._soap_client_pool,
                                     msg_factory=self._msg_factory, log_prefix=self._logger.log_prefix)


class PathDispatchingSubscriptionsManager(ActionBasedSubscriptionsManager):
    """This implementation uses path dispatching to identify subscriptions."""

    def _mk_subscription_instance(self, request_data: RequestData):
        subscription = super()._mk_subscription_instance(request_data)
        subscription.path_suffix = subscription.identifier_uuid.hex
        return subscription


class ReferenceParamSubscriptionsManager(ActionBasedSubscriptionsManager):
    """This implementation uses reference parameters to identify subscriptions."""

    def _mk_subscription_instance(self, request_data: RequestData):
        subscription = super()._mk_subscription_instance(request_data)
        # add  a reference parameter
        subscription.set_reference_parameter()
        return subscription<|MERGE_RESOLUTION|>--- conflicted
+++ resolved
@@ -57,97 +57,12 @@
 
     def _mk_subscription_instance(self, request_data: RequestData) -> ActionBasedSubscription:
         subscribe_request = evt_types.Subscribe.from_node(request_data.message_data.p_msg.msg_node)
-<<<<<<< HEAD
-        accepted_encodings = CompressionHandler.parse_header(request_data.http_header.get('Accept-Encoding'))
-        return DevSubscription(self, subscribe_request, accepted_encodings, self.base_urls, self._max_subscription_duration,
-                               self._soap_client_pool, msg_factory=self._msg_factory,
-                               log_prefix=self._logger.log_prefix)
-
-    def on_subscribe_request(self, request_data: RequestData) -> CreatedMessage:
-        subscription = self._mk_subscription_instance(request_data)
-        with self._subscriptions.lock:
-            self._subscriptions.add_object(subscription)
-        self._logger.info('new {}', subscription)
-        response = self._mk_subscribe_response_message(request_data, subscription, self.base_urls)
-        return response
-
-    def _mk_subscribe_response_message(self, request_data, subscription, base_urls) -> CreatedMessage:
-        subscribe_response = evt_types.SubscribeResponse()
-
-        path = '/'.join(request_data.consumed_path_elements)
-        path_suffix = '' if subscription.path_suffix is None else f'/{subscription.path_suffix}'
-        subscription_address = f'{base_urls[0].scheme}://{base_urls[0].netloc}/{path}{path_suffix}'
-        subscribe_response.SubscriptionManager.Address = subscription_address
-        subscribe_response.SubscriptionManager.ReferenceParameters = subscription.reference_parameters
-        subscribe_response.Expires = subscription.remaining_seconds
-        response = self._msg_factory.mk_reply_soap_message(request_data, subscribe_response)
-        return response
-
-    def on_unsubscribe_request(self, request_data: RequestData) -> CreatedMessage:
-        subscription = self._get_subscription_for_request(request_data)
-        nsh = self.sdc_definitions.data_model.ns_helper
-        if subscription is None:
-            fault = Fault()
-            fault.Code.Value = faultcodeEnum.RECEIVER
-            fault.set_sub_code(nsh.WSE.tag('InvalidMessage'))
-            fault.add_reason_text('unknown Subscription identifier')
-            response = self._msg_factory.mk_reply_soap_message(request_data, fault, ns_map=[nsh.WSE])
-        else:
-            subscription.close()
-            with self._subscriptions.lock:
-                self._subscriptions.remove_object(subscription)
-            self._logger.info('unsubscribe: object found and removed (Xaddr = {}, filter = {})',
-                              subscription.notify_to_address,
-                              subscription.filters)
-            unsubscribe_response = evt_types.UnsubscribeResponse()
-            response = self._msg_factory.mk_reply_soap_message(request_data, unsubscribe_response)
-        return response
-
-    def on_get_status_request(self, request_data: RequestData) -> CreatedMessage:
-        data_model = self.sdc_definitions.data_model
-        nsh = data_model.ns_helper
-
-        self._logger.debug('on_get_status_request {}', lambda: request_data.message_data.p_msg.raw_data)
-        subscription = self._get_subscription_for_request(request_data)
-        if subscription is None:
-            fault = Fault()
-            fault.Code.Value = faultcodeEnum.RECEIVER
-            fault.set_sub_code(nsh.WSE.tag('InvalidMessage'))
-            fault.add_reason_text('unknown Subscription identifier')
-            response = self._msg_factory.mk_reply_soap_message(request_data, fault)
-        else:
-            get_status_response = evt_types.GetStatusResponse()
-            get_status_response.Expires = subscription.remaining_seconds
-            response = self._msg_factory.mk_reply_soap_message(request_data,
-                                                               get_status_response)
-        return response
-
-    def on_renew_request(self, request_data: RequestData) -> CreatedMessage:
-        data_model = self.sdc_definitions.data_model
-        nsh = data_model.ns_helper
-        renew = evt_types.Renew.from_node(request_data.message_data.p_msg.msg_node)
-        expires = renew.Expires
-        subscription = self._get_subscription_for_request(request_data)
-        if subscription is None:
-            fault = Fault()
-            fault.Code.Value = faultcodeEnum.RECEIVER
-            fault.set_sub_code(nsh.WSE.tag('InvalidMessage'))
-            fault.add_reason_text('unknown Subscription identifier')
-            response = self._msg_factory.mk_reply_soap_message(request_data, fault)
-        else:
-            subscription.renew(expires)
-            renew_response = evt_types.RenewResponse()
-            renew_response.Expires = subscription.remaining_seconds
-            response = self._msg_factory.mk_reply_soap_message(request_data, renew_response)
-        return response
-=======
         filter_type = subscribe_request.Filter
         if filter_type is None:
             raise ValueError(f'No filter provided for {self.__class__.__name__}')
         if filter_type.Dialect != self.supported_filter_dialect:
             raise ValueError(
                 f'Invalid filter dialect, got {filter_type.Dialect}, expect {self.supported_filter_dialect}')
->>>>>>> f717e06a
 
         accepted_encodings = CompressionHandler.parse_header(request_data.http_header.get('Accept-Encoding'))
         return self.subscription_cls(self, subscribe_request, accepted_encodings, self.base_urls,

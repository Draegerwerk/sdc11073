--- conflicted
+++ resolved
@@ -191,12 +191,8 @@
                  log_prefix: str = '',
                  default_components: SdcConsumerComponents | None = None,
                  specific_components: SdcConsumerComponents | None = None,
-<<<<<<< HEAD
-                 chunked_requests: bool = False):
-=======
                  chunked_requests: bool = False,
                  socket_timeout: int = 5):
->>>>>>> 0b1fc890
         """Construct a SdcConsumer.
 
         :param device_location: the XAddr location for meta data, e.g. http://10.52.219.67:62616/72c08f50-74cc-11e0-8092-027599143341
@@ -594,24 +590,14 @@
         key = (_url.scheme, _url.netloc)
         soap_client = self._soap_clients.get(key)
         if soap_client is None:
-<<<<<<< HEAD
-            soap_client = self._mk_soap_client(
-                _url.scheme, _url.netloc,
-                loghelper.get_logger_adapter('sdc.client.soap', self.log_prefix),
-                ssl_context=self._ssl_context_container.client_context if self._ssl_context_container else None,
-                sdc_definitions=self.sdc_definitions,
-                msg_reader=self.msg_reader,
-                supported_encodings=self._compression_methods,
-                chunked_requests=self.chunked_requests)
-=======
             soap_client = self._mk_soap_client(_url.scheme, _url.netloc)
->>>>>>> 0b1fc890
             self._soap_clients[key] = soap_client
         return soap_client
 
     def _mk_soap_client(self, scheme: str,  # noqa: PLR0913
                         netloc: str) -> SoapClientProtocol:
-        _ssl_context = self._ssl_context if scheme == "https" else None
+        _ssl_context = \
+            self._ssl_context_container.client_context if scheme == "https" and self._ssl_context_container else None
         cls = self._components.soap_client_class
         return cls(netloc,
                    self._socket_timeout,
